{
  "paths": {
    "common.ui": "src/legacy/ui",
    "server": "src/legacy/server",
    "console": "src/legacy/core_plugins/console",
    "core": "src/core",
    "inputControl": "src/legacy/core_plugins/input_control_vis",
    "inspectorViews": "src/legacy/core_plugins/inspector_views",
    "interpreter": "src/legacy/core_plugins/interpreter",
    "kbn": "src/legacy/core_plugins/kibana",
    "kbnDocViews": "src/legacy/core_plugins/kbn_doc_views",
    "kbnVislibVisTypes": "src/legacy/core_plugins/kbn_vislib_vis_types",
    "markdownVis": "src/legacy/core_plugins/markdown_vis",
    "metricVis": "src/legacy/core_plugins/metric_vis",
    "vega": "src/legacy/core_plugins/vega",
    "tableVis": "src/legacy/core_plugins/table_vis",
    "regionMap": "src/legacy/core_plugins/region_map",
    "statusPage": "src/legacy/core_plugins/status_page",
    "tileMap": "src/legacy/core_plugins/tile_map",
    "timelion": "src/legacy/core_plugins/timelion",
    "tagCloud": "src/legacy/core_plugins/tagcloud",
    "tsvb": "src/legacy/core_plugins/metrics",
    "xpack.apm": "x-pack/plugins/apm",
    "xpack.beatsManagement": "x-pack/plugins/beats_management",
    "xpack.crossClusterReplication": "x-pack/plugins/cross_cluster_replication",
    "xpack.dashboardMode": "x-pack/plugins/dashboard_mode",
    "xpack.graph": "x-pack/plugins/graph",
    "xpack.grokDebugger": "x-pack/plugins/grokdebugger",
    "xpack.idxMgmt": "x-pack/plugins/index_management",
    "xpack.indexLifecycleMgmt": "x-pack/plugins/index_lifecycle_management",
    "xpack.infra": "x-pack/plugins/infra",
    "xpack.kueryAutocomplete": "x-pack/plugins/kuery_autocomplete",
    "xpack.licenseMgmt": "x-pack/plugins/license_management",
    "xpack.maps": "x-pack/plugins/maps",
    "xpack.ml": "x-pack/plugins/ml",
    "xpack.logstash": "x-pack/plugins/logstash",
    "xpack.main": "x-pack/plugins/xpack_main",
    "xpack.monitoring": "x-pack/plugins/monitoring",
    "xpack.remoteClusters": "x-pack/plugins/remote_clusters",
    "xpack.reporting": "x-pack/plugins/reporting",
    "xpack.rollupJobs": "x-pack/plugins/rollup",
    "xpack.searchProfiler": "x-pack/plugins/searchprofiler",
    "xpack.secops": "x-pack/plugins/secops",
    "xpack.security": "x-pack/plugins/security",
    "xpack.server": "x-pack/server",
    "xpack.spaces": "x-pack/plugins/spaces",
    "xpack.upgradeAssistant": "x-pack/plugins/upgrade_assistant",
    "xpack.uptime": "x-pack/plugins/uptime",
    "xpack.watcher": "x-pack/plugins/watcher"
  },
  "exclude": [
<<<<<<< HEAD
    "src/core/public/fatal_errors/get_error_info.ts",
    "src/legacy/ui/ui_render/bootstrap/app_bootstrap.js",
    "src/legacy/ui/ui_render/ui_render_mixin.js",
    "x-pack/plugins/infra/public/graphql/types.ts",
    "x-pack/plugins/infra/public/utils/loading_state/loading_result.ts",
    "x-pack/plugins/infra/server/graphql/types.ts",
    "x-pack/plugins/infra/server/lib/domains/log_entries_domain/log_entries_domain.ts",
    "x-pack/plugins/secops/public/components/flyout/header/index.tsx",
    "x-pack/plugins/secops/public/components/flyout/index.tsx",
    "x-pack/plugins/secops/public/components/flyout/resize_handle.tsx",
    "x-pack/plugins/secops/public/components/notes/helpers.tsx",
    "x-pack/plugins/secops/public/components/resize_handle/index.tsx",
    "x-pack/plugins/secops/public/components/timeline/body/renderers/column_renderer.ts",
    "x-pack/plugins/secops/public/components/timeline/body/renderers/suricata_rules_ref.ts",
    "x-pack/plugins/secops/public/components/timeline/events.ts",
    "x-pack/plugins/secops/public/components/timeline/properties/helpers.tsx",
    "x-pack/plugins/secops/public/components/timeline/properties/index.tsx",
    "x-pack/plugins/secops/public/components/timeline/search_or_filter/search_or_filter.tsx",
    "x-pack/plugins/secops/public/lib/clipboard/clipboard.tsx",
    "x-pack/plugins/secops/server/graphql/types.ts",
    "x-pack/plugins/secops/public/components/timeline/body/renderers/row_renderer.ts"
=======
    "src/legacy/ui/ui_render/ui_render_mixin.js"
  ],
  "translations": [
    "x-pack/plugins/translations/translations/zh-CN.json"
>>>>>>> 4088c9c1
  ]
}<|MERGE_RESOLUTION|>--- conflicted
+++ resolved
@@ -49,7 +49,7 @@
     "xpack.watcher": "x-pack/plugins/watcher"
   },
   "exclude": [
-<<<<<<< HEAD
+    "src/legacy/ui/ui_render/ui_render_mixin.js",
     "src/core/public/fatal_errors/get_error_info.ts",
     "src/legacy/ui/ui_render/bootstrap/app_bootstrap.js",
     "src/legacy/ui/ui_render/ui_render_mixin.js",
@@ -71,11 +71,5 @@
     "x-pack/plugins/secops/public/lib/clipboard/clipboard.tsx",
     "x-pack/plugins/secops/server/graphql/types.ts",
     "x-pack/plugins/secops/public/components/timeline/body/renderers/row_renderer.ts"
-=======
-    "src/legacy/ui/ui_render/ui_render_mixin.js"
-  ],
-  "translations": [
-    "x-pack/plugins/translations/translations/zh-CN.json"
->>>>>>> 4088c9c1
   ]
 }