--- conflicted
+++ resolved
@@ -205,27 +205,15 @@
       <P, Q, B>(
         route: InternalRouteConfig<P, Q, B, Method>,
         handler: RequestHandler<P, Q, B, Context, Method>,
-<<<<<<< HEAD
-        internalOptions: InternalRegistrarOptions = {
-          isVersioned: false,
-          events: true,
-        }
+        { isVersioned, events }: InternalRegistrarOptions = { isVersioned: false, events: false }
       ) => {
         route = prepareRouteConfigValidation(route);
         const routeSchemas = routeSchemasFromRouteConfig(route, method);
         const isPublicUnversionedRoute =
-          route.options?.access === 'public' && !internalOptions.isVersioned;
-=======
-        { isVersioned }: InternalRegistrarOptions = { isVersioned: false }
-      ) => {
-        route = prepareRouteConfigValidation(route);
-        const routeSchemas = routeSchemasFromRouteConfig(route, method);
-        const isPublicUnversionedApi =
           !isVersioned &&
           route.options?.access === 'public' &&
           // We do not consider HTTP resource routes as APIs
           route.options?.httpResource !== true;
->>>>>>> e92e0202
 
         this.routes.push({
           handler: async (req, responseToolkit) => {
@@ -233,24 +221,22 @@
               routeSchemas,
               request: req,
               responseToolkit,
-              isPublicUnversionedApi,
+              isPublicUnversionedRoute,
               handler: this.enhanceWithContext(handler),
-              emit: internalOptions.events
-                ? { onPostValidation: this.emitPostValidate }
-                : undefined,
+              emit: events ? { onPostValidation: this.emitPostValidate } : undefined,
             });
           },
           method,
           path: getRouteFullPath(this.routerPath, route.path),
           options: validOptions(method, route),
           // For the versioned route security is validated in the versioned router
-          security: internalOptions.isVersioned
+          security: isVersioned
             ? route.security
             : validRouteSecurity(route.security as DeepPartial<RouteSecurity>, route.options),
           validationSchemas: route.validate,
           // @ts-ignore using isVersioned: false in the type instead of boolean
           // for typeguarding between versioned and unversioned RouterRoute types
-          isVersioned: internalOptions.isVersioned,
+          isVersioned,
         });
       };
 
@@ -311,24 +297,16 @@
     routeSchemas,
     request,
     responseToolkit,
-<<<<<<< HEAD
     emit,
     isPublicUnversionedRoute,
-=======
-    isPublicUnversionedApi,
->>>>>>> e92e0202
     handler,
   }: {
     request: Request;
     responseToolkit: ResponseToolkit;
-<<<<<<< HEAD
     emit?: {
       onPostValidation: (req: KibanaRequest, reqOptions: any) => void;
     };
     isPublicUnversionedRoute: boolean;
-=======
-    isPublicUnversionedApi: boolean;
->>>>>>> e92e0202
     handler: RequestHandlerEnhanced<
       P,
       Q,
@@ -350,7 +328,7 @@
     } catch (error) {
       this.logError('400 Bad Request', 400, { request, error });
       const response = hapiResponseAdapter.toBadRequest(error.message);
-      if (isPublicUnversionedApi) {
+      if (isPublicUnversionedRoute) {
         response.output.headers = {
           ...response.output.headers,
           ...getVersionHeader(ALLOWED_PUBLIC_VERSION),
@@ -367,7 +345,7 @@
 
     try {
       const kibanaResponse = await handler(kibanaRequest, kibanaResponseFactory);
-      if (isPublicUnversionedApi) {
+      if (isPublicUnversionedRoute) {
         injectVersionHeader(ALLOWED_PUBLIC_VERSION, kibanaResponse);
       }
       if (kibanaRequest.protocol === 'http2' && kibanaResponse.options.headers) {
