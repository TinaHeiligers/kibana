/*
 * Copyright Elasticsearch B.V. and/or licensed to Elasticsearch B.V. under one
 * or more contributor license agreements. Licensed under the "Elastic License
 * 2.0", the "GNU Affero General Public License v3.0 only", and the "Server Side
 * Public License v 1"; you may not use this file except in compliance with, at
 * your election, the "Elastic License 2.0", the "GNU Affero General Public
 * License v3.0 only", or the "Server Side Public License, v 1".
 */

import type { URL } from 'url';
import type { RequestApplicationState, RouteOptionsApp } from '@hapi/hapi';
import type { Observable } from 'rxjs';
import type { RecursiveReadonly } from '@kbn/utility-types';
import type { HttpProtocol } from '../http_contract';
import type { IKibanaSocket } from './socket';
<<<<<<< HEAD
import type { RouteMethod, RouteConfigOptions, RouteDeprecation } from './route';
=======
import type { RouteMethod, RouteConfigOptions, RouteSecurity } from './route';
>>>>>>> 8d83a075
import type { Headers } from './headers';

export type RouteSecurityGetter = (request: {
  headers: KibanaRequest['headers'];
  query?: KibanaRequest['query'];
}) => RouteSecurity | undefined;
export type InternalRouteSecurity = RouteSecurity | RouteSecurityGetter;

/**
 * @public
 */
export interface KibanaRouteOptions extends RouteOptionsApp {
  deprecated?: RouteDeprecation;
  xsrfRequired: boolean;
  access: 'internal' | 'public';
  security?: InternalRouteSecurity;
}

/**
 * @public
 */
export interface KibanaRequestState extends RequestApplicationState {
  requestId: string;
  requestUuid: string;
  rewrittenUrl?: URL;
  traceId?: string;
  authzResult?: Record<string, boolean>;
  measureElu?: () => void;
}

/**
 * Route options: If 'GET' or 'OPTIONS' method, body options won't be returned.
 * @public
 */
export type KibanaRequestRouteOptions<Method extends RouteMethod> = Method extends 'get' | 'options'
  ? Required<Omit<RouteConfigOptions<Method>, 'body'>>
  : Required<RouteConfigOptions<Method>>;

/**
 * Request specific route information exposed to a handler.
 * @public
 * */
export interface KibanaRequestRoute<Method extends RouteMethod> {
  path: string;
  method: Method;
  options: KibanaRequestRouteOptions<Method>;
}

/**
 * Request events.
 * @public
 * */
export interface KibanaRequestEvents {
  /**
   * Observable that emits once if and when the request has been aborted.
   */
  aborted$: Observable<void>;

  /**
   * Observable that emits once if and when the request has been completely handled.
   *
   * @remarks
   * The request may be considered completed if:
   * - A response has been sent to the client; or
   * - The request was aborted.
   */
  completed$: Observable<void>;
}

/**
 * Auth status for this request.
 * @public
 */
export interface KibanaRequestAuth {
  /** true if the request has been successfully authenticated, false otherwise. */
  isAuthenticated: boolean;
}

/**
 * Kibana specific abstraction for an incoming request.
 * @public
 */
export interface KibanaRequest<
  Params = unknown,
  Query = unknown,
  Body = unknown,
  Method extends RouteMethod = any
> {
  /**
   * A identifier to identify this request.
   *
   * @remarks
   * Depending on the user's configuration, this value may be sourced from the
   * incoming request's `X-Opaque-Id` header which is not guaranteed to be unique
   * per request.
   */
  readonly id: string;

  /**
   * A UUID to identify this request.
   *
   * @remarks
   * This value is NOT sourced from the incoming request's `X-Opaque-Id` header. it
   * is always a UUID uniquely identifying the request.
   */
  readonly uuid: string;

  /** a WHATWG URL standard object. */
  readonly url: URL;

  /** matched route details */
  readonly route: RecursiveReadonly<KibanaRequestRoute<Method>>;

  /**
   * Readonly copy of incoming request headers.
   * @remarks
   * This property will contain a `filtered` copy of request headers.
   */
  readonly headers: Headers;

  /**
   * Whether or not the request is a "system request" rather than an application-level request.
   * Can be set on the client using the `HttpFetchOptions#asSystemRequest` option.
   */
  readonly isSystemRequest: boolean;

  /**
   * Allows identifying requests that were created using a {@link FakeRawRequest}
   * Even if the API facade is the same, fake requests have some stubbed functionalities.
   */
  readonly isFakeRequest: boolean;

  /**
   * Authorization check result, passed to the route handler.
   * Indicates whether the specific privilege was granted or denied.
   */
  readonly authzResult?: Record<string, boolean>;

  /**
   * An internal request has access to internal routes.
   * @note See the {@link KibanaRequestRouteOptions#access} route option.
   */
  readonly isInternalApiRequest: boolean;

  /**
   * The HTTP version sent by the client.
   */
  readonly httpVersion: string;

  /**
   * The protocol used by the client, inferred from the httpVersion.
   */
  readonly protocol: HttpProtocol;

  /**
   * The socket associated with this request.
   * See {@link IKibanaSocket}.
   */
  readonly socket: IKibanaSocket;

  /**
   * Allow to listen to events bound to this request.
   * See {@link KibanaRequestEvents}.
   */
  readonly events: KibanaRequestEvents;

  /**
   * The auth status of this request.
   * See {@link KibanaRequestAuth}.
   */
  readonly auth: KibanaRequestAuth;

  /**
   * URL rewritten in onPreRouting request interceptor.
   */
  readonly rewrittenUrl?: URL;

  /**
   * The path parameter of this request.
   */
  readonly params: Params;

  /**
   * The query parameter of this request.
   */
  readonly query: Query;

  /**
   * The body payload of this request.
   */
  readonly body: Body;
}<|MERGE_RESOLUTION|>--- conflicted
+++ resolved
@@ -13,11 +13,7 @@
 import type { RecursiveReadonly } from '@kbn/utility-types';
 import type { HttpProtocol } from '../http_contract';
 import type { IKibanaSocket } from './socket';
-<<<<<<< HEAD
-import type { RouteMethod, RouteConfigOptions, RouteDeprecation } from './route';
-=======
-import type { RouteMethod, RouteConfigOptions, RouteSecurity } from './route';
->>>>>>> 8d83a075
+import type { RouteMethod, RouteConfigOptions, RouteSecurity, RouteDeprecation } from './route';
 import type { Headers } from './headers';
 
 export type RouteSecurityGetter = (request: {
