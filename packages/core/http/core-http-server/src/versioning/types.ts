--- conflicted
+++ resolved
@@ -348,14 +348,11 @@
    */
   validate: false | VersionedRouteValidation<P, Q, B> | (() => VersionedRouteValidation<P, Q, B>); // Provide a way to lazily load validation schemas
 
-<<<<<<< HEAD
   /**
    * A description of which parts of this route are deprecated.
    */
   deprecated?: RouteInputDeprecation;
-=======
   security?: Exclude<RouteConfigOptions<RouteMethod>['security'], undefined>;
->>>>>>> 8d83a075
 }
 
 /**
