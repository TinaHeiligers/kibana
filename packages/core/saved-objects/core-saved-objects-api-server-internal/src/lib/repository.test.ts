/*
 * Copyright Elasticsearch B.V. and/or licensed to Elasticsearch B.V. under one
 * or more contributor license agreements. Licensed under the Elastic License
 * 2.0 and the Server Side Public License, v 1; you may not use this file except
 * in compliance with, at your election, the Elastic License 2.0 or the Server
 * Side Public License, v 1.
 */

/* eslint-disable @typescript-eslint/no-shadow */

import {
  pointInTimeFinderMock,
  mockCollectMultiNamespaceReferences,
  mockGetBulkOperationError,
  mockInternalBulkResolve,
  mockUpdateObjectsSpaces,
  mockGetCurrentTime,
  mockPreflightCheckForCreate,
  mockDeleteLegacyUrlAliases,
  mockGetSearchDsl,
} from './repository.test.mock';

import type { Payload } from '@hapi/boom';
import * as estypes from '@elastic/elasticsearch/lib/api/typesWithBodyKey';

import type { SavedObject, SavedObjectReference } from '@kbn/core-saved-objects-common';
import type {
  SavedObjectsBaseOptions,
  SavedObjectsFindOptions,
  SavedObjectsUpdateObjectsSpacesResponse,
  SavedObjectsDeleteByNamespaceOptions,
  SavedObjectsIncrementCounterField,
  SavedObjectsIncrementCounterOptions,
  SavedObjectsCreatePointInTimeFinderDependencies,
  SavedObjectsCreatePointInTimeFinderOptions,
  SavedObjectsBulkCreateObject,
  SavedObjectsBulkGetObject,
  SavedObjectsBulkUpdateObject,
  SavedObjectsBulkUpdateOptions,
  SavedObjectsCreateOptions,
  SavedObjectsDeleteOptions,
  SavedObjectsOpenPointInTimeOptions,
  SavedObjectsResolveResponse,
  SavedObjectsCollectMultiNamespaceReferencesObject,
  SavedObjectsCollectMultiNamespaceReferencesResponse,
  SavedObjectsUpdateObjectsSpacesObject,
  SavedObjectsUpdateObjectsSpacesOptions,
} from '@kbn/core-saved-objects-api-server';
import type {
  SavedObjectsRawDoc,
  SavedObjectsRawDocSource,
  SavedObjectUnsanitizedDoc,
} from '@kbn/core-saved-objects-server';
import {
  SavedObjectsErrorHelpers,
  ALL_NAMESPACES_STRING,
} from '@kbn/core-saved-objects-utils-server';
import { SavedObjectsRepository } from './repository';
import { PointInTimeFinder } from './point_in_time_finder';
import { loggerMock } from '@kbn/logging-mocks';
import {
  SavedObjectsSerializer,
  encodeHitVersion,
  LEGACY_URL_ALIAS_TYPE,
} from '@kbn/core-saved-objects-base-server-internal';
import { kibanaMigratorMock } from '../mocks';
import { elasticsearchClientMock } from '@kbn/core-elasticsearch-client-server-mocks';
import * as esKuery from '@kbn/es-query';
import { errors as EsErrors } from '@elastic/elasticsearch';
import { InternalBulkResolveError } from './internal_bulk_resolve';

import {
  KIBANA_VERSION,
  CUSTOM_INDEX_TYPE,
  NAMESPACE_AGNOSTIC_TYPE,
  MULTI_NAMESPACE_TYPE,
  MULTI_NAMESPACE_ISOLATED_TYPE,
  HIDDEN_TYPE,
  mockVersionProps,
  mockTimestampFields,
  mockTimestamp,
  mappings,
  mockVersion,
  bulkGetSuccess,
  createRegistry,
  createDocumentMigrator,
  getMockGetResponse,
  getMockMgetResponse,
  TypeIdTuple,
  createSpySerializer,
  bulkCreateSuccess,
  bulkUpdateSuccess,
  getMockBulkCreateResponse,
  bulkGet,
  getMockBulkUpdateResponse,
  updateSuccess,
  mockUpdateResponse,
  expectErrorResult,
  expectErrorInvalidType,
  expectErrorNotFound,
  expectErrorConflict,
  expectError,
  generateIndexPatternSearchResults,
  findSuccess,
  deleteSuccess,
  removeReferencesToSuccess,
  checkConflicts,
  checkConflictsSuccess,
  getSuccess,
  createBadRequestErrorPayload,
  createUnsupportedTypeErrorPayload,
  createConflictErrorPayload,
  createGenericNotFoundErrorPayload,
  expectCreateResult,
  expectUpdateResult,
} from './repository.common.test';

const { nodeTypes } = esKuery;

// BEWARE: The SavedObjectClient depends on the implementation details of the SavedObjectsRepository
// so any breaking changes to this repository are considered breaking changes to the SavedObjectsClient.

interface ExpectedErrorResult {
  type: string;
  id: string;
  error: Record<string, any>;
}

describe('SavedObjectsRepository', () => {
  let client: ReturnType<typeof elasticsearchClientMock.createElasticsearchClient>;
  let repository: SavedObjectsRepository;
  let migrator: ReturnType<typeof kibanaMigratorMock.create>;
  let logger: ReturnType<typeof loggerMock.create>;
  let serializer: jest.Mocked<SavedObjectsSerializer>;

<<<<<<< HEAD
  const registry = createRegistry();
  const documentMigrator = createDocumentMigrator(registry);
=======
  const mockTimestamp = '2017-08-14T15:49:14.886Z';
  const mockTimestampFields = { updated_at: mockTimestamp };
  const mockTimestampFieldsWithCreated = { updated_at: mockTimestamp, created_at: mockTimestamp };
  const mockVersionProps = { _seq_no: 1, _primary_term: 1 };
  const mockVersion = encodeHitVersion(mockVersionProps);

  const KIBANA_VERSION = '2.0.0';
  const CUSTOM_INDEX_TYPE = 'customIndex';
  /** This type has namespaceType: 'agnostic'. */
  const NAMESPACE_AGNOSTIC_TYPE = 'globalType';
  /**
   * This type has namespaceType: 'multiple'.
   *
   * That means that the object is serialized with a globally unique ID across namespaces. It also means that the object is shareable across
   * namespaces.
   **/
  const MULTI_NAMESPACE_TYPE = 'multiNamespaceType';
  /**
   * This type has namespaceType: 'multiple-isolated'.
   *
   * That means that the object is serialized with a globally unique ID across namespaces. It also means that the object is NOT shareable
   * across namespaces. This distinction only matters when using the `collectMultiNamespaceReferences` or `updateObjectsSpaces` APIs, or
   * when using the `initialNamespaces` argument with the `create` and `bulkCreate` APIs. Those allow you to define or change what
   * namespaces an object exists in.
   *
   * In a nutshell, this type is more restrictive than `MULTI_NAMESPACE_TYPE`, so we use `MULTI_NAMESPACE_ISOLATED_TYPE` for any test cases
   * where `MULTI_NAMESPACE_TYPE` would also satisfy the test case.
   **/
  const MULTI_NAMESPACE_ISOLATED_TYPE = 'multiNamespaceIsolatedType';
  /** This type has namespaceType: 'multiple', and it uses a custom index. */
  const MULTI_NAMESPACE_CUSTOM_INDEX_TYPE = 'multiNamespaceTypeCustomIndex';
  const HIDDEN_TYPE = 'hiddenType';

  const mappings: SavedObjectsTypeMappingDefinition = {
    properties: {
      config: {
        properties: {
          otherField: {
            type: 'keyword',
          },
        },
      },
      'index-pattern': {
        properties: {
          someField: {
            type: 'keyword',
          },
        },
      },
      dashboard: {
        properties: {
          otherField: {
            type: 'keyword',
          },
        },
      },
      [CUSTOM_INDEX_TYPE]: {
        properties: {
          otherField: {
            type: 'keyword',
          },
        },
      },
      [NAMESPACE_AGNOSTIC_TYPE]: {
        properties: {
          yetAnotherField: {
            type: 'keyword',
          },
        },
      },
      [MULTI_NAMESPACE_TYPE]: {
        properties: {
          evenYetAnotherField: {
            type: 'keyword',
          },
        },
      },
      [MULTI_NAMESPACE_ISOLATED_TYPE]: {
        properties: {
          evenYetAnotherField: {
            type: 'keyword',
          },
        },
      },
      [MULTI_NAMESPACE_CUSTOM_INDEX_TYPE]: {
        properties: {
          evenYetAnotherField: {
            type: 'keyword',
          },
        },
      },
      [HIDDEN_TYPE]: {
        properties: {
          someField: {
            type: 'keyword',
          },
        },
      },
    },
  };

  const createType = (type: string, parts: Partial<SavedObjectsType> = {}): SavedObjectsType => ({
    name: type,
    hidden: false,
    namespaceType: 'single',
    mappings: {
      properties: mappings.properties[type].properties! as SavedObjectsMappingProperties,
    },
    migrations: { '1.1.1': (doc) => doc },
    ...parts,
  });
>>>>>>> 2de7ddc7

  const expectSuccess = ({ type, id }: { type: string; id: string }) => {
    // @ts-expect-error TS is not aware of the extension
    return expect.toBeDocumentWithoutError(type, id);
  };

  const expectMigrationArgs = (args: unknown, contains = true, n = 1) => {
    const obj = contains ? expect.objectContaining(args) : expect.not.objectContaining(args);
    expect(migrator.migrateDocument).toHaveBeenNthCalledWith(n, obj);
  };

  beforeEach(() => {
    pointInTimeFinderMock.mockClear();
    client = elasticsearchClientMock.createElasticsearchClient();
    migrator = kibanaMigratorMock.create();
    documentMigrator.prepareMigrations();
    migrator.migrateDocument = jest.fn().mockImplementation(documentMigrator.migrate);
    migrator.runMigrations = jest.fn().mockResolvedValue([{ status: 'skipped' }]);
    logger = loggerMock.create();

    // create a mock serializer "shim" so we can track function calls, but use the real serializer's implementation
    serializer = createSpySerializer(registry);

    const allTypes = registry.getAllTypes().map((type) => type.name);
    const allowedTypes = [...new Set(allTypes.filter((type) => !registry.isHidden(type)))];

    // @ts-expect-error must use the private constructor to use the mocked serializer
    repository = new SavedObjectsRepository({
      index: '.kibana-test',
      mappings,
      client,
      migrator,
      typeRegistry: registry,
      serializer,
      allowedTypes,
      logger,
    });

    mockGetCurrentTime.mockReturnValue(mockTimestamp);
    mockGetSearchDsl.mockClear();
  });

  const mockMigrationVersion = { foo: '2.3.4' };
  const mockMigrateDocument = (doc: SavedObjectUnsanitizedDoc<any>) => ({
    ...doc,
    attributes: {
      ...doc.attributes,
      ...(doc.attributes?.title && { title: `${doc.attributes.title}!!` }),
    },
    migrationVersion: mockMigrationVersion,
    references: [{ name: 'search_0', type: 'search', id: '123' }],
  });

  describe('#bulkCreate', () => {
    beforeEach(() => {
      mockPreflightCheckForCreate.mockReset();
      mockPreflightCheckForCreate.mockImplementation(({ objects }) => {
        return Promise.resolve(objects.map(({ type, id }) => ({ type, id }))); // respond with no errors by default
      });
    });

    const obj1 = {
      type: 'config',
      id: '6.0.0-alpha1',
      attributes: { title: 'Test One' },
      references: [{ name: 'ref_0', type: 'test', id: '1' }],
    };
    const obj2 = {
      type: 'index-pattern',
      id: 'logstash-*',
      attributes: { title: 'Test Two' },
      references: [{ name: 'ref_0', type: 'test', id: '2' }],
    };
    const namespace = 'foo-namespace';

<<<<<<< HEAD
=======
    const getMockBulkCreateResponse = (
      objects: SavedObjectsBulkCreateObject[],
      namespace?: string
    ) => {
      return {
        errors: false,
        took: 1,
        items: objects.map(({ type, id, originId, attributes, references, migrationVersion }) => ({
          create: {
            // status: 1,
            // _index: '.kibana',
            _id: `${namespace ? `${namespace}:` : ''}${type}:${id}`,
            _source: {
              [type]: attributes,
              type,
              namespace,
              ...(originId && { originId }),
              references,
              ...mockTimestampFieldsWithCreated,
              migrationVersion: migrationVersion || { [type]: '1.1.1' },
            },
            ...mockVersionProps,
          },
        })),
      } as unknown as estypes.BulkResponse;
    };

    const bulkCreateSuccess = async (
      objects: SavedObjectsBulkCreateObject[],
      options?: SavedObjectsCreateOptions
    ) => {
      const response = getMockBulkCreateResponse(objects, options?.namespace);
      client.bulk.mockResponse(response);
      return await savedObjectsRepository.bulkCreate(objects, options);
    };

>>>>>>> 2de7ddc7
    // bulk create calls have two objects for each source -- the action, and the source
    const expectClientCallArgsAction = (
      objects: Array<{ type: string; id?: string; if_primary_term?: string; if_seq_no?: string }>,
      {
        method,
        _index = expect.any(String),
        getId = () => expect.any(String),
      }: { method: string; _index?: string; getId?: (type: string, id?: string) => string }
    ) => {
      const body = [];
      for (const { type, id, if_primary_term: ifPrimaryTerm, if_seq_no: ifSeqNo } of objects) {
        body.push({
          [method]: {
            _index,
            _id: getId(type, id),
            ...(ifPrimaryTerm && ifSeqNo
              ? { if_primary_term: expect.any(Number), if_seq_no: expect.any(Number) }
              : {}),
          },
        });
        body.push(expect.any(Object));
      }
      expect(client.bulk).toHaveBeenCalledWith(
        expect.objectContaining({ body }),
        expect.anything()
      );
    };

    const expectObjArgs = (
      {
        type,
        attributes,
        references,
      }: { type: string; attributes: unknown; references?: SavedObjectReference[] },
      overrides: Record<string, unknown> = {}
    ) => [
      expect.any(Object),
      expect.objectContaining({
        [type]: attributes,
        references,
        type,
        ...overrides,
        ...mockTimestampFields,
      }),
    ];

<<<<<<< HEAD
=======
    const expectSuccessResult = (obj: {
      type: string;
      namespace?: string;
      namespaces?: string[];
    }) => ({
      ...obj,
      migrationVersion: { [obj.type]: '1.1.1' },
      coreMigrationVersion: KIBANA_VERSION,
      version: mockVersion,
      namespaces: obj.namespaces ?? [obj.namespace ?? 'default'],
      ...mockTimestampFieldsWithCreated,
    });

>>>>>>> 2de7ddc7
    describe('client calls', () => {
      it(`should use the ES bulk action by default`, async () => {
        await bulkCreateSuccess(client, repository, [obj1, obj2]);
        expect(client.bulk).toHaveBeenCalledTimes(1);
      });

      it(`should use the preflightCheckForCreate action before bulk action for any types that are multi-namespace, when id is defined`, async () => {
        const objects = [obj1, { ...obj2, type: MULTI_NAMESPACE_ISOLATED_TYPE }];
        await bulkCreateSuccess(client, repository, objects);
        expect(client.bulk).toHaveBeenCalledTimes(1);
        expect(mockPreflightCheckForCreate).toHaveBeenCalledTimes(1);
        expect(mockPreflightCheckForCreate).toHaveBeenCalledWith(
          expect.objectContaining({
            objects: [
              {
                type: MULTI_NAMESPACE_ISOLATED_TYPE,
                id: obj2.id,
                overwrite: false,
                namespaces: ['default'],
              },
            ],
          })
        );
      });

      it(`should use the ES create method if ID is undefined and overwrite=true`, async () => {
        const objects = [obj1, obj2].map((obj) => ({ ...obj, id: undefined }));
        await bulkCreateSuccess(client, repository, objects, { overwrite: true });
        expectClientCallArgsAction(objects, { method: 'create' });
      });

      it(`should use the ES create method if ID is undefined and overwrite=false`, async () => {
        const objects = [obj1, obj2].map((obj) => ({ ...obj, id: undefined }));
        await bulkCreateSuccess(client, repository, objects);
        expectClientCallArgsAction(objects, { method: 'create' });
      });

      it(`should use the ES index method if ID is defined and overwrite=true`, async () => {
        await bulkCreateSuccess(client, repository, [obj1, obj2], { overwrite: true });
        expectClientCallArgsAction([obj1, obj2], { method: 'index' });
      });

      it(`should use the ES index method with version if ID and version are defined and overwrite=true`, async () => {
        await bulkCreateSuccess(
          client,
          repository,
          [
            {
              ...obj1,
              version: mockVersion,
            },
            obj2,
          ],
          { overwrite: true }
        );

        const obj1WithSeq = {
          ...obj1,
          if_seq_no: mockVersionProps._seq_no,
          if_primary_term: mockVersionProps._primary_term,
        };

        expectClientCallArgsAction([obj1WithSeq, obj2], { method: 'index' });
      });

      it(`should use the ES create method if ID is defined and overwrite=false`, async () => {
        await bulkCreateSuccess(client, repository, [obj1, obj2]);
        expectClientCallArgsAction([obj1, obj2], { method: 'create' });
      });

      it(`formats the ES request`, async () => {
        await bulkCreateSuccess(client, repository, [obj1, obj2]);
        const body = [...expectObjArgs(obj1), ...expectObjArgs(obj2)];
        expect(client.bulk).toHaveBeenCalledWith(
          expect.objectContaining({ body }),
          expect.anything()
        );
      });

      describe('originId', () => {
        it(`returns error if originId is set for non-multi-namespace type`, async () => {
          const result = await repository.bulkCreate([
            { ...obj1, originId: 'some-originId' },
            { ...obj2, type: NAMESPACE_AGNOSTIC_TYPE, originId: 'some-originId' },
          ]);
          expect(result.saved_objects).toEqual([
            expect.objectContaining({ id: obj1.id, type: obj1.type, error: expect.anything() }),
            expect.objectContaining({
              id: obj2.id,
              type: NAMESPACE_AGNOSTIC_TYPE,
              error: expect.anything(),
            }),
          ]);
          expect(client.bulk).not.toHaveBeenCalled();
        });

        it(`defaults to no originId`, async () => {
          const objects = [
            { ...obj1, type: MULTI_NAMESPACE_TYPE },
            { ...obj2, type: MULTI_NAMESPACE_ISOLATED_TYPE },
          ];

          await bulkCreateSuccess(client, repository, objects);
          const expected = expect.not.objectContaining({ originId: expect.anything() });
          const body = [expect.any(Object), expected, expect.any(Object), expected];
          expect(client.bulk).toHaveBeenCalledWith(
            expect.objectContaining({ body }),
            expect.anything()
          );
        });

        describe('with existing originId', () => {
          beforeEach(() => {
            mockPreflightCheckForCreate.mockImplementation(({ objects }) => {
              const existingDocument = {
                _source: { originId: 'existing-originId' },
              } as SavedObjectsRawDoc;
              return Promise.resolve(
                objects.map(({ type, id }) => ({ type, id, existingDocument }))
              );
            });
          });

          it(`accepts custom originId for multi-namespace type`, async () => {
            // The preflight result has `existing-originId`, but that is discarded
            const objects = [
              { ...obj1, type: MULTI_NAMESPACE_TYPE, originId: 'some-originId' },
              { ...obj2, type: MULTI_NAMESPACE_ISOLATED_TYPE, originId: 'some-originId' },
            ];
            await bulkCreateSuccess(client, repository, objects);
            const expected = expect.objectContaining({ originId: 'some-originId' });
            const body = [expect.any(Object), expected, expect.any(Object), expected];
            expect(client.bulk).toHaveBeenCalledWith(
              expect.objectContaining({ body }),
              expect.anything()
            );
          });

          it(`accepts undefined originId`, async () => {
            // The preflight result has `existing-originId`, but that is discarded
            const objects = [
              { ...obj1, type: MULTI_NAMESPACE_TYPE, originId: undefined },
              { ...obj2, type: MULTI_NAMESPACE_ISOLATED_TYPE, originId: undefined },
            ];
            await bulkCreateSuccess(client, repository, objects);
            const expected = expect.not.objectContaining({ originId: expect.anything() });
            const body = [expect.any(Object), expected, expect.any(Object), expected];
            expect(client.bulk).toHaveBeenCalledWith(
              expect.objectContaining({ body }),
              expect.anything()
            );
          });

          it(`preserves existing originId if originId option is not set`, async () => {
            const objects = [
              { ...obj1, type: MULTI_NAMESPACE_TYPE },
              { ...obj2, type: MULTI_NAMESPACE_ISOLATED_TYPE },
            ];
            await bulkCreateSuccess(client, repository, objects);
            const expected = expect.objectContaining({ originId: 'existing-originId' });
            const body = [expect.any(Object), expected, expect.any(Object), expected];
            expect(client.bulk).toHaveBeenCalledWith(
              expect.objectContaining({ body }),
              expect.anything()
            );
          });
        });
      });

      it(`adds namespace to request body for any types that are single-namespace`, async () => {
        await bulkCreateSuccess(client, repository, [obj1, obj2], { namespace });
        const expected = expect.objectContaining({ namespace });
        const body = [expect.any(Object), expected, expect.any(Object), expected];
        expect(client.bulk).toHaveBeenCalledWith(
          expect.objectContaining({ body }),
          expect.anything()
        );
      });

      it(`normalizes options.namespace from 'default' to undefined`, async () => {
        await bulkCreateSuccess(client, repository, [obj1, obj2], { namespace: 'default' });
        const expected = expect.not.objectContaining({ namespace: 'default' });
        const body = [expect.any(Object), expected, expect.any(Object), expected];
        expect(client.bulk).toHaveBeenCalledWith(
          expect.objectContaining({ body }),
          expect.anything()
        );
      });

      it(`doesn't add namespace to request body for any types that are not single-namespace`, async () => {
        const objects = [
          { ...obj1, type: NAMESPACE_AGNOSTIC_TYPE },
          { ...obj2, type: MULTI_NAMESPACE_ISOLATED_TYPE },
        ];
        await bulkCreateSuccess(client, repository, objects, { namespace });
        const expected = expect.not.objectContaining({ namespace: expect.anything() });
        const body = [expect.any(Object), expected, expect.any(Object), expected];
        expect(client.bulk).toHaveBeenCalledWith(
          expect.objectContaining({ body }),
          expect.anything()
        );
      });

      it(`adds namespaces to request body for any types that are multi-namespace`, async () => {
        const test = async (namespace?: string) => {
          const objects = [obj1, obj2].map((x) => ({ ...x, type: MULTI_NAMESPACE_ISOLATED_TYPE }));
          const [o1, o2] = objects;
          mockPreflightCheckForCreate.mockResolvedValueOnce([
            { type: o1.type, id: o1.id! }, // first object does not have an existing document to overwrite
            {
              type: o2.type,
              id: o2.id!,
              existingDocument: { _id: o2.id!, _source: { namespaces: ['*'], type: o2.type } }, // second object does have an existing document to overwrite
            },
          ]);
          await bulkCreateSuccess(client, repository, objects, { namespace, overwrite: true });
          const expected1 = expect.objectContaining({ namespaces: [namespace ?? 'default'] });
          const expected2 = expect.objectContaining({ namespaces: ['*'] });
          const body = [expect.any(Object), expected1, expect.any(Object), expected2];
          expect(client.bulk).toHaveBeenCalledWith(
            expect.objectContaining({ body }),
            expect.anything()
          );
          client.bulk.mockClear();
          mockPreflightCheckForCreate.mockReset();
        };
        await test(undefined);
        await test(namespace);
      });

      it(`adds initialNamespaces instead of namespace`, async () => {
        const test = async (namespace?: string) => {
          const ns2 = 'bar-namespace';
          const ns3 = 'baz-namespace';
          const objects = [
            { ...obj1, type: 'dashboard', initialNamespaces: [ns2] },
            { ...obj1, type: MULTI_NAMESPACE_ISOLATED_TYPE, initialNamespaces: [ns2] },
            { ...obj1, type: MULTI_NAMESPACE_TYPE, initialNamespaces: [ns2, ns3] },
          ];
          const [o1, o2, o3] = objects;
          mockPreflightCheckForCreate.mockResolvedValueOnce([
            // first object does not get passed in to preflightCheckForCreate at all
            { type: o2.type, id: o2.id! }, // second object does not have an existing document to overwrite
            {
              type: o3.type,
              id: o3.id!,
              existingDocument: {
                _id: o3.id!,
                _source: { type: o3.type, namespaces: [namespace ?? 'default', 'something-else'] }, // third object does have an existing document to overwrite
              },
            },
          ]);
          await bulkCreateSuccess(client, repository, objects, { namespace, overwrite: true });
          const body = [
            { index: expect.objectContaining({ _id: `${ns2}:dashboard:${o1.id}` }) },
            expect.objectContaining({ namespace: ns2 }),
            {
              index: expect.objectContaining({
                _id: `${MULTI_NAMESPACE_ISOLATED_TYPE}:${o2.id}`,
              }),
            },
            expect.objectContaining({ namespaces: [ns2] }),
            { index: expect.objectContaining({ _id: `${MULTI_NAMESPACE_TYPE}:${o3.id}` }) },
            expect.objectContaining({ namespaces: [ns2, ns3] }),
          ];
          expect(mockPreflightCheckForCreate).toHaveBeenCalledWith(
            expect.objectContaining({
              objects: [
                // assert that the initialNamespaces fields were passed into preflightCheckForCreate instead of the current namespace
                { type: o2.type, id: o2.id, overwrite: true, namespaces: o2.initialNamespaces },
                { type: o3.type, id: o3.id, overwrite: true, namespaces: o3.initialNamespaces },
              ],
            })
          );
          expect(client.bulk).toHaveBeenCalledWith(
            expect.objectContaining({ body }),
            expect.anything()
          );
          client.bulk.mockClear();
          mockPreflightCheckForCreate.mockReset();
        };
        await test(undefined);
        await test(namespace);
      });

      it(`normalizes initialNamespaces from 'default' to undefined`, async () => {
        const test = async (namespace?: string) => {
          const objects = [{ ...obj1, type: 'dashboard', initialNamespaces: ['default'] }];
          await bulkCreateSuccess(client, repository, objects, { namespace, overwrite: true });
          const body = [
            { index: expect.objectContaining({ _id: `dashboard:${obj1.id}` }) },
            expect.not.objectContaining({ namespace: 'default' }),
          ];
          expect(client.bulk).toHaveBeenCalledWith(
            expect.objectContaining({ body }),
            expect.anything()
          );
          client.bulk.mockClear();
        };
        await test(undefined);
        await test(namespace);
      });

      it(`doesn't add namespaces to request body for any types that are not multi-namespace`, async () => {
        const test = async (namespace?: string) => {
          const objects = [obj1, { ...obj2, type: NAMESPACE_AGNOSTIC_TYPE }];
          await bulkCreateSuccess(client, repository, objects, { namespace, overwrite: true });
          const expected = expect.not.objectContaining({ namespaces: expect.anything() });
          const body = [expect.any(Object), expected, expect.any(Object), expected];
          expect(client.bulk).toHaveBeenCalledWith(
            expect.objectContaining({ body }),
            expect.anything()
          );
          client.bulk.mockClear();
        };
        await test(undefined);
        await test(namespace);
      });

      it(`defaults to a refresh setting of wait_for`, async () => {
        await bulkCreateSuccess(client, repository, [obj1, obj2]);
        expect(client.bulk).toHaveBeenCalledWith(
          expect.objectContaining({ refresh: 'wait_for' }),
          expect.anything()
        );
      });

      it(`should use default index`, async () => {
        await bulkCreateSuccess(client, repository, [obj1, obj2]);
        expectClientCallArgsAction([obj1, obj2], {
          method: 'create',
          _index: '.kibana-test_8.0.0-testing',
        });
      });

      it(`should use custom index`, async () => {
        await bulkCreateSuccess(
          client,
          repository,
          [obj1, obj2].map((x) => ({ ...x, type: CUSTOM_INDEX_TYPE }))
        );
        expectClientCallArgsAction([obj1, obj2], {
          method: 'create',
          _index: 'custom_8.0.0-testing',
        });
      });

      it(`prepends namespace to the id when providing namespace for single-namespace type`, async () => {
        const getId = (type: string, id: string = '') => `${namespace}:${type}:${id}`; // test that the raw document ID equals this (e.g., has a namespace prefix)
        await bulkCreateSuccess(client, repository, [obj1, obj2], { namespace });
        expectClientCallArgsAction([obj1, obj2], { method: 'create', getId });
      });

      it(`doesn't prepend namespace to the id when providing no namespace for single-namespace type`, async () => {
        const getId = (type: string, id: string = '') => `${type}:${id}`; // test that the raw document ID equals this (e.g., does not have a namespace prefix)
        await bulkCreateSuccess(client, repository, [obj1, obj2]);
        expectClientCallArgsAction([obj1, obj2], { method: 'create', getId });
      });

      it(`doesn't prepend namespace to the id when not using single-namespace type`, async () => {
        const getId = (type: string, id: string = '') => `${type}:${id}`; // test that the raw document ID equals this (e.g., does not have a namespace prefix)
        const objects = [
          { ...obj1, type: NAMESPACE_AGNOSTIC_TYPE },
          { ...obj2, type: MULTI_NAMESPACE_ISOLATED_TYPE },
        ];
        await bulkCreateSuccess(client, repository, objects, { namespace });
        expectClientCallArgsAction(objects, { method: 'create', getId });
      });
    });

    describe('errors', () => {
      afterEach(() => {
        mockGetBulkOperationError.mockReset();
      });

      const obj3 = {
        type: 'dashboard',
        id: 'three',
        attributes: { title: 'Test Three' },
        references: [{ name: 'ref_0', type: 'test', id: '2' }],
      };

      const bulkCreateError = async (
        obj: SavedObjectsBulkCreateObject,
        isBulkError: boolean | undefined,
        expectedErrorResult: ExpectedErrorResult
      ) => {
        let response;
        if (isBulkError) {
          // mock the bulk error for only the second object
          mockGetBulkOperationError.mockReturnValueOnce(undefined);
          mockGetBulkOperationError.mockReturnValueOnce(expectedErrorResult.error as Payload);
          response = getMockBulkCreateResponse([obj1, obj, obj2]);
        } else {
          response = getMockBulkCreateResponse([obj1, obj2]);
        }
        client.bulk.mockResponseOnce(response);

        const objects = [obj1, obj, obj2];
        const result = await repository.bulkCreate(objects);
        expect(client.bulk).toHaveBeenCalled();
        const objCall = isBulkError ? expectObjArgs(obj) : [];
        const body = [...expectObjArgs(obj1), ...objCall, ...expectObjArgs(obj2)];
        expect(client.bulk).toHaveBeenCalledWith(
          expect.objectContaining({ body }),
          expect.anything()
        );
        expect(result).toEqual({
          saved_objects: [expectSuccess(obj1), expectedErrorResult, expectSuccess(obj2)],
        });
      };

      it(`throws when options.namespace is '*'`, async () => {
        await expect(
          repository.bulkCreate([obj3], { namespace: ALL_NAMESPACES_STRING })
        ).rejects.toThrowError(createBadRequestErrorPayload('"options.namespace" cannot be "*"'));
      });

      it(`returns error when initialNamespaces is used with a space-agnostic object`, async () => {
        const obj = { ...obj3, type: NAMESPACE_AGNOSTIC_TYPE, initialNamespaces: [] };
        await bulkCreateError(
          obj,
          undefined,
          expectErrorResult(
            obj,
            createBadRequestErrorPayload(
              '"initialNamespaces" cannot be used on space-agnostic types'
            )
          )
        );
      });

      it(`returns error when initialNamespaces is empty`, async () => {
        const obj = { ...obj3, type: MULTI_NAMESPACE_TYPE, initialNamespaces: [] };
        await bulkCreateError(
          obj,
          undefined,
          expectErrorResult(
            obj,
            createBadRequestErrorPayload('"initialNamespaces" must be a non-empty array of strings')
          )
        );
      });

      it(`returns error when initialNamespaces is used with a space-isolated object and does not specify a single space`, async () => {
        const doTest = async (objType: string, initialNamespaces: string[]) => {
          const obj = { ...obj3, type: objType, initialNamespaces };
          await bulkCreateError(
            obj,
            undefined,
            expectErrorResult(
              obj,
              createBadRequestErrorPayload(
                '"initialNamespaces" can only specify a single space when used with space-isolated types'
              )
            )
          );
        };
        await doTest('dashboard', ['spacex', 'spacey']);
        await doTest('dashboard', ['*']);
        await doTest(MULTI_NAMESPACE_ISOLATED_TYPE, ['spacex', 'spacey']);
        await doTest(MULTI_NAMESPACE_ISOLATED_TYPE, ['*']);
      });

      it(`returns error when type is invalid`, async () => {
        const obj = { ...obj3, type: 'unknownType' };
        await bulkCreateError(obj, undefined, expectErrorInvalidType(obj));
      });

      it(`returns error when type is hidden`, async () => {
        const obj = { ...obj3, type: HIDDEN_TYPE };
        await bulkCreateError(obj, undefined, expectErrorInvalidType(obj));
      });

      it(`returns error when there is a conflict from preflightCheckForCreate`, async () => {
        const objects = [
          // only the second, third, and fourth objects are passed to preflightCheckForCreate and result in errors
          obj1,
          { ...obj1, type: MULTI_NAMESPACE_TYPE },
          { ...obj2, type: MULTI_NAMESPACE_TYPE },
          { ...obj3, type: MULTI_NAMESPACE_TYPE },
          obj2,
        ];
        const [o1, o2, o3, o4, o5] = objects;
        mockPreflightCheckForCreate.mockResolvedValueOnce([
          // first and last objects do not get passed in to preflightCheckForCreate at all
          { type: o2.type, id: o2.id!, error: { type: 'conflict' } },
          {
            type: o3.type,
            id: o3.id!,
            error: { type: 'unresolvableConflict', metadata: { isNotOverwritable: true } },
          },
          {
            type: o4.type,
            id: o4.id!,
            error: { type: 'aliasConflict', metadata: { spacesWithConflictingAliases: ['foo'] } },
          },
        ]);
        const bulkResponse = getMockBulkCreateResponse([o1, o5]);
        client.bulk.mockResponseOnce(bulkResponse);

        const options = { overwrite: true };
        const result = await repository.bulkCreate(objects, options);
        expect(mockPreflightCheckForCreate).toHaveBeenCalled();
        expect(mockPreflightCheckForCreate).toHaveBeenCalledWith(
          expect.objectContaining({
            objects: [
              { type: o2.type, id: o2.id, overwrite: true, namespaces: ['default'] },
              { type: o3.type, id: o3.id, overwrite: true, namespaces: ['default'] },
              { type: o4.type, id: o4.id, overwrite: true, namespaces: ['default'] },
            ],
          })
        );
        expect(client.bulk).toHaveBeenCalled();
        expect(client.bulk).toHaveBeenCalledWith(
          expect.objectContaining({ body: [...expectObjArgs(o1), ...expectObjArgs(o5)] }),
          expect.anything()
        );
        expect(result).toEqual({
          saved_objects: [
            expectSuccess(o1),
            expectErrorConflict(o2),
            expectErrorConflict(o3, { metadata: { isNotOverwritable: true } }),
            expectErrorConflict(o4, { metadata: { spacesWithConflictingAliases: ['foo'] } }),
            expectSuccess(o5),
          ],
        });
      });

      it(`returns bulk error`, async () => {
        const expectedErrorResult = {
          type: obj3.type,
          id: obj3.id,
          error: { error: 'Oh no, a bulk error!' },
        };
        await bulkCreateError(obj3, true, expectedErrorResult);
      });

      it(`returns errors for any bulk objects with invalid schemas`, async () => {
        const response = getMockBulkCreateResponse([obj3]);
        client.bulk.mockResponseOnce(response);

        const result = await repository.bulkCreate([
          obj3,
          // @ts-expect-error - Title should be a string and is intentionally malformed for testing
          { ...obj3, id: 'three-again', attributes: { title: 123 } },
        ]);
        expect(client.bulk).toHaveBeenCalledTimes(1); // only called once for the valid object
        expect(result.saved_objects).toEqual([
          expect.objectContaining(obj3),
          expect.objectContaining({
            error: new Error(
              '[attributes.title]: expected value of type [string] but got [number]: Bad Request'
            ),
            id: 'three-again',
            type: 'dashboard',
          }),
        ]);
      });
    });

    describe('migration', () => {
      it(`migrates the docs and serializes the migrated docs`, async () => {
        migrator.migrateDocument.mockImplementation(mockMigrateDocument);
        const modifiedObj1 = { ...obj1, coreMigrationVersion: '8.0.0' };
<<<<<<< HEAD
        await bulkCreateSuccess(client, repository, [modifiedObj1, obj2]);
        const docs = [modifiedObj1, obj2].map((x) => ({ ...x, ...mockTimestampFields }));
=======
        await bulkCreateSuccess([modifiedObj1, obj2]);
        const docs = [modifiedObj1, obj2].map((x) => ({ ...x, ...mockTimestampFieldsWithCreated }));
>>>>>>> 2de7ddc7
        expectMigrationArgs(docs[0], true, 1);
        expectMigrationArgs(docs[1], true, 2);

        const migratedDocs = docs.map((x) => migrator.migrateDocument(x));
        expect(serializer.savedObjectToRaw).toHaveBeenNthCalledWith(1, migratedDocs[0]);
        expect(serializer.savedObjectToRaw).toHaveBeenNthCalledWith(2, migratedDocs[1]);
      });

      it(`adds namespace to body when providing namespace for single-namespace type`, async () => {
        await bulkCreateSuccess(client, repository, [obj1, obj2], { namespace });
        expectMigrationArgs({ namespace }, true, 1);
        expectMigrationArgs({ namespace }, true, 2);
      });

      it(`doesn't add namespace to body when providing no namespace for single-namespace type`, async () => {
        await bulkCreateSuccess(client, repository, [obj1, obj2]);
        expectMigrationArgs({ namespace: expect.anything() }, false, 1);
        expectMigrationArgs({ namespace: expect.anything() }, false, 2);
      });

      it(`doesn't add namespace to body when not using single-namespace type`, async () => {
        const objects = [
          { ...obj1, type: NAMESPACE_AGNOSTIC_TYPE },
          { ...obj2, type: MULTI_NAMESPACE_ISOLATED_TYPE },
        ];
        await bulkCreateSuccess(client, repository, objects, { namespace });
        expectMigrationArgs({ namespace: expect.anything() }, false, 1);
        expectMigrationArgs({ namespace: expect.anything() }, false, 2);
      });

      it(`adds namespaces to body when providing namespace for multi-namespace type`, async () => {
        const objects = [obj1, obj2].map((obj) => ({
          ...obj,
          type: MULTI_NAMESPACE_ISOLATED_TYPE,
        }));
        await bulkCreateSuccess(client, repository, objects, { namespace });
        expectMigrationArgs({ namespaces: [namespace] }, true, 1);
        expectMigrationArgs({ namespaces: [namespace] }, true, 2);
      });

      it(`adds default namespaces to body when providing no namespace for multi-namespace type`, async () => {
        const objects = [obj1, obj2].map((obj) => ({
          ...obj,
          type: MULTI_NAMESPACE_ISOLATED_TYPE,
        }));
        await bulkCreateSuccess(client, repository, objects);
        expectMigrationArgs({ namespaces: ['default'] }, true, 1);
        expectMigrationArgs({ namespaces: ['default'] }, true, 2);
      });

      it(`doesn't add namespaces to body when not using multi-namespace type`, async () => {
        const objects = [obj1, { ...obj2, type: NAMESPACE_AGNOSTIC_TYPE }];
        await bulkCreateSuccess(client, repository, objects);
        expectMigrationArgs({ namespaces: expect.anything() }, false, 1);
        expectMigrationArgs({ namespaces: expect.anything() }, false, 2);
      });
    });

    describe('returns', () => {
      it(`formats the ES response`, async () => {
        const result = await bulkCreateSuccess(client, repository, [obj1, obj2]);
        expect(result).toEqual({
          saved_objects: [obj1, obj2].map((x) => expectCreateResult(x)),
        });
      });

      it.todo(`should return objects in the same order regardless of type`);

      it(`handles a mix of successful creates and errors`, async () => {
        const obj = {
          type: 'unknownType',
          id: 'three',
          attributes: {},
        };
        const objects = [obj1, obj, obj2];
        const response = getMockBulkCreateResponse([obj1, obj2]);
        client.bulk.mockResponseOnce(response);
        const result = await repository.bulkCreate(objects);
        expect(client.bulk).toHaveBeenCalledTimes(1);
        expect(result).toEqual({
          saved_objects: [expectCreateResult(obj1), expectError(obj), expectCreateResult(obj2)],
        });
      });

      it(`a deserialized saved object`, async () => {
        // Test for fix to https://github.com/elastic/kibana/issues/65088 where
        // we returned raw ID's when an object without an id was created.
        const namespace = 'myspace';
        // FIXME: this test is based on a gigantic hack to have the bulk operation return the source
        //        of the document when it actually does not, forcing to cast to any as BulkResponse
        //        does not contains _source
        const response = getMockBulkCreateResponse([obj1, obj2], namespace) as any;
        client.bulk.mockResponseOnce(response);

        // Bulk create one object with id unspecified, and one with id specified
        const result = await repository.bulkCreate([{ ...obj1, id: undefined }, obj2], {
          namespace,
        });

        // Assert that both raw docs from the ES response are deserialized
        expect(serializer.rawToSavedObject).toHaveBeenNthCalledWith(1, {
          ...response.items[0].create,
          _source: {
            ...response.items[0].create._source,
            coreMigrationVersion: '2.0.0', // the document migrator adds this to all objects before creation
            namespaces: response.items[0].create._source.namespaces,
          },
          _id: expect.stringMatching(/^myspace:config:[0-9a-f]{8}-([0-9a-f]{4}-){3}[0-9a-f]{12}$/),
        });
        expect(serializer.rawToSavedObject).toHaveBeenNthCalledWith(2, {
          ...response.items[1].create,
          _source: {
            ...response.items[1].create._source,
            coreMigrationVersion: '2.0.0', // the document migrator adds this to all objects before creation
            namespaces: response.items[1].create._source.namespaces,
          },
        });

        // Assert that ID's are deserialized to remove the type and namespace
        expect(result.saved_objects[0].id).toEqual(
          expect.stringMatching(/^[0-9a-f]{8}-([0-9a-f]{4}-){3}[0-9a-f]{12}$/)
        );
        expect(result.saved_objects[1].id).toEqual(obj2.id);
      });
    });
  });

  describe('#bulkGet', () => {
    const obj1: SavedObject<unknown> = {
      type: 'config',
      id: '6.0.0-alpha1',
      attributes: { title: 'Testing' },
      references: [
        {
          name: 'ref_0',
          type: 'test',
          id: '1',
        },
      ],
      originId: 'some-origin-id', // only one of the results has an originId, this is intentional to test both a positive and negative case
    };
    const obj2: SavedObject<unknown> = {
      type: 'index-pattern',
      id: 'logstash-*',
      attributes: { title: 'Testing' },
      references: [
        {
          name: 'ref_0',
          type: 'test',
          id: '2',
        },
      ],
    };
    const namespace = 'foo-namespace';

    const _expectClientCallArgs = (
      objects: TypeIdTuple[],
      {
        _index = expect.any(String),
        getId = () => expect.any(String),
      }: { _index?: string; getId?: (type: string, id: string) => string }
    ) => {
      expect(client.mget).toHaveBeenCalledWith(
        expect.objectContaining({
          body: {
            docs: objects.map(({ type, id }) =>
              expect.objectContaining({
                _index,
                _id: getId(type, id),
              })
            ),
          },
        }),
        expect.anything()
      );
    };

    describe('client calls', () => {
      it(`prepends namespace to the id when providing namespace for single-namespace type`, async () => {
        const getId = (type: string, id: string) => `${namespace}:${type}:${id}`; // test that the raw document ID equals this (e.g., has a namespace prefix)
        await bulkGetSuccess(client, repository, registry, [obj1, obj2], { namespace });
        _expectClientCallArgs([obj1, obj2], { getId });
      });

      it(`prepends namespace to the id when providing namespaces for single-namespace type`, async () => {
        const getId = (type: string, id: string) => `${namespace}:${type}:${id}`; // test that the raw document ID equals this (e.g., has a namespace prefix)
        const objects = [obj1, obj2].map((obj) => ({ ...obj, namespaces: [namespace] }));
        await bulkGetSuccess(client, repository, registry, objects, { namespace: 'some-other-ns' });
        _expectClientCallArgs([obj1, obj2], { getId });
      });

      it(`doesn't prepend namespace to the id when providing no namespace for single-namespace type`, async () => {
        const getId = (type: string, id: string) => `${type}:${id}`; // test that the raw document ID equals this (e.g., does not have a namespace prefix)
        await bulkGetSuccess(client, repository, registry, [obj1, obj2]);
        _expectClientCallArgs([obj1, obj2], { getId });
      });

      it(`normalizes options.namespace from 'default' to undefined`, async () => {
        const getId = (type: string, id: string) => `${type}:${id}`; // test that the raw document ID equals this (e.g., does not have a namespace prefix)
        await bulkGetSuccess(client, repository, registry, [obj1, obj2], { namespace: 'default' });
        _expectClientCallArgs([obj1, obj2], { getId });
      });

      it(`doesn't prepend namespace to the id when not using single-namespace type`, async () => {
        const getId = (type: string, id: string) => `${type}:${id}`; // test that the raw document ID equals this (e.g., does not have a namespace prefix)
        let objects = [obj1, obj2].map((obj) => ({ ...obj, type: NAMESPACE_AGNOSTIC_TYPE }));
        await bulkGetSuccess(client, repository, registry, objects, { namespace });
        _expectClientCallArgs(objects, { getId });

        client.mget.mockClear();
        objects = [obj1, { ...obj2, namespaces: ['some-other-ns'] }].map((obj) => ({
          ...obj,
          type: MULTI_NAMESPACE_ISOLATED_TYPE,
        }));
        await bulkGetSuccess(client, repository, registry, objects, { namespace });
        _expectClientCallArgs(objects, { getId });
      });
    });

    describe('errors', () => {
      const bulkGetError = async (
        obj: SavedObjectsBulkGetObject & { found?: boolean },
        isBulkError: boolean,
        expectedErrorResult: ExpectedErrorResult
      ) => {
        let response;
        if (isBulkError) {
          // mock the bulk error for only the second object
          mockGetBulkOperationError.mockReturnValueOnce(undefined);
          mockGetBulkOperationError.mockReturnValueOnce(expectedErrorResult.error as Payload);
          response = getMockMgetResponse(registry, [obj1, obj, obj2]);
        } else {
          response = getMockMgetResponse(registry, [obj1, obj2]);
        }
        client.mget.mockResolvedValueOnce(
          elasticsearchClientMock.createSuccessTransportRequestPromise(response)
        );

        const objects = [obj1, obj, obj2];
        const result = await bulkGet(repository, objects);
        expect(client.mget).toHaveBeenCalled();
        expect(result).toEqual({
          saved_objects: [expectSuccess(obj1), expectedErrorResult, expectSuccess(obj2)],
        });
      };

      it(`throws when options.namespace is '*'`, async () => {
        const obj = { type: 'dashboard', id: 'three' };
        await expect(
          repository.bulkGet([obj], { namespace: ALL_NAMESPACES_STRING })
        ).rejects.toThrowError(createBadRequestErrorPayload('"options.namespace" cannot be "*"'));
      });

      it(`returns error when namespaces is used with a space-agnostic object`, async () => {
        const obj = { type: NAMESPACE_AGNOSTIC_TYPE, id: 'three', namespaces: [] };
        await bulkGetError(
          obj,
          false,
          expectErrorResult(
            obj,
            createBadRequestErrorPayload('"namespaces" cannot be used on space-agnostic types')
          )
        );
      });

      it(`returns error when namespaces is used with a space-isolated object and does not specify a single space`, async () => {
        const doTest = async (objType: string, namespaces?: string[]) => {
          const obj = { type: objType, id: 'three', namespaces };
          await bulkGetError(
            obj,
            false,
            expectErrorResult(
              obj,
              createBadRequestErrorPayload(
                '"namespaces" can only specify a single space when used with space-isolated types'
              )
            )
          );
        };
        await doTest('dashboard', ['spacex', 'spacey']);
        await doTest('dashboard', ['*']);
        await doTest(MULTI_NAMESPACE_ISOLATED_TYPE, ['spacex', 'spacey']);
        await doTest(MULTI_NAMESPACE_ISOLATED_TYPE, ['*']);
      });

      it(`returns error when type is invalid`, async () => {
        const obj: SavedObjectsBulkGetObject = { type: 'unknownType', id: 'three' };
        await bulkGetError(obj, false, expectErrorInvalidType(obj));
      });

      it(`returns error when type is hidden`, async () => {
        const obj: SavedObjectsBulkGetObject = { type: HIDDEN_TYPE, id: 'three' };
        await bulkGetError(obj, false, expectErrorInvalidType(obj));
      });

      it(`returns error when document is not found`, async () => {
        const obj: SavedObjectsBulkGetObject & { found: boolean } = {
          type: 'dashboard',
          id: 'three',
          found: false,
        };
        await bulkGetError(obj, true, expectErrorNotFound(obj));
      });

      it(`handles missing ids gracefully`, async () => {
        const obj: SavedObjectsBulkGetObject & { found: boolean } = {
          type: 'dashboard',
          // @ts-expect-error id is undefined
          id: undefined,
          found: false,
        };
        await bulkGetError(obj, true, expectErrorNotFound(obj));
      });

      it(`returns error when type is multi-namespace and the document exists, but not in this namespace`, async () => {
        const obj = {
          type: MULTI_NAMESPACE_ISOLATED_TYPE,
          id: 'three',
          namespace: 'bar-namespace',
        };
        await bulkGetError(obj, true, expectErrorNotFound(obj));
      });
    });

    describe('returns', () => {
      const expectSuccessResult = (
        { type, id }: TypeIdTuple,
        doc: estypes.GetGetResult<SavedObjectsRawDocSource>
      ) => ({
        type,
        id,
        namespaces: doc._source!.namespaces ?? ['default'],
        ...(doc._source!.originId && { originId: doc._source!.originId }),
        ...(doc._source!.updated_at && { updated_at: doc._source!.updated_at }),
        ...(doc._source!.created_at && { created_at: doc._source!.created_at }),
        version: encodeHitVersion(doc),
        attributes: doc._source![type],
        references: doc._source!.references || [],
        migrationVersion: doc._source!.migrationVersion,
      });

      it(`returns early for empty objects argument`, async () => {
        const result = await bulkGet(repository, []);
        expect(result).toEqual({ saved_objects: [] });
        expect(client.mget).not.toHaveBeenCalled();
      });

      it(`formats the ES response`, async () => {
        const response = getMockMgetResponse(registry, [obj1, obj2]);
        client.mget.mockResolvedValueOnce(
          elasticsearchClientMock.createSuccessTransportRequestPromise(response)
        );
        const result = await bulkGet(repository, [obj1, obj2]);
        expect(client.mget).toHaveBeenCalledTimes(1);
        expect(result).toEqual({
          saved_objects: [
            expectSuccessResult(
              obj1,
              response.docs[0] as estypes.GetGetResult<SavedObjectsRawDocSource>
            ),
            expectSuccessResult(
              obj2,
              response.docs[1] as estypes.GetGetResult<SavedObjectsRawDocSource>
            ),
          ],
        });
      });

      it(`handles a mix of successful gets and errors`, async () => {
        const response = getMockMgetResponse(registry, [obj1, obj2]);
        client.mget.mockResolvedValueOnce(
          elasticsearchClientMock.createSuccessTransportRequestPromise(response)
        );
        const obj: SavedObject = {
          type: 'unknownType',
          id: 'three',
          attributes: {},
          references: [],
        };
        const result = await bulkGet(repository, [obj1, obj, obj2]);
        expect(client.mget).toHaveBeenCalledTimes(1);
        expect(result).toEqual({
          saved_objects: [
            expectSuccessResult(
              obj1,
              response.docs[0] as estypes.GetGetResult<SavedObjectsRawDocSource>
            ),
            expectError(obj),
            expectSuccessResult(
              obj2,
              response.docs[1] as estypes.GetGetResult<SavedObjectsRawDocSource>
            ),
          ],
        });
      });

      it(`includes namespaces property for single-namespace and multi-namespace documents`, async () => {
        const obj: SavedObject = {
          type: MULTI_NAMESPACE_ISOLATED_TYPE,
          id: 'three',
          attributes: {},
          references: [],
        };
        const { result } = await bulkGetSuccess(client, repository, registry, [obj1, obj]);
        expect(result).toEqual({
          saved_objects: [
            expect.objectContaining({ namespaces: ['default'] }),
            expect.objectContaining({ namespaces: expect.any(Array) }),
          ],
        });
      });
    });
  });

  describe('#bulkResolve', () => {
    afterEach(() => {
      mockInternalBulkResolve.mockReset();
    });

    it('passes arguments to the internalBulkResolve module and returns the expected results', async () => {
      mockInternalBulkResolve.mockResolvedValue({
        resolved_objects: [
          {
            saved_object: { type: 'mock', id: 'mock-object', attributes: {}, references: [] },
            outcome: 'exactMatch',
          },
          {
            type: 'obj-type',
            id: 'obj-id-2',
            error: SavedObjectsErrorHelpers.createGenericNotFoundError('obj-type', 'obj-id-2'),
          },
        ],
      });

      const objects = [
        { type: 'obj-type', id: 'obj-id-1' },
        { type: 'obj-type', id: 'obj-id-2' },
      ];
      await expect(repository.bulkResolve(objects)).resolves.toEqual({
        resolved_objects: [
          {
            saved_object: { type: 'mock', id: 'mock-object', attributes: {}, references: [] },
            outcome: 'exactMatch',
          },
          {
            saved_object: {
              type: 'obj-type',
              id: 'obj-id-2',
              error: {
                error: 'Not Found',
                message: 'Saved object [obj-type/obj-id-2] not found',
                statusCode: 404,
              },
            },
            outcome: 'exactMatch',
          },
        ],
      });
      expect(mockInternalBulkResolve).toHaveBeenCalledTimes(1);
      expect(mockInternalBulkResolve).toHaveBeenCalledWith(expect.objectContaining({ objects }));
    });

    it('throws when internalBulkResolve throws', async () => {
      const error = new Error('Oh no!');
      mockInternalBulkResolve.mockRejectedValue(error);

      await expect(repository.resolve('some-type', 'some-id')).rejects.toEqual(error);
    });
  });

  describe('#bulkUpdate', () => {
    const obj1: SavedObjectsBulkUpdateObject = {
      type: 'config',
      id: '6.0.0-alpha1',
      attributes: { title: 'Test One' },
    };
    const obj2: SavedObjectsBulkUpdateObject = {
      type: 'index-pattern',
      id: 'logstash-*',
      attributes: { title: 'Test Two' },
    };
    const references = [{ name: 'ref_0', type: 'test', id: '1' }];
    const originId = 'some-origin-id';
    const namespace = 'foo-namespace';

    // bulk create calls have two objects for each source -- the action, and the source
    const expectClientCallArgsAction = (
      objects: TypeIdTuple[],
      {
        method,
        _index = expect.any(String),
        getId = () => expect.any(String),
        overrides = {},
      }: {
        method: string;
        _index?: string;
        getId?: (type: string, id: string) => string;
        overrides?: Record<string, unknown>;
      }
    ) => {
      const body = [];
      for (const { type, id } of objects) {
        body.push({
          [method]: {
            _index,
            _id: getId(type, id),
            ...overrides,
          },
        });
        body.push(expect.any(Object));
      }
      expect(client.bulk).toHaveBeenCalledWith(
        expect.objectContaining({ body }),
        expect.anything()
      );
    };

    const expectObjArgs = ({ type, attributes }: { type: string; attributes: unknown }) => [
      expect.any(Object),
      {
        doc: expect.objectContaining({
          [type]: attributes,
          ...mockTimestampFields,
        }),
      },
    ];

    describe('client calls', () => {
      it(`should use the ES bulk action by default`, async () => {
        await bulkUpdateSuccess(client, repository, registry, [obj1, obj2]);
        expect(client.bulk).toHaveBeenCalled();
      });

      it(`should use the ES mget action before bulk action for any types that are multi-namespace`, async () => {
        const objects = [obj1, { ...obj2, type: MULTI_NAMESPACE_ISOLATED_TYPE }];
        await bulkUpdateSuccess(client, repository, registry, objects);
        expect(client.bulk).toHaveBeenCalled();
        expect(client.mget).toHaveBeenCalled();

        const docs = [
          expect.objectContaining({ _id: `${MULTI_NAMESPACE_ISOLATED_TYPE}:${obj2.id}` }),
        ];
        expect(client.mget).toHaveBeenCalledWith(
          expect.objectContaining({ body: { docs } }),
          expect.anything()
        );
      });

      it(`formats the ES request`, async () => {
        await bulkUpdateSuccess(client, repository, registry, [obj1, obj2]);
        const body = [...expectObjArgs(obj1), ...expectObjArgs(obj2)];
        expect(client.bulk).toHaveBeenCalledWith(
          expect.objectContaining({ body }),
          expect.anything()
        );
      });

      it(`formats the ES request for any types that are multi-namespace`, async () => {
        const _obj2 = { ...obj2, type: MULTI_NAMESPACE_ISOLATED_TYPE };
        await bulkUpdateSuccess(client, repository, registry, [obj1, _obj2]);
        const body = [...expectObjArgs(obj1), ...expectObjArgs(_obj2)];
        expect(client.bulk).toHaveBeenCalledWith(
          expect.objectContaining({ body }),
          expect.anything()
        );
      });

      it(`doesnt call Elasticsearch if there are no valid objects to update`, async () => {
        const objects = [obj1, obj2].map((x) => ({ ...x, type: 'unknownType' }));
        await repository.bulkUpdate(objects);
        expect(client.bulk).toHaveBeenCalledTimes(0);
      });

      it(`defaults to no references`, async () => {
        await bulkUpdateSuccess(client, repository, registry, [obj1, obj2]);
        const expected = { doc: expect.not.objectContaining({ references: expect.anything() }) };
        const body = [expect.any(Object), expected, expect.any(Object), expected];
        expect(client.bulk).toHaveBeenCalledWith(
          expect.objectContaining({ body }),
          expect.anything()
        );
      });

      it(`accepts custom references array`, async () => {
        const test = async (references: SavedObjectReference[]) => {
          const objects = [obj1, obj2].map((obj) => ({ ...obj, references }));
          await bulkUpdateSuccess(client, repository, registry, objects);
          const expected = { doc: expect.objectContaining({ references }) };
          const body = [expect.any(Object), expected, expect.any(Object), expected];
          expect(client.bulk).toHaveBeenCalledWith(
            expect.objectContaining({ body }),
            expect.anything()
          );
          client.bulk.mockClear();
        };
        await test(references);
        await test([{ type: 'type', id: 'id', name: 'some ref' }]);
        await test([]);
      });

      it(`doesn't accept custom references if not an array`, async () => {
        const test = async (references: unknown) => {
          const objects = [obj1, obj2]; // .map((obj) => ({ ...obj }));
          await bulkUpdateSuccess(client, repository, registry, objects);
          const expected = { doc: expect.not.objectContaining({ references: expect.anything() }) };
          const body = [expect.any(Object), expected, expect.any(Object), expected];
          expect(client.bulk).toHaveBeenCalledWith(
            expect.objectContaining({ body }),
            expect.anything()
          );
          client.bulk.mockClear();
        };
        await test('string');
        await test(123);
        await test(true);
        await test(null);
      });

      it(`defaults to a refresh setting of wait_for`, async () => {
        await bulkUpdateSuccess(client, repository, registry, [obj1, obj2]);
        expect(client.bulk).toHaveBeenCalledWith(
          expect.objectContaining({ refresh: 'wait_for' }),
          expect.anything()
        );
      });

      it(`defaults to no version for types that are not multi-namespace`, async () => {
        const objects = [obj1, { ...obj2, type: NAMESPACE_AGNOSTIC_TYPE }];
        await bulkUpdateSuccess(client, repository, registry, objects);
        expectClientCallArgsAction(objects, { method: 'update' });
      });

      it(`accepts version`, async () => {
        const version = encodeHitVersion({ _seq_no: 100, _primary_term: 200 });
        // test with both non-multi-namespace and multi-namespace types
        const objects = [
          { ...obj1, version },
          { ...obj2, type: MULTI_NAMESPACE_ISOLATED_TYPE, version },
        ];
        await bulkUpdateSuccess(client, repository, registry, objects);
        const overrides = { if_seq_no: 100, if_primary_term: 200 };
        expectClientCallArgsAction(objects, { method: 'update', overrides });
      });

      it(`prepends namespace to the id when providing namespace for single-namespace type`, async () => {
        const getId = (type: string, id: string) => `${namespace}:${type}:${id}`; // test that the raw document ID equals this (e.g., has a namespace prefix)
        await bulkUpdateSuccess(client, repository, registry, [obj1, obj2], { namespace });
        expectClientCallArgsAction([obj1, obj2], { method: 'update', getId });

        jest.clearAllMocks();
        // test again with object namespace string that supersedes the operation's namespace ID
        await bulkUpdateSuccess(client, repository, registry, [
          { ...obj1, namespace },
          { ...obj2, namespace },
        ]);
        expectClientCallArgsAction([obj1, obj2], { method: 'update', getId });
      });

      it(`doesn't prepend namespace to the id when providing no namespace for single-namespace type`, async () => {
        const getId = (type: string, id: string) => `${type}:${id}`; // test that the raw document ID equals this (e.g., does not have a namespace prefix)
        await bulkUpdateSuccess(client, repository, registry, [obj1, obj2]);
        expectClientCallArgsAction([obj1, obj2], { method: 'update', getId });

        jest.clearAllMocks();
        // test again with object namespace string that supersedes the operation's namespace ID
        await bulkUpdateSuccess(
          client,
          repository,
          registry,
          [
            { ...obj1, namespace: 'default' },
            { ...obj2, namespace: 'default' },
          ],
          { namespace }
        );
        expectClientCallArgsAction([obj1, obj2], { method: 'update', getId });
      });

      it(`normalizes options.namespace from 'default' to undefined`, async () => {
        const getId = (type: string, id: string) => `${type}:${id}`;
        await bulkUpdateSuccess(client, repository, registry, [obj1, obj2], {
          namespace: 'default',
        });
        expectClientCallArgsAction([obj1, obj2], { method: 'update', getId });
      });

      it(`doesn't prepend namespace to the id when not using single-namespace type`, async () => {
        const getId = (type: string, id: string) => `${type}:${id}`; // test that the raw document ID equals this (e.g., does not have a namespace prefix)
        const _obj1 = { ...obj1, type: NAMESPACE_AGNOSTIC_TYPE };
        const _obj2 = { ...obj2, type: MULTI_NAMESPACE_ISOLATED_TYPE };

        await bulkUpdateSuccess(client, repository, registry, [_obj1], { namespace });
        expectClientCallArgsAction([_obj1], { method: 'update', getId });
        client.bulk.mockClear();
        await bulkUpdateSuccess(client, repository, registry, [_obj2], { namespace });
        expectClientCallArgsAction([_obj2], { method: 'update', getId });

        jest.clearAllMocks();
        // test again with object namespace string that supersedes the operation's namespace ID
        await bulkUpdateSuccess(client, repository, registry, [{ ..._obj1, namespace }]);
        expectClientCallArgsAction([_obj1], { method: 'update', getId });
        client.bulk.mockClear();
        await bulkUpdateSuccess(client, repository, registry, [{ ..._obj2, namespace }]);
        expectClientCallArgsAction([_obj2], { method: 'update', getId });
      });
    });

    describe('errors', () => {
      afterEach(() => {
        mockGetBulkOperationError.mockReset();
      });

      const obj: SavedObjectsBulkUpdateObject = {
        type: 'dashboard',
        id: 'three',
        attributes: {},
      };

      const bulkUpdateError = async (
        obj: SavedObjectsBulkUpdateObject,
        isBulkError: boolean,
        expectedErrorResult: ExpectedErrorResult
      ) => {
        const objects = [obj1, obj, obj2];
        const mockResponse = getMockBulkUpdateResponse(registry, objects);
        if (isBulkError) {
          // mock the bulk error for only the second object
          mockGetBulkOperationError.mockReturnValueOnce(undefined);
          mockGetBulkOperationError.mockReturnValueOnce(expectedErrorResult.error as Payload);
        }
        client.bulk.mockResponseOnce(mockResponse);

        const result = await repository.bulkUpdate(objects);
        expect(client.bulk).toHaveBeenCalled();
        const objCall = isBulkError ? expectObjArgs(obj) : [];
        const body = [...expectObjArgs(obj1), ...objCall, ...expectObjArgs(obj2)];
        expect(client.bulk).toHaveBeenCalledWith(
          expect.objectContaining({ body }),
          expect.anything()
        );
        expect(result).toEqual({
          saved_objects: [expectSuccess(obj1), expectedErrorResult, expectSuccess(obj2)],
        });
      };

      const bulkUpdateMultiError = async (
        [obj1, _obj, obj2]: SavedObjectsBulkUpdateObject[],
        options: SavedObjectsBulkUpdateOptions | undefined,
        mgetResponse: estypes.MgetResponse,
        mgetOptions?: { statusCode?: number }
      ) => {
        client.mget.mockResponseOnce(mgetResponse, { statusCode: mgetOptions?.statusCode });

        const bulkResponse = getMockBulkUpdateResponse(registry, [obj1, obj2], { namespace });
        client.bulk.mockResponseOnce(bulkResponse);

        const result = await repository.bulkUpdate([obj1, _obj, obj2], options);
        expect(client.bulk).toHaveBeenCalled();
        expect(client.mget).toHaveBeenCalled();
        const body = [...expectObjArgs(obj1), ...expectObjArgs(obj2)];
        expect(client.bulk).toHaveBeenCalledWith(
          expect.objectContaining({ body }),
          expect.anything()
        );

        expect(result).toEqual({
          saved_objects: [expectSuccess(obj1), expectErrorNotFound(_obj), expectSuccess(obj2)],
        });
      };

      it(`throws when options.namespace is '*'`, async () => {
        await expect(
          repository.bulkUpdate([obj], { namespace: ALL_NAMESPACES_STRING })
        ).rejects.toThrowError(createBadRequestErrorPayload('"options.namespace" cannot be "*"'));
      });

      it(`returns error when type is invalid`, async () => {
        const _obj = { ...obj, type: 'unknownType' };
        await bulkUpdateError(_obj, false, expectErrorNotFound(_obj));
      });

      it(`returns error when type is hidden`, async () => {
        const _obj = { ...obj, type: HIDDEN_TYPE };
        await bulkUpdateError(_obj, false, expectErrorNotFound(_obj));
      });

      it(`returns error when object namespace is '*'`, async () => {
        const _obj = { ...obj, namespace: '*' };
        await bulkUpdateError(
          _obj,
          false,
          expectErrorResult(obj, createBadRequestErrorPayload('"namespace" cannot be "*"'))
        );
      });

      it(`returns error when ES is unable to find the document (mget)`, async () => {
        const _obj = { ...obj, type: MULTI_NAMESPACE_ISOLATED_TYPE, found: false };
        const mgetResponse = getMockMgetResponse(registry, [_obj]);
        await bulkUpdateMultiError([obj1, _obj, obj2], undefined, mgetResponse);
      });

      it(`returns error when ES is unable to find the index (mget)`, async () => {
        const _obj = { ...obj, type: MULTI_NAMESPACE_ISOLATED_TYPE };
        const mgetResponse = getMockMgetResponse(registry, [_obj]);
        await bulkUpdateMultiError([obj1, _obj, obj2], { namespace }, mgetResponse, {
          statusCode: 404,
        });
      });

      it(`returns error when there is a conflict with an existing multi-namespace saved object (mget)`, async () => {
        const _obj = { ...obj, type: MULTI_NAMESPACE_ISOLATED_TYPE };
        const mgetResponse = getMockMgetResponse(registry, [_obj], 'bar-namespace');
        await bulkUpdateMultiError([obj1, _obj, obj2], { namespace }, mgetResponse);
      });

      it(`returns bulk error`, async () => {
        const expectedErrorResult = {
          type: obj.type,
          id: obj.id,
          error: { message: 'Oh no, a bulk error!' },
        };
        await bulkUpdateError(obj, true, expectedErrorResult);
      });
    });

    describe('returns', () => {
      it(`formats the ES response`, async () => {
        const response = await bulkUpdateSuccess(client, repository, registry, [obj1, obj2]);
        expect(response).toEqual({
          saved_objects: [obj1, obj2].map(expectUpdateResult),
        });
      });

      it(`includes references`, async () => {
        const objects = [obj1, obj2].map((obj) => ({ ...obj, references }));
        const response = await bulkUpdateSuccess(client, repository, registry, objects);
        expect(response).toEqual({
          saved_objects: objects.map(expectUpdateResult),
        });
      });

      it(`handles a mix of successful updates and errors`, async () => {
        const obj: SavedObjectsBulkUpdateObject = {
          type: 'unknownType',
          id: 'three',
          attributes: {},
        };
        const objects = [obj1, obj, obj2];
        const mockResponse = getMockBulkUpdateResponse(registry, objects);
        client.bulk.mockResponseOnce(mockResponse);

        const result = await repository.bulkUpdate(objects);
        expect(client.bulk).toHaveBeenCalledTimes(1);
        expect(result).toEqual({
          saved_objects: [expectUpdateResult(obj1), expectError(obj), expectUpdateResult(obj2)],
        });
      });

      it(`includes namespaces property for single-namespace and multi-namespace documents`, async () => {
        const obj: SavedObjectsBulkUpdateObject = {
          type: MULTI_NAMESPACE_ISOLATED_TYPE,
          id: 'three',
          attributes: {},
        };
        const result = await bulkUpdateSuccess(client, repository, registry, [obj1, obj]);
        expect(result).toEqual({
          saved_objects: [
            expect.objectContaining({ namespaces: expect.any(Array) }),
            expect.objectContaining({ namespaces: expect.any(Array) }),
          ],
        });
      });

      it(`includes originId property if present in cluster call response`, async () => {
        const obj: SavedObjectsBulkUpdateObject = {
          type: MULTI_NAMESPACE_ISOLATED_TYPE,
          id: 'three',
          attributes: {},
        };
        const result = await bulkUpdateSuccess(
          client,
          repository,
          registry,
          [obj1, obj],
          {},
          originId
        );
        expect(result).toEqual({
          saved_objects: [
            expect.objectContaining({ originId }),
            expect.objectContaining({ originId }),
          ],
        });
      });
    });
  });

  // describe('#bulkDelete', () => {
  //   const obj1: SavedObjectsBulkDeleteObject = {
  //     type: 'config',
  //     id: '6.0.0-alpha1',
  //   };
  //   const obj2: SavedObjectsBulkDeleteObject = {
  //     type: 'index-pattern',
  //     id: 'logstash-*',
  //   };

  //   const namespace = 'foo-namespace';

  //   const createNamespaceAwareGetId = (type: string, id: string) =>
  //     `${registry.isSingleNamespace(type) && namespace ? `${namespace}:` : ''}${type}:${id}`;

  //   const getMockEsBulkDeleteResponse = (
  //     objects: TypeIdTuple[],
  //     options?: SavedObjectsBulkDeleteOptions
  //   ) =>
  //     ({
  //       items: objects.map(({ type, id }) => ({
  //         // es response returns more fields than what we're interested in.
  //         delete: {
  //           _id: `${
  //             registry.isSingleNamespace(type) && options?.namespace ? `${options?.namespace}:` : ''
  //           }${type}:${id}`,
  //           ...mockVersionProps,
  //           result: 'deleted',
  //         },
  //       })),
  //     } as estypes.BulkResponse);

  //   const repositoryBulkDeleteSuccess = async (
  //     objects: SavedObjectsBulkDeleteObject[] = [],
  //     options?: SavedObjectsBulkDeleteOptions,
  //     internalOptions: {
  //       mockMGetResponseWithObject?: { initialNamespaces: string[]; type: string; id: string };
  //     } = {}
  //   ) => {
  //     const multiNamespaceObjects = objects.filter(({ type }) => {
  //       return registry.isMultiNamespace(type);
  //     });

  //     const { mockMGetResponseWithObject } = internalOptions;
  //     if (multiNamespaceObjects.length > 0) {
  //       const mockedMGetResponse = mockMGetResponseWithObject
  //         ? getMockMgetResponse([mockMGetResponseWithObject], options?.namespace)
  //         : getMockMgetResponse(multiNamespaceObjects, options?.namespace);
  //       client.mget.mockResponseOnce(mockedMGetResponse);
  //     }
  //     const mockedEsBulkDeleteResponse = getMockEsBulkDeleteResponse(objects, options);

  //     client.bulk.mockResponseOnce(mockedEsBulkDeleteResponse);
  //     const result = await savedObjectsRepository.bulkDelete(objects, options);

  //     expect(client.mget).toHaveBeenCalledTimes(multiNamespaceObjects?.length ? 1 : 0);
  //     return result;
  //   };

  //   // bulk delete calls only has one object for each source -- the action
  //   const expectClientCallBulkDeleteArgsAction = (
  //     objects: TypeIdTuple[],
  //     {
  //       method,
  //       _index = expect.any(String),
  //       getId = () => expect.any(String),
  //       overrides = {},
  //     }: {
  //       method: string;
  //       _index?: string;
  //       getId?: (type: string, id: string) => string;
  //       overrides?: Record<string, unknown>;
  //     }
  //   ) => {
  //     const body = [];
  //     for (const { type, id } of objects) {
  //       body.push({
  //         [method]: {
  //           _index,
  //           _id: getId(type, id),
  //           ...overrides,
  //         },
  //       });
  //     }

  //     expect(client.bulk).toHaveBeenCalledWith(
  //       expect.objectContaining({ body }),
  //       expect.anything()
  //     );
  //   };

  //   const createBulkDeleteFailStatus = ({
  //     type,
  //     id,
  //     error,
  //   }: {
  //     type: string;
  //     id: string;
  //     error?: ExpectedErrorResult['error'];
  //   }) => ({
  //     type,
  //     id,
  //     success: false,
  //     error: error ?? createBadRequestError(),
  //   });

  //   const createBulkDeleteSuccessStatus = ({ type, id }: { type: string; id: string }) => ({
  //     type,
  //     id,
  //     success: true,
  //   });

  //   // mocks a combination of success, error results for hidden and unknown object object types.
  //   const repositoryBulkDeleteError = async (
  //     obj: SavedObjectsBulkDeleteObject,
  //     isBulkError: boolean,
  //     expectedErrorResult: ExpectedErrorResult
  //   ) => {
  //     const objects = [obj1, obj, obj2];
  //     const mockedBulkDeleteResponse = getMockEsBulkDeleteResponse(objects);
  //     if (isBulkError) {
  //       mockGetBulkOperationError.mockReturnValueOnce(undefined);
  //       mockGetBulkOperationError.mockReturnValueOnce(expectedErrorResult.error as Payload);
  //     }
  //     client.bulk.mockResponseOnce(mockedBulkDeleteResponse);

  //     const result = await savedObjectsRepository.bulkDelete(objects);
  //     expect(client.bulk).toHaveBeenCalled();
  //     expect(result).toEqual({
  //       statuses: [
  //         createBulkDeleteSuccessStatus(obj1),
  //         createBulkDeleteFailStatus({ ...obj, error: expectedErrorResult.error }),
  //         createBulkDeleteSuccessStatus(obj2),
  //       ],
  //     });
  //   };

  //   const expectClientCallArgsAction = (
  //     objects: TypeIdTuple[],
  //     {
  //       method,
  //       _index = expect.any(String),
  //       getId = () => expect.any(String),
  //       overrides = {},
  //     }: {
  //       method: string;
  //       _index?: string;
  //       getId?: (type: string, id: string) => string;
  //       overrides?: Record<string, unknown>;
  //     }
  //   ) => {
  //     const body = [];
  //     for (const { type, id } of objects) {
  //       body.push({
  //         [method]: {
  //           _index,
  //           _id: getId(type, id),
  //           ...overrides,
  //         },
  //       });
  //     }
  //     expect(client.bulk).toHaveBeenCalledWith(
  //       expect.objectContaining({ body }),
  //       expect.anything()
  //     );
  //   };

  //   const bulkDeleteMultiNamespaceError = async (
  //     [obj1, _obj, obj2]: SavedObjectsBulkDeleteObject[],
  //     options: SavedObjectsBulkDeleteOptions | undefined,
  //     mgetResponse: estypes.MgetResponse,
  //     mgetOptions?: { statusCode?: number }
  //   ) => {
  //     const getId = (type: string, id: string) => `${options?.namespace}:${type}:${id}`;
  //     // mock the response for the not found doc
  //     client.mget.mockResponseOnce(mgetResponse, { statusCode: mgetOptions?.statusCode });
  //     // get a mocked response for the valid docs
  //     const bulkResponse = getMockEsBulkDeleteResponse([obj1, obj2], { namespace });
  //     client.bulk.mockResponseOnce(bulkResponse);

  //     const result = await savedObjectsRepository.bulkDelete([obj1, _obj, obj2], options);
  //     expect(client.bulk).toHaveBeenCalledTimes(1);
  //     expect(client.mget).toHaveBeenCalledTimes(1);

  //     expectClientCallArgsAction([obj1, obj2], { method: 'delete', getId });
  //     expect(result).toEqual({
  //       statuses: [
  //         createBulkDeleteSuccessStatus(obj1),
  //         { ...expectErrorNotFound(_obj), success: false },
  //         createBulkDeleteSuccessStatus(obj2),
  //       ],
  //     });
  //   };

  //   beforeEach(() => {
  //     mockDeleteLegacyUrlAliases.mockClear();
  //     mockDeleteLegacyUrlAliases.mockResolvedValue();
  //   });

  //   describe('client calls', () => {
  //     it(`should use the ES bulk action by default`, async () => {
  //       await repositoryBulkDeleteSuccess([obj1, obj2]);
  //       expect(client.bulk).toHaveBeenCalled();
  //     });

  //     it(`should use the ES mget action before bulk action for any types that are multi-namespace`, async () => {
  //       const objects = [obj1, { ...obj2, type: MULTI_NAMESPACE_ISOLATED_TYPE }];
  //       await repositoryBulkDeleteSuccess(objects);
  //       expect(client.bulk).toHaveBeenCalled();
  //       expect(client.mget).toHaveBeenCalled();

  //       const docs = [
  //         expect.objectContaining({ _id: `${MULTI_NAMESPACE_ISOLATED_TYPE}:${obj2.id}` }),
  //       ];
  //       expect(client.mget).toHaveBeenCalledWith(
  //         expect.objectContaining({ body: { docs } }),
  //         expect.anything()
  //       );
  //     });

  //     it(`should not use the ES bulk action when there are no valid documents to delete`, async () => {
  //       const objects = [obj1, obj2].map((x) => ({ ...x, type: 'unknownType' }));
  //       await savedObjectsRepository.bulkDelete(objects);
  //       expect(client.bulk).toHaveBeenCalledTimes(0);
  //     });

  //     it(`formats the ES request`, async () => {
  //       const getId = createNamespaceAwareGetId;
  //       await repositoryBulkDeleteSuccess([obj1, obj2], { namespace });
  //       expectClientCallBulkDeleteArgsAction([obj1, obj2], { method: 'delete', getId });
  //     });

  //     it(`formats the ES request for any types that are multi-namespace`, async () => {
  //       const _obj2 = { ...obj2, type: MULTI_NAMESPACE_ISOLATED_TYPE };
  //       const getId = createNamespaceAwareGetId;
  //       await repositoryBulkDeleteSuccess([obj1, _obj2], { namespace });
  //       expectClientCallBulkDeleteArgsAction([obj1, _obj2], { method: 'delete', getId });
  //     });

  //     it(`defaults to a refresh setting of wait_for`, async () => {
  //       await repositoryBulkDeleteSuccess([obj1, obj2]);
  //       expect(client.bulk).toHaveBeenCalledWith(
  //         expect.objectContaining({ refresh: 'wait_for' }),
  //         expect.anything()
  //       );
  //     });

  //     it(`does not include the version of the existing document when not using a multi-namespace type`, async () => {
  //       const objects = [obj1, { ...obj2, type: NAMESPACE_AGNOSTIC_TYPE }];
  //       await repositoryBulkDeleteSuccess(objects);
  //       expectClientCallBulkDeleteArgsAction(objects, { method: 'delete' });
  //     });

  //     it(`prepends namespace to the id when providing namespace for single-namespace type`, async () => {
  //       const getId = createNamespaceAwareGetId;
  //       await repositoryBulkDeleteSuccess([obj1, obj2], { namespace });
  //       expectClientCallBulkDeleteArgsAction([obj1, obj2], { method: 'delete', getId });
  //     });

  //     it(`doesn't prepend namespace to the id when providing no namespace for single-namespace type`, async () => {
  //       const getId = (type: string, id: string) => `${type}:${id}`;
  //       await repositoryBulkDeleteSuccess([obj1, obj2]);
  //       expectClientCallBulkDeleteArgsAction([obj1, obj2], { method: 'delete', getId });
  //     });

  //     it(`normalizes options.namespace from 'default' to undefined`, async () => {
  //       const getId = (type: string, id: string) => `${type}:${id}`;
  //       await repositoryBulkDeleteSuccess([obj1, obj2], { namespace: 'default' });
  //       expectClientCallBulkDeleteArgsAction([obj1, obj2], { method: 'delete', getId });
  //     });

  //     it(`doesn't prepend namespace to the id when not using single-namespace type`, async () => {
  //       const getId = (type: string, id: string) => `${type}:${id}`; // not expecting namespace prefix;
  //       const _obj1 = { ...obj1, type: NAMESPACE_AGNOSTIC_TYPE };
  //       const _obj2 = { ...obj2, type: MULTI_NAMESPACE_ISOLATED_TYPE };

  //       await repositoryBulkDeleteSuccess([_obj1, _obj2], { namespace });
  //       expectClientCallBulkDeleteArgsAction([_obj1, _obj2], { method: 'delete', getId });
  //     });
  //   });

  //   describe('legacy URL aliases', () => {
  //     it(`doesn't delete legacy URL aliases for single-namespace object types`, async () => {
  //       await repositoryBulkDeleteSuccess([obj1, obj2]);
  //       expect(mockDeleteLegacyUrlAliases).not.toHaveBeenCalled();
  //     });

  //     it(`deletes legacy URL aliases for multi-namespace object types (all spaces)`, async () => {
  //       const testObject = { ...obj1, type: MULTI_NAMESPACE_TYPE };
  //       const internalOptions = {
  //         mockMGetResponseWithObject: {
  //           ...testObject,
  //           initialNamespaces: [ALL_NAMESPACES_STRING],
  //         },
  //       };
  //       await repositoryBulkDeleteSuccess(
  //         [testObject],
  //         { namespace, force: true },
  //         internalOptions
  //       );
  //       expect(mockDeleteLegacyUrlAliases).toHaveBeenCalledWith(
  //         expect.objectContaining({
  //           type: MULTI_NAMESPACE_TYPE,
  //           id: testObject.id,
  //           namespaces: [],
  //           deleteBehavior: 'exclusive',
  //         })
  //       );
  //     });

  //     it(`deletes legacy URL aliases for multi-namespace object types (specific space)`, async () => {
  //       const testObject = { ...obj1, type: MULTI_NAMESPACE_TYPE };
  //       const internalOptions = {
  //         mockMGetResponseWithObject: {
  //           ...testObject,
  //           initialNamespaces: [namespace],
  //         },
  //       };
  //       // specifically test against the current namespace
  //       await repositoryBulkDeleteSuccess([testObject], { namespace }, internalOptions);
  //       expect(mockDeleteLegacyUrlAliases).toHaveBeenCalledWith(
  //         expect.objectContaining({
  //           type: MULTI_NAMESPACE_TYPE,
  //           id: testObject.id,
  //           namespaces: [namespace],
  //           deleteBehavior: 'inclusive',
  //         })
  //       );
  //     });

  //     it(`deletes legacy URL aliases for multi-namespace object types shared to many specific spaces`, async () => {
  //       const testObject = { ...obj1, type: MULTI_NAMESPACE_TYPE };
  //       const initialTestObjectNamespaces = [namespace, 'bar-namespace'];
  //       const internalOptions = {
  //         mockMGetResponseWithObject: {
  //           ...testObject,
  //           initialNamespaces: initialTestObjectNamespaces,
  //         },
  //       };
  //       // specifically test against named spaces ('*' is handled specifically, this assures we also take care of named spaces)
  //       await repositoryBulkDeleteSuccess(
  //         [testObject],
  //         { namespace, force: true },
  //         internalOptions
  //       );
  //       expect(mockDeleteLegacyUrlAliases).toHaveBeenCalledWith(
  //         expect.objectContaining({
  //           type: MULTI_NAMESPACE_TYPE,
  //           id: testObject.id,
  //           namespaces: initialTestObjectNamespaces,
  //           deleteBehavior: 'inclusive',
  //         })
  //       );
  //     });

  //     it(`logs a message when deleteLegacyUrlAliases returns an error`, async () => {
  //       const testObject = { type: MULTI_NAMESPACE_ISOLATED_TYPE, id: obj1.id };

  //       client.mget.mockResolvedValueOnce(
  //         elasticsearchClientMock.createSuccessTransportRequestPromise(
  //           getMockMgetResponse([testObject], namespace)
  //         )
  //       );
  //       const mockedBulkResponse = getMockEsBulkDeleteResponse([testObject], { namespace });
  //       client.bulk.mockResolvedValueOnce(mockedBulkResponse);

  //       mockDeleteLegacyUrlAliases.mockRejectedValueOnce(new Error('Oh no!'));

  //       await savedObjectsRepository.bulkDelete([testObject], { namespace });

  //       expect(client.mget).toHaveBeenCalledTimes(1);
  //       expect(logger.error).toHaveBeenCalledTimes(1);
  //       expect(logger.error).toHaveBeenCalledWith(
  //         'Unable to delete aliases when deleting an object: Oh no!'
  //       );
  //     });
  //   });

  //   describe('errors', () => {
  //     it(`throws an error when options.namespace is '*'`, async () => {
  //       await expect(
  //         savedObjectsRepository.bulkDelete([obj1], { namespace: ALL_NAMESPACES_STRING })
  //       ).rejects.toThrowError(createBadRequestError('"options.namespace" cannot be "*"'));
  //     });

  //     it(`throws an error when client bulk response is not defined`, async () => {
  //       client.mget.mockResolvedValueOnce(
  //         elasticsearchClientMock.createSuccessTransportRequestPromise(
  //           getMockMgetResponse([obj1], namespace)
  //         )
  //       );
  //       const mockedBulkResponse = undefined;
  //       // we have to cast here to test the assumption we always get a response.
  //       client.bulk.mockResponseOnce(mockedBulkResponse as unknown as estypes.BulkResponse);
  //       await expect(savedObjectsRepository.bulkDelete([obj1], { namespace })).rejects.toThrowError(
  //         'Unexpected error in bulkDelete saved objects: bulkDeleteResponse is undefined'
  //       );
  //     });

  //     it(`returns an error for the object when the object's type is invalid`, async () => {
  //       const unknownObjType = { ...obj1, type: 'unknownType' };
  //       await repositoryBulkDeleteError(
  //         unknownObjType,
  //         false,
  //         expectErrorInvalidType(unknownObjType)
  //       );
  //     });

  //     it(`returns an error for an object when the object's type is hidden`, async () => {
  //       const hiddenObject = { ...obj1, type: HIDDEN_TYPE };
  //       await repositoryBulkDeleteError(hiddenObject, false, expectErrorInvalidType(hiddenObject));
  //     });

  //     it(`returns an error when ES is unable to find the document during mget`, async () => {
  //       const notFoundObj = { ...obj1, type: MULTI_NAMESPACE_ISOLATED_TYPE, found: false };
  //       const mgetResponse = getMockMgetResponse([notFoundObj], namespace);
  //       await bulkDeleteMultiNamespaceError([obj1, notFoundObj, obj2], { namespace }, mgetResponse);
  //     });

  //     it(`returns an error when ES is unable to find the index during mget`, async () => {
  //       const notFoundObj = { ...obj1, type: MULTI_NAMESPACE_ISOLATED_TYPE, found: false };
  //       await bulkDeleteMultiNamespaceError(
  //         [obj1, notFoundObj, obj2],
  //         { namespace },
  //         {} as estypes.MgetResponse,
  //         {
  //           statusCode: 404,
  //         }
  //       );
  //     });

  //     it(`returns an error when the type is multi-namespace and the document exists, but not in this namespace`, async () => {
  //       const obj = {
  //         type: MULTI_NAMESPACE_ISOLATED_TYPE,
  //         id: 'three',
  //         namespace: 'bar-namespace',
  //       };
  //       const mgetResponse = getMockMgetResponse([obj], namespace);
  //       await bulkDeleteMultiNamespaceError([obj1, obj, obj2], { namespace }, mgetResponse);
  //     });

  //     it(`returns an error when the type is multi-namespace and the document has multiple namespaces and the force option is not enabled`, async () => {
  //       const testObject = { ...obj1, type: MULTI_NAMESPACE_TYPE };
  //       const internalOptions = {
  //         mockMGetResponseWithObject: {
  //           ...testObject,
  //           initialNamespaces: [namespace, 'bar-namespace'],
  //         },
  //       };
  //       const result = await repositoryBulkDeleteSuccess(
  //         [testObject],
  //         { namespace },
  //         internalOptions
  //       );
  //       expect(result.statuses[0]).toStrictEqual(
  //         createBulkDeleteFailStatus({
  //           ...testObject,
  //           error: createBadRequestError(
  //             'Unable to delete saved object that exists in multiple namespaces, use the "force" option to delete it anyway'
  //           ),
  //         })
  //       );
  //     });

  //     it(`returns an error when the type is multi-namespace and the document has all namespaces and the force option is not enabled`, async () => {
  //       const testObject = { ...obj1, type: ALL_NAMESPACES_STRING };
  //       const internalOptions = {
  //         mockMGetResponseWithObject: {
  //           ...testObject,
  //           initialNamespaces: [namespace, 'bar-namespace'],
  //         },
  //       };
  //       const result = await repositoryBulkDeleteSuccess(
  //         [testObject],
  //         { namespace },
  //         internalOptions
  //       );
  //       expect(result.statuses[0]).toStrictEqual(
  //         createBulkDeleteFailStatus({
  //           ...testObject,
  //           error: createBadRequestError("Unsupported saved object type: '*'"),
  //         })
  //       );
  //     });
  //   });

  //   describe('returns', () => {
  //     it(`returns early for empty objects argument`, async () => {
  //       await savedObjectsRepository.bulkDelete([], { namespace });
  //       expect(client.bulk).toHaveBeenCalledTimes(0);
  //     });

  //     it(`formats the ES response`, async () => {
  //       const response = await repositoryBulkDeleteSuccess([obj1, obj2], { namespace });
  //       expect(response).toEqual({
  //         statuses: [obj1, obj2].map(createBulkDeleteSuccessStatus),
  //       });
  //     });

  //     it(`handles a mix of successful deletes and errors`, async () => {
  //       const notFoundObj = { ...obj1, type: MULTI_NAMESPACE_ISOLATED_TYPE, found: false };
  //       await bulkDeleteMultiNamespaceError(
  //         [obj1, notFoundObj, obj2],
  //         { namespace },
  //         {} as estypes.MgetResponse,
  //         { statusCode: 404 }
  //       );
  //     });
  //   });
  // });

  describe('#checkConflicts', () => {
    const obj1 = { type: 'dashboard', id: 'one' };
    const obj2 = { type: 'dashboard', id: 'two' };
    const obj3 = { type: MULTI_NAMESPACE_ISOLATED_TYPE, id: 'three' };
    const obj4 = { type: MULTI_NAMESPACE_ISOLATED_TYPE, id: 'four' };
    const obj5 = { type: MULTI_NAMESPACE_ISOLATED_TYPE, id: 'five' };
    const obj6 = { type: NAMESPACE_AGNOSTIC_TYPE, id: 'six' };
    const obj7 = { type: NAMESPACE_AGNOSTIC_TYPE, id: 'seven' };
    const namespace = 'foo-namespace';

    const _expectClientCallArgs = (
      objects: TypeIdTuple[],
      {
        _index = expect.any(String),
        getId = () => expect.any(String),
      }: { _index?: string; getId?: (type: string, id: string) => string }
    ) => {
      expect(client.mget).toHaveBeenCalledWith(
        expect.objectContaining({
          body: {
            docs: objects.map(({ type, id }) =>
              expect.objectContaining({
                _index,
                _id: getId(type, id),
              })
            ),
          },
        }),
        expect.anything()
      );
    };

    describe('client calls', () => {
      it(`doesn't make a cluster call if the objects array is empty`, async () => {
        await checkConflicts(repository, []);
        expect(client.mget).not.toHaveBeenCalled();
      });

      it(`prepends namespace to the id when providing namespace for single-namespace type`, async () => {
        const getId = (type: string, id: string) => `${namespace}:${type}:${id}`; // test that the raw document ID equals this (e.g., has a namespace prefix)
        await checkConflictsSuccess(client, repository, registry, [obj1, obj2], { namespace });
        _expectClientCallArgs([obj1, obj2], { getId });
      });

      it(`doesn't prepend namespace to the id when providing no namespace for single-namespace type`, async () => {
        const getId = (type: string, id: string) => `${type}:${id}`; // test that the raw document ID equals this (e.g., does not have a namespace prefix)
        await checkConflictsSuccess(client, repository, registry, [obj1, obj2]);
        _expectClientCallArgs([obj1, obj2], { getId });
      });

      it(`normalizes options.namespace from 'default' to undefined`, async () => {
        const getId = (type: string, id: string) => `${type}:${id}`; // test that the raw document ID equals this (e.g., does not have a namespace prefix)
        await checkConflictsSuccess(client, repository, registry, [obj1, obj2], {
          namespace: 'default',
        });
        _expectClientCallArgs([obj1, obj2], { getId });
      });

      it(`doesn't prepend namespace to the id when not using single-namespace type`, async () => {
        const getId = (type: string, id: string) => `${type}:${id}`; // test that the raw document ID equals this (e.g., does not have a namespace prefix)
        // obj3 is multi-namespace, and obj6 is namespace-agnostic
        await checkConflictsSuccess(client, repository, registry, [obj3, obj6], { namespace });
        _expectClientCallArgs([obj3, obj6], { getId });
      });
    });

    describe('errors', () => {
      it(`throws when options.namespace is '*'`, async () => {
        await expect(
          repository.checkConflicts([obj1], { namespace: ALL_NAMESPACES_STRING })
        ).rejects.toThrowError(createBadRequestErrorPayload('"options.namespace" cannot be "*"'));
      });
    });

    describe('returns', () => {
      it(`expected results`, async () => {
        const unknownTypeObj = { type: 'unknownType', id: 'three' };
        const hiddenTypeObj = { type: HIDDEN_TYPE, id: 'three' };
        const objects = [unknownTypeObj, hiddenTypeObj, obj1, obj2, obj3, obj4, obj5, obj6, obj7];
        const response = {
          docs: [
            getMockGetResponse(registry, obj1),
            { found: false },
            getMockGetResponse(registry, obj3),
            getMockGetResponse(registry, { ...obj4, namespace: 'bar-namespace' }),
            { found: false },
            getMockGetResponse(registry, obj6),
            { found: false },
          ],
        } as estypes.MgetResponse;
        client.mget.mockResolvedValue(
          elasticsearchClientMock.createSuccessTransportRequestPromise(response)
        );

        const result = await checkConflicts(repository, objects);
        expect(client.mget).toHaveBeenCalledTimes(1);
        expect(result).toEqual({
          errors: [
            { ...unknownTypeObj, error: createUnsupportedTypeErrorPayload(unknownTypeObj.type) },
            { ...hiddenTypeObj, error: createUnsupportedTypeErrorPayload(hiddenTypeObj.type) },
            { ...obj1, error: createConflictErrorPayload(obj1.type, obj1.id) },
            // obj2 was not found so it does not result in a conflict error
            { ...obj3, error: createConflictErrorPayload(obj3.type, obj3.id) },
            {
              ...obj4,
              error: {
                ...createConflictErrorPayload(obj4.type, obj4.id),
                metadata: { isNotOverwritable: true },
              },
            },
            // obj5 was not found so it does not result in a conflict error
            { ...obj6, error: createConflictErrorPayload(obj6.type, obj6.id) },
            // obj7 was not found so it does not result in a conflict error
          ],
        });
      });
    });
  });

  describe('#create', () => {
    beforeEach(() => {
      mockPreflightCheckForCreate.mockReset();
      mockPreflightCheckForCreate.mockImplementation(({ objects }) => {
        return Promise.resolve(objects.map(({ type, id }) => ({ type, id }))); // respond with no errors by default
      });
      client.create.mockResponseImplementation((params) => {
        return {
          body: {
            _id: params.id,
            ...mockVersionProps,
          } as estypes.CreateResponse,
        };
      });
    });

    const type = 'index-pattern';
    const attributes = { title: 'Logstash' };
    const id = 'logstash-*';
    const namespace = 'foo-namespace';
    const references = [
      {
        name: 'ref_0',
        type: 'test',
        id: '123',
      },
    ];

    const createSuccess = async <T>(
      type: string,
      attributes: T,
      options?: SavedObjectsCreateOptions
    ) => {
      return await repository.create(type, attributes, options);
    };

    describe('client calls', () => {
      it(`should use the ES index action if ID is not defined and overwrite=true`, async () => {
        await createSuccess(type, attributes, { overwrite: true });
        expect(mockPreflightCheckForCreate).not.toHaveBeenCalled();
        expect(client.index).toHaveBeenCalled();
      });

      it(`should use the ES create action if ID is not defined and overwrite=false`, async () => {
        await createSuccess(type, attributes);
        expect(mockPreflightCheckForCreate).not.toHaveBeenCalled();
        expect(client.create).toHaveBeenCalled();
      });

      it(`should use the ES index with version if ID and version are defined and overwrite=true`, async () => {
        await createSuccess(type, attributes, { id, overwrite: true, version: mockVersion });
        expect(mockPreflightCheckForCreate).not.toHaveBeenCalled();
        expect(client.index).toHaveBeenCalled();
        expect(client.index.mock.calls[0][0]).toMatchObject({
          if_seq_no: mockVersionProps._seq_no,
          if_primary_term: mockVersionProps._primary_term,
        });
      });

      it(`should use the ES create action if ID is defined and overwrite=false`, async () => {
        await createSuccess(type, attributes, { id });
        expect(mockPreflightCheckForCreate).not.toHaveBeenCalled();
        expect(client.create).toHaveBeenCalled();
      });

      it(`should use the preflightCheckForCreate action then create action if type is multi-namespace, ID is defined, and overwrite=false`, async () => {
        await createSuccess(MULTI_NAMESPACE_TYPE, attributes, { id });
        expect(mockPreflightCheckForCreate).toHaveBeenCalled();
        expect(mockPreflightCheckForCreate).toHaveBeenCalledWith(
          expect.objectContaining({
            objects: [
              { type: MULTI_NAMESPACE_TYPE, id, overwrite: false, namespaces: ['default'] },
            ],
          })
        );
        expect(client.create).toHaveBeenCalled();
      });

      it(`should use the preflightCheckForCreate action then index action if type is multi-namespace, ID is defined, and overwrite=true`, async () => {
        await createSuccess(MULTI_NAMESPACE_ISOLATED_TYPE, attributes, { id, overwrite: true });
        expect(mockPreflightCheckForCreate).toHaveBeenCalled();
        expect(mockPreflightCheckForCreate).toHaveBeenCalledWith(
          expect.objectContaining({
            objects: [
              { type: MULTI_NAMESPACE_ISOLATED_TYPE, id, overwrite: true, namespaces: ['default'] },
            ],
          })
        );
        expect(client.index).toHaveBeenCalled();
      });

      it(`defaults to empty references array`, async () => {
        await createSuccess(type, attributes, { id });
        expect(
          (client.create.mock.calls[0][0] as estypes.CreateRequest<SavedObjectsRawDocSource>).body!
            .references
        ).toEqual([]);
      });

      it(`accepts custom references array`, async () => {
        const test = async (references: SavedObjectReference[]) => {
          await createSuccess(type, attributes, { id, references });
          expect(
            (client.create.mock.calls[0][0] as estypes.CreateRequest<SavedObjectsRawDocSource>)
              .body!.references
          ).toEqual(references);
          client.create.mockClear();
        };
        await test(references);
        await test([{ type: 'type', id: 'id', name: 'some ref' }]);
        await test([]);
      });

      it(`doesn't accept custom references if not an array`, async () => {
        const test = async (references: unknown) => {
          // @ts-expect-error references is unknown
          await createSuccess(type, attributes, { id, references });
          expect(
            (client.create.mock.calls[0][0] as estypes.CreateRequest<SavedObjectsRawDocSource>)
              .body!.references
          ).not.toBeDefined();
          client.create.mockClear();
        };
        await test('string');
        await test(123);
        await test(true);
        await test(null);
      });

      describe('originId', () => {
        for (const objType of [type, NAMESPACE_AGNOSTIC_TYPE]) {
          it(`throws an error if originId is set for non-multi-namespace type`, async () => {
            await expect(
              repository.create(objType, attributes, { originId: 'some-originId' })
            ).rejects.toThrowError(
              createBadRequestErrorPayload(
                '"originId" can only be set for multi-namespace object types'
              )
            );
          });
        }

        for (const objType of [MULTI_NAMESPACE_TYPE, MULTI_NAMESPACE_ISOLATED_TYPE]) {
          it(`${objType} defaults to no originId`, async () => {
            await createSuccess(objType, attributes, { id });
            expect(client.create).toHaveBeenCalledWith(
              expect.objectContaining({
                body: expect.not.objectContaining({ originId: expect.anything() }),
              }),
              expect.anything()
            );
          });

          describe(`${objType} with existing originId`, () => {
            beforeEach(() => {
              mockPreflightCheckForCreate.mockImplementation(({ objects }) => {
                const existingDocument = {
                  _source: { originId: 'existing-originId' },
                } as SavedObjectsRawDoc;
                return Promise.resolve(
                  objects.map(({ type, id }) => ({ type, id, existingDocument }))
                );
              });
            });

            it(`accepts custom originId for multi-namespace type`, async () => {
              // The preflight result has `existing-originId`, but that is discarded
              await createSuccess(objType, attributes, { id, originId: 'some-originId' });
              expect(client.create).toHaveBeenCalledWith(
                expect.objectContaining({
                  body: expect.objectContaining({ originId: 'some-originId' }),
                }),
                expect.anything()
              );
            });

            it(`accepts undefined originId`, async () => {
              // The preflight result has `existing-originId`, but that is discarded
              await createSuccess(objType, attributes, { id, originId: undefined });
              expect(client.create).toHaveBeenCalledWith(
                expect.objectContaining({
                  body: expect.not.objectContaining({ originId: expect.anything() }),
                }),
                expect.anything()
              );
            });

            it(`preserves existing originId if originId option is not set`, async () => {
              await createSuccess(objType, attributes, { id });
              expect(client.create).toHaveBeenCalledWith(
                expect.objectContaining({
                  body: expect.objectContaining({ originId: 'existing-originId' }),
                }),
                expect.anything()
              );
            });
          });
        }
      });

      it(`defaults to a refresh setting of wait_for`, async () => {
        await createSuccess(type, attributes);
        expect(client.create).toHaveBeenCalledWith(
          expect.objectContaining({ refresh: 'wait_for' }),
          expect.anything()
        );
      });

      it(`should use default index`, async () => {
        await createSuccess(type, attributes, { id });
        expect(client.create).toHaveBeenCalledWith(
          expect.objectContaining({ index: '.kibana-test_8.0.0-testing' }),
          expect.anything()
        );
      });

      it(`should use custom index`, async () => {
        await createSuccess(CUSTOM_INDEX_TYPE, attributes, { id });
        expect(client.create).toHaveBeenCalledWith(
          expect.objectContaining({ index: 'custom_8.0.0-testing' }),
          expect.anything()
        );
      });

      it(`self-generates an id if none is provided`, async () => {
        await createSuccess(type, attributes);
        expect(client.create).toHaveBeenNthCalledWith(
          1,
          expect.objectContaining({
            id: expect.objectContaining(/index-pattern:[0-9a-f]{8}-([0-9a-f]{4}-){3}[0-9a-f]{12}/),
          }),
          expect.anything()
        );
        await createSuccess(type, attributes, { id: '' });
        expect(client.create).toHaveBeenNthCalledWith(
          2,
          expect.objectContaining({
            id: expect.objectContaining(/index-pattern:[0-9a-f]{8}-([0-9a-f]{4}-){3}[0-9a-f]{12}/),
          }),
          expect.anything()
        );
      });

      it(`prepends namespace to the id and adds namespace to the body when providing namespace for single-namespace type`, async () => {
        await createSuccess(type, attributes, { id, namespace });
        expect(client.create).toHaveBeenCalledWith(
          expect.objectContaining({
            id: `${namespace}:${type}:${id}`,
            body: expect.objectContaining({ namespace }),
          }),
          expect.anything()
        );
      });

      it(`doesn't prepend namespace to the id or add namespace to the body when providing no namespace for single-namespace type`, async () => {
        await createSuccess(type, attributes, { id });
        expect(client.create).toHaveBeenCalledWith(
          expect.objectContaining({
            id: `${type}:${id}`,
            body: expect.not.objectContaining({ namespace: expect.anything() }),
          }),
          expect.anything()
        );
      });

      it(`normalizes options.namespace from 'default' to undefined`, async () => {
        await createSuccess(type, attributes, { id, namespace: 'default' });
        expect(client.create).toHaveBeenCalledWith(
          expect.objectContaining({
            id: `${type}:${id}`,
            body: expect.not.objectContaining({ namespace: expect.anything() }),
          }),
          expect.anything()
        );
      });

      it(`doesn't prepend namespace to the id and adds namespaces to body when using multi-namespace type`, async () => {
        // first object does not have an existing document to overwrite
        await createSuccess(MULTI_NAMESPACE_TYPE, attributes, { id, namespace });
        mockPreflightCheckForCreate.mockResolvedValueOnce([
          {
            type: MULTI_NAMESPACE_TYPE,
            id,
            existingDocument: {
              _id: id,
              _source: { type: MULTI_NAMESPACE_TYPE, namespaces: ['*'] },
            }, // second object does have an existing document to overwrite
          },
        ]);
        await createSuccess(MULTI_NAMESPACE_ISOLATED_TYPE, attributes, {
          id,
          namespace,
          overwrite: true,
        });

        expect(mockPreflightCheckForCreate).toHaveBeenCalledTimes(2);
        expect(mockPreflightCheckForCreate).toHaveBeenNthCalledWith(
          1,
          expect.objectContaining({
            objects: [
              { type: MULTI_NAMESPACE_TYPE, id, overwrite: false, namespaces: [namespace] },
            ],
          })
        );
        expect(mockPreflightCheckForCreate).toHaveBeenNthCalledWith(
          2,
          expect.objectContaining({
            objects: [
              { type: MULTI_NAMESPACE_ISOLATED_TYPE, id, overwrite: true, namespaces: [namespace] },
            ],
          })
        );

        expect(client.create).toHaveBeenCalledTimes(1);
        expect(client.create).toHaveBeenCalledWith(
          expect.objectContaining({
            id: `${MULTI_NAMESPACE_TYPE}:${id}`,
            body: expect.objectContaining({ namespaces: [namespace] }),
          }),
          expect.anything()
        );
        expect(client.index).toHaveBeenCalledTimes(1);
        expect(client.index).toHaveBeenCalledWith(
          expect.objectContaining({
            id: `${MULTI_NAMESPACE_ISOLATED_TYPE}:${id}`,
            body: expect.objectContaining({ namespaces: ['*'] }),
          }),
          expect.anything()
        );
      });

      it(`adds initialNamespaces instead of namespace`, async () => {
        const ns2 = 'bar-namespace';
        const ns3 = 'baz-namespace';
        // first object does not get passed in to preflightCheckForCreate at all
        await repository.create('dashboard', attributes, {
          id,
          namespace,
          initialNamespaces: [ns2],
        });
        // second object does not have an existing document to overwrite
        await repository.create(MULTI_NAMESPACE_TYPE, attributes, {
          id,
          namespace,
          initialNamespaces: [ns2, ns3],
        });
        mockPreflightCheckForCreate.mockResolvedValueOnce([
          {
            type: MULTI_NAMESPACE_ISOLATED_TYPE,
            id,
            existingDocument: {
              _id: id,
              _source: { type: MULTI_NAMESPACE_ISOLATED_TYPE, namespaces: ['something-else'] },
            }, // third object does have an existing document to overwrite
          },
        ]);
        await repository.create(MULTI_NAMESPACE_ISOLATED_TYPE, attributes, {
          id,
          namespace,
          initialNamespaces: [ns2],
          overwrite: true,
        });

        expect(mockPreflightCheckForCreate).toHaveBeenCalledTimes(2);
        expect(mockPreflightCheckForCreate).toHaveBeenNthCalledWith(
          1,
          expect.objectContaining({
            objects: [{ type: MULTI_NAMESPACE_TYPE, id, overwrite: false, namespaces: [ns2, ns3] }],
          })
        );
        expect(mockPreflightCheckForCreate).toHaveBeenNthCalledWith(
          2,
          expect.objectContaining({
            objects: [
              { type: MULTI_NAMESPACE_ISOLATED_TYPE, id, overwrite: true, namespaces: [ns2] },
            ],
          })
        );

        expect(client.create).toHaveBeenCalledTimes(2);
        expect(client.create).toHaveBeenNthCalledWith(
          1,
          expect.objectContaining({
            id: `${ns2}:dashboard:${id}`,
            body: expect.objectContaining({ namespace: ns2 }),
          }),
          expect.anything()
        );
        expect(client.create).toHaveBeenNthCalledWith(
          2,
          expect.objectContaining({
            id: `${MULTI_NAMESPACE_TYPE}:${id}`,
            body: expect.objectContaining({ namespaces: [ns2, ns3] }),
          }),
          expect.anything()
        );
        expect(client.index).toHaveBeenCalledTimes(1);
        expect(client.index).toHaveBeenCalledWith(
          expect.objectContaining({
            id: `${MULTI_NAMESPACE_ISOLATED_TYPE}:${id}`,
            body: expect.objectContaining({ namespaces: [ns2] }),
          }),
          expect.anything()
        );
      });

      it(`normalizes initialNamespaces from 'default' to undefined`, async () => {
        await repository.create('dashboard', attributes, {
          id,
          namespace,
          initialNamespaces: ['default'],
        });

        expect(client.create).toHaveBeenCalledTimes(1);
        expect(client.create).toHaveBeenNthCalledWith(
          1,
          expect.objectContaining({
            id: `dashboard:${id}`,
            body: expect.not.objectContaining({ namespace: 'default' }),
          }),
          expect.anything()
        );
      });

      it(`doesn't prepend namespace to the id or add namespace or namespaces fields when using namespace-agnostic type`, async () => {
        await createSuccess(NAMESPACE_AGNOSTIC_TYPE, attributes, { id, namespace });
        expect(client.create).toHaveBeenCalledWith(
          expect.objectContaining({
            id: `${NAMESPACE_AGNOSTIC_TYPE}:${id}`,
            body: expect.not.objectContaining({
              namespace: expect.anything(),
              namespaces: expect.anything(),
            }),
          }),
          expect.anything()
        );
      });
    });

    describe('errors', () => {
      it(`throws when options.initialNamespaces is used with a space-agnostic object`, async () => {
        await expect(
          repository.create(NAMESPACE_AGNOSTIC_TYPE, attributes, {
            initialNamespaces: [namespace],
          })
        ).rejects.toThrowError(
          createBadRequestErrorPayload('"initialNamespaces" cannot be used on space-agnostic types')
        );
      });

      it(`throws when options.initialNamespaces is empty`, async () => {
        await expect(
          repository.create(MULTI_NAMESPACE_TYPE, attributes, { initialNamespaces: [] })
        ).rejects.toThrowError(
          createBadRequestErrorPayload('"initialNamespaces" must be a non-empty array of strings')
        );
      });

      it(`throws when options.initialNamespaces is used with a space-isolated object and does not specify a single space`, async () => {
        const doTest = async (objType: string, initialNamespaces?: string[]) => {
          await expect(
            repository.create(objType, attributes, { initialNamespaces })
          ).rejects.toThrowError(
            createBadRequestErrorPayload(
              '"initialNamespaces" can only specify a single space when used with space-isolated types'
            )
          );
        };
        await doTest('dashboard', ['spacex', 'spacey']);
        await doTest('dashboard', ['*']);
        await doTest(MULTI_NAMESPACE_ISOLATED_TYPE, ['spacex', 'spacey']);
        await doTest(MULTI_NAMESPACE_ISOLATED_TYPE, ['*']);
      });

      it(`throws when options.namespace is '*'`, async () => {
        await expect(
          repository.create(type, attributes, { namespace: ALL_NAMESPACES_STRING })
        ).rejects.toThrowError(createBadRequestErrorPayload('"options.namespace" cannot be "*"'));
      });

      it(`throws when type is invalid`, async () => {
        await expect(repository.create('unknownType', attributes)).rejects.toThrowError(
          createUnsupportedTypeErrorPayload('unknownType')
        );
        expect(client.create).not.toHaveBeenCalled();
      });

      it(`throws when type is hidden`, async () => {
        await expect(repository.create(HIDDEN_TYPE, attributes)).rejects.toThrowError(
          createUnsupportedTypeErrorPayload(HIDDEN_TYPE)
        );
        expect(client.create).not.toHaveBeenCalled();
      });

      it(`throws when schema validation fails`, async () => {
        await expect(
          repository.create('dashboard', { title: 123 })
        ).rejects.toThrowErrorMatchingInlineSnapshot(
          `"[attributes.title]: expected value of type [string] but got [number]: Bad Request"`
        );
        expect(client.create).not.toHaveBeenCalled();
      });

      it(`throws when there is a conflict from preflightCheckForCreate`, async () => {
        mockPreflightCheckForCreate.mockResolvedValueOnce([
          { type: MULTI_NAMESPACE_ISOLATED_TYPE, id, error: { type: 'unresolvableConflict' } }, // error type and metadata dont matter
        ]);
        await expect(
          repository.create(MULTI_NAMESPACE_ISOLATED_TYPE, attributes, {
            id,
            overwrite: true,
            namespace,
          })
        ).rejects.toThrowError(createConflictErrorPayload(MULTI_NAMESPACE_ISOLATED_TYPE, id));
        expect(mockPreflightCheckForCreate).toHaveBeenCalled();
      });

      it.todo(`throws when automatic index creation fails`);

      it.todo(`throws when an unexpected failure occurs`);
    });

    describe('migration', () => {
      beforeEach(() => {
        migrator.migrateDocument.mockImplementation(mockMigrateDocument);
      });

      it(`migrates a document and serializes the migrated doc`, async () => {
        const migrationVersion = mockMigrationVersion;
        const coreMigrationVersion = '8.0.0';
        await createSuccess(type, attributes, {
          id,
          references,
          migrationVersion,
          coreMigrationVersion,
        });
        const doc = {
          type,
          id,
          attributes,
          references,
          migrationVersion,
          coreMigrationVersion,
          ...mockTimestampFieldsWithCreated,
        };
        expectMigrationArgs(doc);

        const migratedDoc = migrator.migrateDocument(doc);
        expect(serializer.savedObjectToRaw).toHaveBeenLastCalledWith(migratedDoc);
      });

      it(`adds namespace to body when providing namespace for single-namespace type`, async () => {
        await createSuccess(type, attributes, { id, namespace });
        expectMigrationArgs({ namespace });
      });

      it(`doesn't add namespace to body when providing no namespace for single-namespace type`, async () => {
        await createSuccess(type, attributes, { id });
        expectMigrationArgs({ namespace: expect.anything() }, false);
      });

      it(`doesn't add namespace to body when not using single-namespace type`, async () => {
        await createSuccess(NAMESPACE_AGNOSTIC_TYPE, attributes, { id, namespace });
        expectMigrationArgs({ namespace: expect.anything() }, false, 1);

        client.create.mockClear();
        await createSuccess(MULTI_NAMESPACE_ISOLATED_TYPE, attributes, { id });
        expectMigrationArgs({ namespace: expect.anything() }, false, 2);
      });

      it(`adds namespaces to body when providing namespace for multi-namespace type`, async () => {
        await createSuccess(MULTI_NAMESPACE_ISOLATED_TYPE, attributes, { id, namespace });
        expectMigrationArgs({ namespaces: [namespace] });
      });

      it(`adds default namespaces to body when providing no namespace for multi-namespace type`, async () => {
        await createSuccess(MULTI_NAMESPACE_ISOLATED_TYPE, attributes, { id });
        expectMigrationArgs({ namespaces: ['default'] });
      });

      it(`doesn't add namespaces to body when not using multi-namespace type`, async () => {
        await createSuccess(type, attributes, { id });
        expectMigrationArgs({ namespaces: expect.anything() }, false, 1);

        client.create.mockClear();
        await createSuccess(NAMESPACE_AGNOSTIC_TYPE, attributes, { id });
        expectMigrationArgs({ namespaces: expect.anything() }, false, 2);
      });
    });

    describe('returns', () => {
      it(`formats the ES response`, async () => {
        const result = await createSuccess(MULTI_NAMESPACE_TYPE, attributes, {
          id,
          namespace,
          references,
        });
        expect(result).toEqual({
          type: MULTI_NAMESPACE_TYPE,
          id,
          ...mockTimestampFieldsWithCreated,
          version: mockVersion,
          attributes,
          references,
          namespaces: [namespace ?? 'default'],
          migrationVersion: { [MULTI_NAMESPACE_TYPE]: '1.1.1' },
          coreMigrationVersion: KIBANA_VERSION,
        });
      });
    });
  });

  describe('#delete', () => {
    const type = 'index-pattern';
    const id = 'logstash-*';
    const namespace = 'foo-namespace';

    beforeEach(() => {
      mockDeleteLegacyUrlAliases.mockClear();
      mockDeleteLegacyUrlAliases.mockResolvedValue();
    });

    describe('client calls', () => {
      it(`should use the ES delete action when not using a multi-namespace type`, async () => {
        await deleteSuccess(client, repository, registry, type, id);
        expect(client.get).not.toHaveBeenCalled();
        expect(client.delete).toHaveBeenCalledTimes(1);
      });

      it(`should use ES get action then delete action when using a multi-namespace type`, async () => {
        await deleteSuccess(client, repository, registry, MULTI_NAMESPACE_ISOLATED_TYPE, id);
        expect(client.get).toHaveBeenCalledTimes(1);
        expect(client.delete).toHaveBeenCalledTimes(1);
      });

      it(`does not includes the version of the existing document when using a multi-namespace type`, async () => {
        await deleteSuccess(client, repository, registry, MULTI_NAMESPACE_ISOLATED_TYPE, id);
        const versionProperties = {
          if_seq_no: mockVersionProps._seq_no,
          if_primary_term: mockVersionProps._primary_term,
        };
        expect(client.delete).toHaveBeenCalledWith(
          expect.not.objectContaining(versionProperties),
          expect.anything()
        );
      });

      it(`defaults to a refresh setting of wait_for`, async () => {
        await deleteSuccess(client, repository, registry, type, id);
        expect(client.delete).toHaveBeenCalledWith(
          expect.objectContaining({ refresh: 'wait_for' }),
          expect.anything()
        );
      });

      it(`prepends namespace to the id when providing namespace for single-namespace type`, async () => {
        await deleteSuccess(client, repository, registry, type, id, { namespace });
        expect(client.delete).toHaveBeenCalledWith(
          expect.objectContaining({ id: `${namespace}:${type}:${id}` }),
          expect.anything()
        );
      });

      it(`doesn't prepend namespace to the id when providing no namespace for single-namespace type`, async () => {
        await deleteSuccess(client, repository, registry, type, id);
        expect(client.delete).toHaveBeenCalledWith(
          expect.objectContaining({ id: `${type}:${id}` }),
          expect.anything()
        );
      });

      it(`normalizes options.namespace from 'default' to undefined`, async () => {
        await deleteSuccess(client, repository, registry, type, id, { namespace: 'default' });
        expect(client.delete).toHaveBeenCalledWith(
          expect.objectContaining({ id: `${type}:${id}` }),
          expect.anything()
        );
      });

      it(`doesn't prepend namespace to the id when not using single-namespace type`, async () => {
        await deleteSuccess(client, repository, registry, NAMESPACE_AGNOSTIC_TYPE, id, {
          namespace,
        });
        expect(client.delete).toHaveBeenCalledWith(
          expect.objectContaining({ id: `${NAMESPACE_AGNOSTIC_TYPE}:${id}` }),
          expect.anything()
        );

        client.delete.mockClear();
        await deleteSuccess(client, repository, registry, MULTI_NAMESPACE_ISOLATED_TYPE, id, {
          namespace,
        });
        expect(client.delete).toHaveBeenCalledWith(
          expect.objectContaining({ id: `${MULTI_NAMESPACE_ISOLATED_TYPE}:${id}` }),
          expect.anything()
        );
      });
    });

    describe('legacy URL aliases', () => {
      it(`doesn't delete legacy URL aliases for single-namespace object types`, async () => {
        await deleteSuccess(client, repository, registry, type, id, { namespace });
        expect(mockDeleteLegacyUrlAliases).not.toHaveBeenCalled();
      });

      // We intentionally do not include a test case for a multi-namespace object with a "not found" preflight result, because that throws
      // an error (without deleting aliases) and we already have a test case for that

      it(`deletes legacy URL aliases for multi-namespace object types (all spaces)`, async () => {
        const internalOptions = {
          mockGetResponseValue: getMockGetResponse(
            registry,
            { type: MULTI_NAMESPACE_TYPE, id },
            ALL_NAMESPACES_STRING
          ),
        };
        await deleteSuccess(
          client,
          repository,
          registry,
          MULTI_NAMESPACE_TYPE,
          id,
          { namespace, force: true },
          internalOptions
        );
        expect(mockDeleteLegacyUrlAliases).toHaveBeenCalledWith(
          expect.objectContaining({
            type: MULTI_NAMESPACE_TYPE,
            id,
            namespaces: [],
            deleteBehavior: 'exclusive',
          })
        );
      });

      it(`deletes legacy URL aliases for multi-namespace object types (specific spaces)`, async () => {
        await deleteSuccess(client, repository, registry, MULTI_NAMESPACE_TYPE, id, { namespace }); // this function mocks a preflight response with the given namespace by default
        expect(mockDeleteLegacyUrlAliases).toHaveBeenCalledWith(
          expect.objectContaining({
            type: MULTI_NAMESPACE_TYPE,
            id,
            namespaces: [namespace],
            deleteBehavior: 'inclusive',
          })
        );
      });

      it(`logs a message when deleteLegacyUrlAliases returns an error`, async () => {
        client.get.mockResolvedValueOnce(
          elasticsearchClientMock.createSuccessTransportRequestPromise(
            getMockGetResponse(registry, { type: MULTI_NAMESPACE_ISOLATED_TYPE, id, namespace })
          )
        );
        client.delete.mockResolvedValueOnce(
          elasticsearchClientMock.createSuccessTransportRequestPromise({
            result: 'deleted',
          } as estypes.DeleteResponse)
        );
        mockDeleteLegacyUrlAliases.mockRejectedValueOnce(new Error('Oh no!'));
        await repository.delete(MULTI_NAMESPACE_ISOLATED_TYPE, id, { namespace });
        expect(client.get).toHaveBeenCalledTimes(1);
        expect(logger.error).toHaveBeenCalledTimes(1);
        expect(logger.error).toHaveBeenCalledWith(
          'Unable to delete aliases when deleting an object: Oh no!'
        );
      });
    });

    describe('errors', () => {
      const expectNotFoundError = async (
        type: string,
        id: string,
        options?: SavedObjectsDeleteOptions
      ) => {
        await expect(repository.delete(type, id, options)).rejects.toThrowError(
          createGenericNotFoundErrorPayload(type, id)
        );
      };

      it(`throws when options.namespace is '*'`, async () => {
        await expect(
          repository.delete(type, id, { namespace: ALL_NAMESPACES_STRING })
        ).rejects.toThrowError(createBadRequestErrorPayload('"options.namespace" cannot be "*"'));
      });

      it(`throws when type is invalid`, async () => {
        await expectNotFoundError('unknownType', id);
        expect(client.delete).not.toHaveBeenCalled();
      });

      it(`throws when type is hidden`, async () => {
        await expectNotFoundError(HIDDEN_TYPE, id);
        expect(client.delete).not.toHaveBeenCalled();
      });

      it(`throws when ES is unable to find the document during get`, async () => {
        client.get.mockResolvedValueOnce(
          elasticsearchClientMock.createSuccessTransportRequestPromise({
            found: false,
          } as estypes.GetResponse)
        );
        await expectNotFoundError(MULTI_NAMESPACE_ISOLATED_TYPE, id);
        expect(client.get).toHaveBeenCalledTimes(1);
      });

      it(`throws when ES is unable to find the index during get`, async () => {
        client.get.mockResolvedValueOnce(
          elasticsearchClientMock.createSuccessTransportRequestPromise({} as estypes.GetResponse, {
            statusCode: 404,
          })
        );
        await expectNotFoundError(MULTI_NAMESPACE_ISOLATED_TYPE, id);
        expect(client.get).toHaveBeenCalledTimes(1);
      });

      it(`throws when the type is multi-namespace and the document exists, but not in this namespace`, async () => {
        const response = getMockGetResponse(
          registry,
          { type: MULTI_NAMESPACE_ISOLATED_TYPE, id },
          namespace
        );
        client.get.mockResolvedValueOnce(
          elasticsearchClientMock.createSuccessTransportRequestPromise(response)
        );
        await expectNotFoundError(MULTI_NAMESPACE_ISOLATED_TYPE, id, {
          namespace: 'bar-namespace',
        });
        expect(client.get).toHaveBeenCalledTimes(1);
      });

      it(`throws when the type is multi-namespace and the document has multiple namespaces and the force option is not enabled`, async () => {
        const response = getMockGetResponse(registry, {
          type: MULTI_NAMESPACE_ISOLATED_TYPE,
          id,
          namespace,
        });
        response._source!.namespaces = [namespace, 'bar-namespace'];
        client.get.mockResolvedValueOnce(
          elasticsearchClientMock.createSuccessTransportRequestPromise(response)
        );
        await expect(
          repository.delete(MULTI_NAMESPACE_ISOLATED_TYPE, id, { namespace })
        ).rejects.toThrowError(
          'Unable to delete saved object that exists in multiple namespaces, use the `force` option to delete it anyway'
        );
        expect(client.get).toHaveBeenCalledTimes(1);
      });

      it(`throws when the type is multi-namespace and the document has all namespaces and the force option is not enabled`, async () => {
        const response = getMockGetResponse(registry, {
          type: MULTI_NAMESPACE_ISOLATED_TYPE,
          id,
          namespace,
        });
        response._source!.namespaces = ['*'];
        client.get.mockResolvedValueOnce(
          elasticsearchClientMock.createSuccessTransportRequestPromise(response)
        );
        await expect(
          repository.delete(MULTI_NAMESPACE_ISOLATED_TYPE, id, { namespace })
        ).rejects.toThrowError(
          'Unable to delete saved object that exists in multiple namespaces, use the `force` option to delete it anyway'
        );
        expect(client.get).toHaveBeenCalledTimes(1);
      });

      it(`throws when ES is unable to find the document during delete`, async () => {
        client.delete.mockResolvedValueOnce(
          elasticsearchClientMock.createSuccessTransportRequestPromise({
            result: 'not_found',
          } as estypes.DeleteResponse)
        );
        await expectNotFoundError(type, id);
        expect(client.delete).toHaveBeenCalledTimes(1);
      });

      it(`throws when ES is unable to find the index during delete`, async () => {
        client.delete.mockResolvedValueOnce(
          elasticsearchClientMock.createSuccessTransportRequestPromise({
            // @elastic/elasticsearch doesn't declare error on DeleteResponse
            error: { type: 'index_not_found_exception' },
          } as unknown as estypes.DeleteResponse)
        );
        await expectNotFoundError(type, id);
        expect(client.delete).toHaveBeenCalledTimes(1);
      });

      it(`throws when ES returns an unexpected response`, async () => {
        client.delete.mockResolvedValueOnce(
          elasticsearchClientMock.createSuccessTransportRequestPromise({
            result: 'something unexpected' as estypes.Result,
          } as estypes.DeleteResponse)
        );
        await expect(repository.delete(type, id)).rejects.toThrowError(
          'Unexpected Elasticsearch DELETE response'
        );
        expect(client.delete).toHaveBeenCalledTimes(1);
      });
    });

    describe('returns', () => {
      it(`returns an empty object on success`, async () => {
        const result = await deleteSuccess(client, repository, registry, type, id);
        expect(result).toEqual({});
      });
    });
  });

  describe('#deleteByNamespace', () => {
    const namespace = 'foo-namespace';
    const mockUpdateResults = {
      took: 15,
      timed_out: false,
      total: 3,
      updated: 2,
      deleted: 1,
      batches: 1,
      version_conflicts: 0,
      noops: 0,
      retries: { bulk: 0, search: 0 },
      throttled_millis: 0,
      requests_per_second: -1.0,
      throttled_until_millis: 0,
      failures: [],
    };

    const deleteByNamespaceSuccess = async (
      namespace: string,
      options?: SavedObjectsDeleteByNamespaceOptions
    ) => {
      client.updateByQuery.mockResponseOnce(mockUpdateResults);
      const result = await repository.deleteByNamespace(namespace, options);
      expect(mockGetSearchDsl).toHaveBeenCalledTimes(1);
      expect(client.updateByQuery).toHaveBeenCalledTimes(1);
      return result;
    };

    describe('client calls', () => {
      it(`should use the ES updateByQuery action`, async () => {
        await deleteByNamespaceSuccess(namespace);
        expect(client.updateByQuery).toHaveBeenCalledTimes(1);
      });

      it(`should use all indices for types that are not namespace-agnostic`, async () => {
        await deleteByNamespaceSuccess(namespace);
        expect(client.updateByQuery).toHaveBeenCalledWith(
          expect.objectContaining({
            index: ['.kibana-test_8.0.0-testing', 'custom_8.0.0-testing'],
          }),
          expect.anything()
        );
      });
    });

    describe('errors', () => {
      it(`throws when namespace is not a string or is '*'`, async () => {
        const test = async (namespace: unknown) => {
          // @ts-expect-error namespace is unknown
          await expect(repository.deleteByNamespace(namespace)).rejects.toThrowError(
            `namespace is required, and must be a string`
          );
          expect(client.updateByQuery).not.toHaveBeenCalled();
        };
        await test(undefined);
        await test(['namespace']);
        await test(123);
        await test(true);
        await test(ALL_NAMESPACES_STRING);
      });
    });

    describe('returns', () => {
      it(`returns the query results on success`, async () => {
        const result = await deleteByNamespaceSuccess(namespace);
        expect(result).toEqual(mockUpdateResults);
      });
    });

    describe('search dsl', () => {
      it(`constructs a query using all multi-namespace types, and another using all single-namespace types`, async () => {
        await deleteByNamespaceSuccess(namespace);
        const allTypes = registry.getAllTypes().map((type) => type.name);
        expect(mockGetSearchDsl).toHaveBeenCalledWith(mappings, registry, {
          namespaces: [namespace],
          type: [
            ...allTypes.filter((type) => !registry.isNamespaceAgnostic(type)),
            LEGACY_URL_ALIAS_TYPE,
          ],
          kueryNode: expect.anything(),
        });
      });
    });
  });

  describe('#removeReferencesTo', () => {
    const type = 'type';
    const id = 'id';
    const defaultOptions = {};
    const updatedCount = 42;

    describe('client calls', () => {
      it('should use the ES updateByQuery action', async () => {
        await removeReferencesToSuccess(client, repository, type, id);
        expect(client.updateByQuery).toHaveBeenCalledTimes(1);
      });

      it('uses the correct default `refresh` value', async () => {
        await removeReferencesToSuccess(client, repository, type, id);
        expect(client.updateByQuery).toHaveBeenCalledWith(
          expect.objectContaining({
            refresh: true,
          }),
          expect.any(Object)
        );
      });

      it('merges output of getSearchDsl into es request body', async () => {
        const query = { query: 1, aggregations: 2 };
        mockGetSearchDsl.mockReturnValue(query);
        await removeReferencesToSuccess(client, repository, type, id, { type });

        expect(client.updateByQuery).toHaveBeenCalledWith(
          expect.objectContaining({
            body: expect.objectContaining({ ...query }),
          }),
          expect.anything()
        );
      });

      it('should set index to all known SO indices on the request', async () => {
        await removeReferencesToSuccess(client, repository, type, id);
        expect(client.updateByQuery).toHaveBeenCalledWith(
          expect.objectContaining({
            index: ['.kibana-test_8.0.0-testing', 'custom_8.0.0-testing'],
          }),
          expect.anything()
        );
      });

      it('should use the `refresh` option in the request', async () => {
        const refresh = Symbol();

        await removeReferencesToSuccess(client, repository, type, id, { refresh });
        expect(client.updateByQuery).toHaveBeenCalledWith(
          expect.objectContaining({
            refresh,
          }),
          expect.anything()
        );
      });

      it('should pass the correct parameters to the update script', async () => {
        await removeReferencesToSuccess(client, repository, type, id);
        expect(client.updateByQuery).toHaveBeenCalledWith(
          expect.objectContaining({
            body: expect.objectContaining({
              script: expect.objectContaining({
                params: {
                  type,
                  id,
                },
              }),
            }),
          }),
          expect.anything()
        );
      });
    });

    describe('search dsl', () => {
      it(`passes mappings and registry to getSearchDsl`, async () => {
        await removeReferencesToSuccess(client, repository, type, id);
        expect(mockGetSearchDsl).toHaveBeenCalledWith(mappings, registry, expect.anything());
      });

      it('passes namespace to getSearchDsl', async () => {
        await removeReferencesToSuccess(client, repository, type, id, { namespace: 'some-ns' });
        expect(mockGetSearchDsl).toHaveBeenCalledWith(
          mappings,
          registry,
          expect.objectContaining({
            namespaces: ['some-ns'],
          })
        );
      });

      it('passes hasReference to getSearchDsl', async () => {
        await removeReferencesToSuccess(client, repository, type, id);
        expect(mockGetSearchDsl).toHaveBeenCalledWith(
          mappings,
          registry,
          expect.objectContaining({
            hasReference: {
              type,
              id,
            },
          })
        );
      });

      it('passes all known types to getSearchDsl', async () => {
        await removeReferencesToSuccess(client, repository, type, id);
        expect(mockGetSearchDsl).toHaveBeenCalledWith(
          mappings,
          registry,
          expect.objectContaining({
            type: registry.getAllTypes().map((type) => type.name),
          })
        );
      });
    });

    describe('returns', () => {
      it('returns the updated count from the ES response', async () => {
        const response = await removeReferencesToSuccess(client, repository, type, id);
        expect(response.updated).toBe(updatedCount);
      });
    });

    describe('errors', () => {
      it(`throws when ES returns failures`, async () => {
        client.updateByQuery.mockResponseOnce({
          updated: 7,
          failures: [
            { id: 'failure' } as estypes.BulkIndexByScrollFailure,
            { id: 'another-failure' } as estypes.BulkIndexByScrollFailure,
          ],
        });

        await expect(repository.removeReferencesTo(type, id, defaultOptions)).rejects.toThrowError(
          createConflictErrorPayload(type, id)
        );
      });
    });
  });

  describe('#find', () => {
    const type = 'index-pattern';
    const namespace = 'foo-namespace';

    describe('client calls', () => {
      it(`should use the ES search action`, async () => {
        await findSuccess(client, repository, { type });
        expect(client.search).toHaveBeenCalledTimes(1);
      });

      it(`merges output of getSearchDsl into es request body`, async () => {
        const query = { query: 1, aggregations: 2 };
        mockGetSearchDsl.mockReturnValue(query);
        await findSuccess(client, repository, { type });

        expect(client.search).toHaveBeenCalledWith(
          expect.objectContaining({
            body: expect.objectContaining({ ...query }),
          }),
          expect.anything()
        );
      });

      it(`accepts per_page/page`, async () => {
        await findSuccess(client, repository, { type, perPage: 10, page: 6 });
        expect(client.search).toHaveBeenCalledWith(
          expect.objectContaining({
            size: 10,
            from: 50,
          }),
          expect.anything()
        );
      });

      it(`accepts preference`, async () => {
        await findSuccess(client, repository, { type, preference: 'pref' });
        expect(client.search).toHaveBeenCalledWith(
          expect.objectContaining({
            preference: 'pref',
          }),
          expect.anything()
        );
      });

      it(`can filter by fields`, async () => {
        await findSuccess(client, repository, { type, fields: ['title'] });
        expect(client.search).toHaveBeenCalledWith(
          expect.objectContaining({
            body: expect.objectContaining({
              _source: [
                `${type}.title`,
                'namespace',
                'namespaces',
                'type',
                'references',
                'migrationVersion',
                'coreMigrationVersion',
                'updated_at',
                'created_at',
                'originId',
                'title',
              ],
            }),
          }),
          expect.anything()
        );
      });

      it(`should set rest_total_hits_as_int to true on a request`, async () => {
        await findSuccess(client, repository, { type });
        expect(client.search).toHaveBeenCalledWith(
          expect.objectContaining({
            rest_total_hits_as_int: true,
          }),
          expect.anything()
        );
      });

      it(`should not make a client call when attempting to find only invalid or hidden types`, async () => {
        const test = async (types: string | string[]) => {
          await repository.find({ type: types });
          expect(client.search).not.toHaveBeenCalled();
        };

        await test('unknownType');
        await test(HIDDEN_TYPE);
        await test(['unknownType', HIDDEN_TYPE]);
      });
    });

    describe('errors', () => {
      it(`throws when type is not defined`, async () => {
        // @ts-expect-error type should be defined
        await expect(repository.find({})).rejects.toThrowError(
          'options.type must be a string or an array of strings'
        );
        expect(client.search).not.toHaveBeenCalled();
      });

      it(`throws when namespaces is an empty array`, async () => {
        await expect(repository.find({ type: 'foo', namespaces: [] })).rejects.toThrowError(
          'options.namespaces cannot be an empty array'
        );
        expect(client.search).not.toHaveBeenCalled();
      });

      it(`throws when searchFields is defined but not an array`, async () => {
        await expect(
          // @ts-expect-error searchFields is an array
          repository.find({ type, searchFields: 'string' })
        ).rejects.toThrowError('options.searchFields must be an array');
        expect(client.search).not.toHaveBeenCalled();
      });

      it(`throws when fields is defined but not an array`, async () => {
        // @ts-expect-error fields is an array
        await expect(repository.find({ type, fields: 'string' })).rejects.toThrowError(
          'options.fields must be an array'
        );
        expect(client.search).not.toHaveBeenCalled();
      });

      it(`throws when a preference is provided with pit`, async () => {
        await expect(
          repository.find({ type: 'foo', pit: { id: 'abc123' }, preference: 'hi' })
        ).rejects.toThrowError('options.preference must be excluded when options.pit is used');
        expect(client.search).not.toHaveBeenCalled();
      });

      it(`throws when KQL filter syntax is invalid`, async () => {
        const findOpts: SavedObjectsFindOptions = {
          namespaces: [namespace],
          search: 'foo*',
          searchFields: ['foo'],
          type: ['dashboard'],
          sortField: 'name',
          sortOrder: 'desc',
          defaultSearchOperator: 'AND',
          hasReference: {
            type: 'foo',
            id: '1',
          },
          filter: 'dashboard.attributes.otherField:<',
        };

        await expect(repository.find(findOpts)).rejects.toMatchInlineSnapshot(`
                          [Error: KQLSyntaxError: Expected "(", "{", value, whitespace but "<" found.
                          dashboard.attributes.otherField:<
                          --------------------------------^: Bad Request]
                      `);
        expect(mockGetSearchDsl).not.toHaveBeenCalled();
        expect(client.search).not.toHaveBeenCalled();
      });
    });

    describe('returns', () => {
      it(`formats the ES response when there is no namespace`, async () => {
        const noNamespaceSearchResults = generateIndexPatternSearchResults();
        client.search.mockResolvedValueOnce(
          elasticsearchClientMock.createSuccessTransportRequestPromise(noNamespaceSearchResults)
        );
        const count = noNamespaceSearchResults.hits.hits.length;

        const response = await repository.find({ type });

        expect(response.total).toBe(count);
        expect(response.saved_objects).toHaveLength(count);

        noNamespaceSearchResults.hits.hits.forEach((doc, i) => {
          expect(response.saved_objects[i]).toEqual({
            id: doc._id.replace(/(index-pattern|config|globalType)\:/, ''),
            type: doc._source!.type,
            originId: doc._source!.originId,
            ...mockTimestampFields,
            version: mockVersion,
            score: doc._score,
            attributes: doc._source![doc._source!.type],
            references: [],
            namespaces: doc._source!.type === NAMESPACE_AGNOSTIC_TYPE ? undefined : ['default'],
          });
        });
      });

      it(`formats the ES response when there is a namespace`, async () => {
        const namespacedSearchResults = generateIndexPatternSearchResults(namespace);
        client.search.mockResolvedValueOnce(
          elasticsearchClientMock.createSuccessTransportRequestPromise(namespacedSearchResults)
        );
        const count = namespacedSearchResults.hits.hits.length;

        const response = await repository.find({ type, namespaces: [namespace] });

        expect(response.total).toBe(count);
        expect(response.saved_objects).toHaveLength(count);

        namespacedSearchResults.hits.hits.forEach((doc, i) => {
          expect(response.saved_objects[i]).toEqual({
            id: doc._id.replace(/(foo-namespace\:)?(index-pattern|config|globalType)\:/, ''),
            type: doc._source!.type,
            originId: doc._source!.originId,
            ...mockTimestampFields,
            version: mockVersion,
            score: doc._score,
            attributes: doc._source![doc._source!.type],
            references: [],
            namespaces: doc._source!.type === NAMESPACE_AGNOSTIC_TYPE ? undefined : [namespace],
          });
        });
      });

      it(`should return empty results when attempting to find only invalid or hidden types`, async () => {
        const test = async (types: string | string[]) => {
          const result = await repository.find({ type: types });
          expect(result).toEqual(expect.objectContaining({ saved_objects: [] }));
          expect(client.search).not.toHaveBeenCalled();
        };

        await test('unknownType');
        await test(HIDDEN_TYPE);
        await test(['unknownType', HIDDEN_TYPE]);
      });
    });

    describe('search dsl', () => {
      const commonOptions: SavedObjectsFindOptions = {
        type: [type],
        namespaces: [namespace],
        search: 'foo*',
        searchFields: ['foo'],
        sortField: 'name',
        sortOrder: 'desc',
        defaultSearchOperator: 'AND',
        hasReference: {
          type: 'foo',
          id: '1',
        },
        hasNoReference: {
          type: 'bar',
          id: '1',
        },
      };

      it(`passes mappings, registry, and search options to getSearchDsl`, async () => {
        await findSuccess(client, repository, commonOptions, namespace);
        expect(mockGetSearchDsl).toHaveBeenCalledWith(mappings, registry, commonOptions);
      });

<<<<<<< HEAD
=======
      it(`accepts typeToNamespacesMap`, async () => {
        const relevantOpts = {
          ...commonOptions,
          type: '',
          namespaces: [],
          typeToNamespacesMap: new Map([[type, [namespace]]]), // can only be used when `type` is falsy and `namespaces` is an empty array
        };

        await findSuccess(relevantOpts, namespace);
        expect(mockGetSearchDsl).toHaveBeenCalledWith(mappings, registry, {
          ...relevantOpts,
          type: [type],
        });
      });

      it('search for the right fields when typeToNamespacesMap is set', async () => {
        const relevantOpts = {
          ...commonOptions,
          fields: ['title'],
          type: '',
          namespaces: [],
          typeToNamespacesMap: new Map([[type, [namespace]]]),
        };

        await findSuccess(relevantOpts, namespace);
        const esOptions = client.search.mock.calls[0][0];
        // @ts-expect-error _source not a top property for typesWithBodyKey
        expect(esOptions?._source ?? []).toContain('index-pattern.title');
      });

>>>>>>> 2de7ddc7
      it(`accepts hasReferenceOperator`, async () => {
        const relevantOpts: SavedObjectsFindOptions = {
          ...commonOptions,
          hasReferenceOperator: 'AND',
        };

        await findSuccess(client, repository, relevantOpts, namespace);
        expect(mockGetSearchDsl).toHaveBeenCalledWith(mappings, registry, {
          ...relevantOpts,
          hasReferenceOperator: 'AND',
        });
      });

      it(`accepts searchAfter`, async () => {
        const relevantOpts: SavedObjectsFindOptions = {
          ...commonOptions,
          searchAfter: ['1', 'a'],
        };

        await findSuccess(client, repository, relevantOpts, namespace);
        expect(mockGetSearchDsl).toHaveBeenCalledWith(mappings, registry, {
          ...relevantOpts,
          searchAfter: ['1', 'a'],
        });
      });

      it(`accepts pit`, async () => {
        const relevantOpts: SavedObjectsFindOptions = {
          ...commonOptions,
          pit: { id: 'abc123', keepAlive: '2m' },
        };

        await findSuccess(client, repository, relevantOpts, namespace);
        expect(mockGetSearchDsl).toHaveBeenCalledWith(mappings, registry, {
          ...relevantOpts,
          pit: { id: 'abc123', keepAlive: '2m' },
        });
      });

      it(`accepts KQL expression filter and passes KueryNode to getSearchDsl`, async () => {
        const findOpts: SavedObjectsFindOptions = {
          namespaces: [namespace],
          search: 'foo*',
          searchFields: ['foo'],
          type: ['dashboard'],
          sortField: 'name',
          sortOrder: 'desc',
          defaultSearchOperator: 'AND',
          hasReference: {
            type: 'foo',
            id: '1',
          },
          filter: 'dashboard.attributes.otherField: *',
        };

        await findSuccess(client, repository, findOpts, namespace);
        const { kueryNode } = mockGetSearchDsl.mock.calls[0][2];
        expect(kueryNode).toMatchInlineSnapshot(`
          Object {
            "arguments": Array [
              Object {
                "isQuoted": false,
                "type": "literal",
                "value": "dashboard.otherField",
              },
              Object {
                "type": "wildcard",
                "value": "@kuery-wildcard@",
              },
            ],
            "function": "is",
            "type": "function",
          }
        `);
      });

      it(`accepts KQL KueryNode filter and passes KueryNode to getSearchDsl`, async () => {
        const findOpts: SavedObjectsFindOptions = {
          namespaces: [namespace],
          search: 'foo*',
          searchFields: ['foo'],
          type: ['dashboard'],
          sortField: 'name',
          sortOrder: 'desc',
          defaultSearchOperator: 'AND',
          hasReference: {
            type: 'foo',
            id: '1',
          },
          filter: nodeTypes.function.buildNode('is', `dashboard.attributes.otherField`, '*'),
        };

        await findSuccess(client, repository, findOpts, namespace);
        const { kueryNode } = mockGetSearchDsl.mock.calls[0][2];
        expect(kueryNode).toMatchInlineSnapshot(`
          Object {
            "arguments": Array [
              Object {
                "isQuoted": false,
                "type": "literal",
                "value": "dashboard.otherField",
              },
              Object {
                "type": "wildcard",
                "value": "@kuery-wildcard@",
              },
            ],
            "function": "is",
            "type": "function",
          }
        `);
      });

      it(`supports multiple types`, async () => {
        const types = ['config', 'index-pattern'];
        await findSuccess(client, repository, { type: types });

        expect(mockGetSearchDsl).toHaveBeenCalledWith(
          mappings,
          registry,
          expect.objectContaining({
            type: types,
          })
        );
      });

      it(`filters out invalid types`, async () => {
        const types = ['config', 'unknownType', 'index-pattern'];
        await findSuccess(client, repository, { type: types });

        expect(mockGetSearchDsl).toHaveBeenCalledWith(
          mappings,
          registry,
          expect.objectContaining({
            type: ['config', 'index-pattern'],
          })
        );
      });

      it(`filters out hidden types`, async () => {
        const types = ['config', HIDDEN_TYPE, 'index-pattern'];
        await findSuccess(client, repository, { type: types });

        expect(mockGetSearchDsl).toHaveBeenCalledWith(
          mappings,
          registry,
          expect.objectContaining({
            type: ['config', 'index-pattern'],
          })
        );
      });
    });
  });

  describe('#get', () => {
    const type = 'index-pattern';
    const id = 'logstash-*';
    const namespace = 'foo-namespace';
    const originId = 'some-origin-id';

    describe('client calls', () => {
      it(`should use the ES get action`, async () => {
        await getSuccess(client, repository, registry, type, id);
        expect(client.get).toHaveBeenCalledTimes(1);
      });

      it(`prepends namespace to the id when providing namespace for single-namespace type`, async () => {
        await getSuccess(client, repository, registry, type, id, { namespace });
        expect(client.get).toHaveBeenCalledWith(
          expect.objectContaining({
            id: `${namespace}:${type}:${id}`,
          }),
          expect.anything()
        );
      });

      it(`doesn't prepend namespace to the id when providing no namespace for single-namespace type`, async () => {
        await getSuccess(client, repository, registry, type, id);
        expect(client.get).toHaveBeenCalledWith(
          expect.objectContaining({
            id: `${type}:${id}`,
          }),
          expect.anything()
        );
      });

      it(`normalizes options.namespace from 'default' to undefined`, async () => {
        await getSuccess(client, repository, registry, type, id, { namespace: 'default' });
        expect(client.get).toHaveBeenCalledWith(
          expect.objectContaining({
            id: `${type}:${id}`,
          }),
          expect.anything()
        );
      });

      it(`doesn't prepend namespace to the id when not using single-namespace type`, async () => {
        await getSuccess(client, repository, registry, NAMESPACE_AGNOSTIC_TYPE, id, { namespace });
        expect(client.get).toHaveBeenCalledWith(
          expect.objectContaining({
            id: `${NAMESPACE_AGNOSTIC_TYPE}:${id}`,
          }),
          expect.anything()
        );

        client.get.mockClear();
        await getSuccess(client, repository, registry, MULTI_NAMESPACE_ISOLATED_TYPE, id, {
          namespace,
        });
        expect(client.get).toHaveBeenCalledWith(
          expect.objectContaining({
            id: `${MULTI_NAMESPACE_ISOLATED_TYPE}:${id}`,
          }),
          expect.anything()
        );
      });
    });

    describe('errors', () => {
      const expectNotFoundError = async (
        type: string,
        id: string,
        options?: SavedObjectsBaseOptions
      ) => {
        await expect(repository.get(type, id, options)).rejects.toThrowError(
          createGenericNotFoundErrorPayload(type, id)
        );
      };

      it(`throws when options.namespace is '*'`, async () => {
        await expect(
          repository.get(type, id, { namespace: ALL_NAMESPACES_STRING })
        ).rejects.toThrowError(createBadRequestErrorPayload('"options.namespace" cannot be "*"'));
      });

      it(`throws when type is invalid`, async () => {
        await expectNotFoundError('unknownType', id);
        expect(client.get).not.toHaveBeenCalled();
      });

      it(`throws when type is hidden`, async () => {
        await expectNotFoundError(HIDDEN_TYPE, id);
        expect(client.get).not.toHaveBeenCalled();
      });

      it(`throws when ES is unable to find the document during get`, async () => {
        client.get.mockResolvedValueOnce(
          elasticsearchClientMock.createSuccessTransportRequestPromise({
            found: false,
          } as estypes.GetResponse)
        );
        await expectNotFoundError(type, id);
        expect(client.get).toHaveBeenCalledTimes(1);
      });

      it(`throws when ES is unable to find the index during get`, async () => {
        client.get.mockResolvedValueOnce(
          elasticsearchClientMock.createSuccessTransportRequestPromise({} as estypes.GetResponse, {
            statusCode: 404,
          })
        );
        await expectNotFoundError(type, id);
        expect(client.get).toHaveBeenCalledTimes(1);
      });

      it(`throws when type is multi-namespace and the document exists, but not in this namespace`, async () => {
        const response = getMockGetResponse(
          registry,
          { type: MULTI_NAMESPACE_ISOLATED_TYPE, id },
          namespace
        );
        client.get.mockResolvedValueOnce(
          elasticsearchClientMock.createSuccessTransportRequestPromise(response)
        );
        await expectNotFoundError(MULTI_NAMESPACE_ISOLATED_TYPE, id, {
          namespace: 'bar-namespace',
        });
        expect(client.get).toHaveBeenCalledTimes(1);
      });
    });

    describe('returns', () => {
      it(`formats the ES response`, async () => {
        const result = await getSuccess(client, repository, registry, type, id);
        expect(result).toEqual({
          id,
          type,
          updated_at: mockTimestamp,
          version: mockVersion,
          attributes: {
            title: 'Testing',
          },
          references: [],
          namespaces: ['default'],
        });
      });

      it(`includes namespaces if type is multi-namespace`, async () => {
        const result = await getSuccess(
          client,
          repository,
          registry,
          MULTI_NAMESPACE_ISOLATED_TYPE,
          id
        );
        expect(result).toMatchObject({
          namespaces: expect.any(Array),
        });
      });

      it(`include namespaces if type is not multi-namespace`, async () => {
        const result = await getSuccess(client, repository, registry, type, id);
        expect(result).toMatchObject({
          namespaces: ['default'],
        });
      });

      it(`includes originId property if present in cluster call response`, async () => {
        const result = await getSuccess(client, repository, registry, type, id, {}, originId);
        expect(result).toMatchObject({ originId });
      });
    });
  });

  describe('#resolve', () => {
    afterEach(() => {
      mockInternalBulkResolve.mockReset();
    });

    it('passes arguments to the internalBulkResolve module and returns the result', async () => {
      const expectedResult: SavedObjectsResolveResponse = {
        saved_object: { type: 'type', id: 'id', attributes: {}, references: [] },
        outcome: 'exactMatch',
      };
      mockInternalBulkResolve.mockResolvedValue({ resolved_objects: [expectedResult] });

      await expect(repository.resolve('obj-type', 'obj-id')).resolves.toEqual(expectedResult);
      expect(mockInternalBulkResolve).toHaveBeenCalledTimes(1);
      expect(mockInternalBulkResolve).toHaveBeenCalledWith(
        expect.objectContaining({ objects: [{ type: 'obj-type', id: 'obj-id' }] })
      );
    });

    it('throws when internalBulkResolve result is an error', async () => {
      const error = SavedObjectsErrorHelpers.decorateBadRequestError(new Error('Oh no!'));
      const expectedResult: InternalBulkResolveError = { type: 'obj-type', id: 'obj-id', error };
      mockInternalBulkResolve.mockResolvedValue({ resolved_objects: [expectedResult] });

      await expect(repository.resolve('foo', '2')).rejects.toEqual(error);
    });

    it('throws when internalBulkResolve throws', async () => {
      const error = new Error('Oh no!');
      mockInternalBulkResolve.mockRejectedValue(error);

      await expect(repository.resolve('foo', '2')).rejects.toEqual(error);
    });
  });

  describe('#incrementCounter', () => {
    const type = 'config';
    const id = 'one';
    const counterFields = ['buildNum', 'apiCallsCount'];
    const namespace = 'foo-namespace';
    const originId = 'some-origin-id';

    const incrementCounterSuccess = async (
      type: string,
      id: string,
      fields: Array<string | SavedObjectsIncrementCounterField>,
      options?: SavedObjectsIncrementCounterOptions,
      internalOptions: { mockGetResponseValue?: estypes.GetResponse } = {}
    ) => {
      const { mockGetResponseValue } = internalOptions;
      const isMultiNamespace = registry.isMultiNamespace(type);
      if (isMultiNamespace) {
        const response =
          mockGetResponseValue ?? getMockGetResponse(registry, { type, id }, options?.namespace);
        client.get.mockResponseOnce(response);
      }

      client.update.mockResponseImplementation((params) => {
        return {
          body: {
            _id: params.id,
            ...mockVersionProps,
            _index: '.kibana',
            get: {
              found: true,
              _source: {
                type,
                ...mockTimestampFields,
                [type]: {
                  ...fields.reduce((acc, field) => {
                    acc[typeof field === 'string' ? field : field.fieldName] = 8468;
                    return acc;
                  }, {} as Record<string, number>),
                  defaultIndex: 'logstash-*',
                },
              },
            },
          } as estypes.UpdateResponse,
        };
      });

      const result = await repository.incrementCounter(type, id, fields, options);
      expect(client.get).toHaveBeenCalledTimes(isMultiNamespace ? 1 : 0);
      return result;
    };

    beforeEach(() => {
      mockPreflightCheckForCreate.mockReset();
      mockPreflightCheckForCreate.mockImplementation(({ objects }) => {
        return Promise.resolve(objects.map(({ type, id }) => ({ type, id }))); // respond with no errors by default
      });
    });

    describe('client calls', () => {
      it(`should use the ES update action if type is not multi-namespace`, async () => {
        await incrementCounterSuccess(type, id, counterFields, { namespace });
        expect(client.get).not.toHaveBeenCalled();
        expect(mockPreflightCheckForCreate).not.toHaveBeenCalled();
        expect(client.update).toHaveBeenCalledTimes(1);
      });

      it(`should use the ES get action then update action if type is multi-namespace, ID is defined, and overwrite=true`, async () => {
        await incrementCounterSuccess(MULTI_NAMESPACE_ISOLATED_TYPE, id, counterFields, {
          namespace,
        });
        expect(client.get).toHaveBeenCalledTimes(1);
        expect(mockPreflightCheckForCreate).not.toHaveBeenCalled();
        expect(client.update).toHaveBeenCalledTimes(1);
      });

      it(`should check for alias conflicts if a new multi-namespace object would be created`, async () => {
        await incrementCounterSuccess(
          MULTI_NAMESPACE_ISOLATED_TYPE,
          id,
          counterFields,
          { namespace },
          { mockGetResponseValue: { found: false } as estypes.GetResponse }
        );
        expect(client.get).toHaveBeenCalledTimes(1);
        expect(mockPreflightCheckForCreate).toHaveBeenCalledTimes(1);
        expect(client.update).toHaveBeenCalledTimes(1);
      });

      it(`defaults to a refresh setting of wait_for`, async () => {
        await incrementCounterSuccess(type, id, counterFields, { namespace });
        expect(client.update).toHaveBeenCalledWith(
          expect.objectContaining({
            refresh: 'wait_for',
          }),
          expect.anything()
        );
      });

      it(`uses the 'upsertAttributes' option when specified`, async () => {
        const upsertAttributes = {
          foo: 'bar',
          hello: 'dolly',
        };
        await incrementCounterSuccess(type, id, counterFields, { namespace, upsertAttributes });
        expect(client.update).toHaveBeenCalledWith(
          expect.objectContaining({
            body: expect.objectContaining({
              upsert: expect.objectContaining({
                [type]: {
                  foo: 'bar',
                  hello: 'dolly',
                  ...counterFields.reduce((aggs, field) => {
                    return {
                      ...aggs,
                      [field]: 1,
                    };
                  }, {}),
                },
              }),
            }),
          }),
          expect.anything()
        );
      });

      it(`prepends namespace to the id when providing namespace for single-namespace type`, async () => {
        await incrementCounterSuccess(type, id, counterFields, { namespace });
        expect(client.update).toHaveBeenCalledWith(
          expect.objectContaining({
            id: `${namespace}:${type}:${id}`,
          }),
          expect.anything()
        );
      });

      it(`doesn't prepend namespace to the id when providing no namespace for single-namespace type`, async () => {
        await incrementCounterSuccess(type, id, counterFields);
        expect(client.update).toHaveBeenCalledWith(
          expect.objectContaining({
            id: `${type}:${id}`,
          }),
          expect.anything()
        );
      });

      it(`normalizes options.namespace from 'default' to undefined`, async () => {
        await incrementCounterSuccess(type, id, counterFields, { namespace: 'default' });
        expect(client.update).toHaveBeenCalledWith(
          expect.objectContaining({
            id: `${type}:${id}`,
          }),
          expect.anything()
        );
      });

      it(`doesn't prepend namespace to the id when not using single-namespace type`, async () => {
        await incrementCounterSuccess(NAMESPACE_AGNOSTIC_TYPE, id, counterFields, { namespace });
        expect(client.update).toHaveBeenCalledWith(
          expect.objectContaining({
            id: `${NAMESPACE_AGNOSTIC_TYPE}:${id}`,
          }),
          expect.anything()
        );

        client.update.mockClear();
        await incrementCounterSuccess(MULTI_NAMESPACE_ISOLATED_TYPE, id, counterFields, {
          namespace,
        });
        expect(client.update).toHaveBeenCalledWith(
          expect.objectContaining({
            id: `${MULTI_NAMESPACE_ISOLATED_TYPE}:${id}`,
          }),
          expect.anything()
        );
      });
    });

    describe('errors', () => {
      const expectUnsupportedTypeError = async (
        type: string,
        id: string,
        field: Array<string | SavedObjectsIncrementCounterField>
      ) => {
        await expect(repository.incrementCounter(type, id, field)).rejects.toThrowError(
          createUnsupportedTypeErrorPayload(type)
        );
      };

      it(`throws when options.namespace is '*'`, async () => {
        await expect(
          repository.incrementCounter(type, id, counterFields, {
            namespace: ALL_NAMESPACES_STRING,
          })
        ).rejects.toThrowError(createBadRequestErrorPayload('"options.namespace" cannot be "*"'));
      });

      it(`throws when type is not a string`, async () => {
        const test = async (type: unknown) => {
          await expect(
            // @ts-expect-error type is supposed to be a string
            repository.incrementCounter(type, id, counterFields)
          ).rejects.toThrowError(`"type" argument must be a string`);
          expect(client.update).not.toHaveBeenCalled();
        };

        await test(null);
        await test(42);
        await test(false);
        await test({});
      });

      it(`throws when id is empty`, async () => {
        await expect(repository.incrementCounter(type, '', counterFields)).rejects.toThrowError(
          createBadRequestErrorPayload('id cannot be empty')
        );
        expect(client.update).not.toHaveBeenCalled();
      });

      it(`throws when counterField is not CounterField type`, async () => {
        const test = async (field: unknown[]) => {
          await expect(
            // @ts-expect-error field is of wrong type
            repository.incrementCounter(type, id, field)
          ).rejects.toThrowError(
            `"counterFields" argument must be of type Array<string | { incrementBy?: number; fieldName: string }>`
          );
          expect(client.update).not.toHaveBeenCalled();
        };

        await test([null]);
        await test([42]);
        await test([false]);
        await test([{}]);
        await test([{}, false, 42, null, 'string']);
        await test([{ fieldName: 'string' }, false, null, 'string']);
      });

      it(`throws when type is invalid`, async () => {
        await expectUnsupportedTypeError('unknownType', id, counterFields);
        expect(client.update).not.toHaveBeenCalled();
      });

      it(`throws when type is hidden`, async () => {
        await expectUnsupportedTypeError(HIDDEN_TYPE, id, counterFields);
        expect(client.update).not.toHaveBeenCalled();
      });

      it(`throws when there is a conflict with an existing multi-namespace saved object (get)`, async () => {
        const response = getMockGetResponse(
          registry,
          { type: MULTI_NAMESPACE_ISOLATED_TYPE, id },
          'bar-namespace'
        );
        client.get.mockResolvedValueOnce(
          elasticsearchClientMock.createSuccessTransportRequestPromise(response)
        );
        await expect(
          repository.incrementCounter(MULTI_NAMESPACE_ISOLATED_TYPE, id, counterFields, {
            namespace,
          })
        ).rejects.toThrowError(createConflictErrorPayload(MULTI_NAMESPACE_ISOLATED_TYPE, id));
        expect(client.get).toHaveBeenCalledTimes(1);
        expect(mockPreflightCheckForCreate).not.toHaveBeenCalled();
        expect(client.update).not.toHaveBeenCalled();
      });

      it(`throws when there is an alias conflict from preflightCheckForCreate`, async () => {
        client.get.mockResolvedValueOnce(
          elasticsearchClientMock.createSuccessTransportRequestPromise({
            found: false,
          } as estypes.GetResponse)
        );
        mockPreflightCheckForCreate.mockResolvedValue([
          { type: 'foo', id: 'bar', error: { type: 'aliasConflict' } },
        ]);
        await expect(
          repository.incrementCounter(MULTI_NAMESPACE_ISOLATED_TYPE, id, counterFields, {
            namespace,
          })
        ).rejects.toThrowError(createConflictErrorPayload(MULTI_NAMESPACE_ISOLATED_TYPE, id));
        expect(client.get).toHaveBeenCalledTimes(1);
        expect(mockPreflightCheckForCreate).toHaveBeenCalledTimes(1);
        expect(client.update).not.toHaveBeenCalled();
      });

      it(`does not throw when there is a different error from preflightCheckForCreate`, async () => {
        client.get.mockResolvedValueOnce(
          elasticsearchClientMock.createSuccessTransportRequestPromise({
            found: false,
          } as estypes.GetResponse)
        );
        mockPreflightCheckForCreate.mockResolvedValue([
          { type: 'foo', id: 'bar', error: { type: 'conflict' } },
        ]);
        await incrementCounterSuccess(
          MULTI_NAMESPACE_ISOLATED_TYPE,
          id,
          counterFields,
          { namespace },
          { mockGetResponseValue: { found: false } as estypes.GetResponse }
        );
        expect(client.get).toHaveBeenCalledTimes(1);
        expect(mockPreflightCheckForCreate).toHaveBeenCalledTimes(1);
        expect(client.update).toHaveBeenCalledTimes(1);
      });
    });

    describe('migration', () => {
      beforeEach(() => {
        migrator.migrateDocument.mockImplementation(mockMigrateDocument);
      });

      it(`migrates a document and serializes the migrated doc`, async () => {
        const migrationVersion = mockMigrationVersion;
        await incrementCounterSuccess(type, id, counterFields, { migrationVersion });
        const attributes = { buildNum: 1, apiCallsCount: 1 }; // this is added by the incrementCounter function
        const doc = { type, id, attributes, migrationVersion, ...mockTimestampFields };
        expectMigrationArgs(doc);

        const migratedDoc = migrator.migrateDocument(doc);
        expect(serializer.savedObjectToRaw).toHaveBeenLastCalledWith(migratedDoc);
      });
    });

    describe('returns', () => {
      it(`formats the ES response`, async () => {
        client.update.mockResponseImplementation((params) => {
          return {
            body: {
              _id: params.id,
              ...mockVersionProps,
              _index: '.kibana',
              get: {
                found: true,
                _source: {
                  type: 'config',
                  ...mockTimestampFields,
                  config: {
                    buildNum: 8468,
                    apiCallsCount: 100,
                    defaultIndex: 'logstash-*',
                  },
                  originId,
                },
              },
            } as estypes.UpdateResponse,
          };
        });

        const response = await repository.incrementCounter(
          'config',
          '6.0.0-alpha1',
          ['buildNum', 'apiCallsCount'],
          {
            namespace: 'foo-namespace',
          }
        );

        expect(response).toEqual({
          type: 'config',
          id: '6.0.0-alpha1',
          ...mockTimestampFields,
          version: mockVersion,
          references: [],
          attributes: {
            buildNum: 8468,
            apiCallsCount: 100,
            defaultIndex: 'logstash-*',
          },
          originId,
        });
      });

      it('increments counter by incrementBy config', async () => {
        await incrementCounterSuccess(type, id, [{ fieldName: counterFields[0], incrementBy: 3 }]);

        expect(client.update).toBeCalledTimes(1);
        expect(client.update).toBeCalledWith(
          expect.objectContaining({
            body: expect.objectContaining({
              script: expect.objectContaining({
                params: expect.objectContaining({
                  counterFieldNames: [counterFields[0]],
                  counts: [3],
                }),
              }),
            }),
          }),
          expect.anything()
        );
      });

      it('does not increment counter when incrementBy is 0', async () => {
        await incrementCounterSuccess(type, id, [{ fieldName: counterFields[0], incrementBy: 0 }]);

        expect(client.update).toBeCalledTimes(1);
        expect(client.update).toBeCalledWith(
          expect.objectContaining({
            body: expect.objectContaining({
              script: expect.objectContaining({
                params: expect.objectContaining({
                  counterFieldNames: [counterFields[0]],
                  counts: [0],
                }),
              }),
            }),
          }),
          expect.anything()
        );
      });
    });
  });

  describe('#update', () => {
    const id = 'logstash-*';
    const type = 'index-pattern';
    const attributes = { title: 'Testing' };
    const namespace = 'foo-namespace';
    const references = [
      {
        name: 'ref_0',
        type: 'test',
        id: '1',
      },
    ];
    const originId = 'some-origin-id';

    beforeEach(() => {
      mockPreflightCheckForCreate.mockReset();
      mockPreflightCheckForCreate.mockImplementation(({ objects }) => {
        return Promise.resolve(objects.map(({ type, id }) => ({ type, id }))); // respond with no errors by default
      });
    });

    describe('client calls', () => {
      it(`should use the ES update action when type is not multi-namespace`, async () => {
        await updateSuccess(client, repository, registry, type, id, attributes);
        expect(client.get).not.toHaveBeenCalled();
        expect(mockPreflightCheckForCreate).not.toHaveBeenCalled();
        expect(client.update).toHaveBeenCalledTimes(1);
      });

      it(`should use the ES get action then update action when type is multi-namespace`, async () => {
        await updateSuccess(
          client,
          repository,
          registry,
          MULTI_NAMESPACE_ISOLATED_TYPE,
          id,
          attributes
        );
        expect(client.get).toHaveBeenCalledTimes(1);
        expect(mockPreflightCheckForCreate).not.toHaveBeenCalled();
        expect(client.update).toHaveBeenCalledTimes(1);
      });

      it(`should check for alias conflicts if a new multi-namespace object would be created`, async () => {
        await updateSuccess(
          client,
          repository,
          registry,
          MULTI_NAMESPACE_ISOLATED_TYPE,
          id,
          attributes,
          { upsert: true },
          { mockGetResponseValue: { found: false } as estypes.GetResponse }
        );
        expect(client.get).toHaveBeenCalledTimes(1);
        expect(mockPreflightCheckForCreate).toHaveBeenCalledTimes(1);
        expect(client.update).toHaveBeenCalledTimes(1);
      });

      it(`defaults to no references array`, async () => {
        await updateSuccess(client, repository, registry, type, id, attributes);
        expect(client.update).toHaveBeenCalledWith(
          expect.objectContaining({
            body: { doc: expect.not.objectContaining({ references: expect.anything() }) },
          }),
          expect.anything()
        );
      });

      it(`accepts custom references array`, async () => {
        const test = async (references: SavedObjectReference[]) => {
          await updateSuccess(client, repository, registry, type, id, attributes, { references });
          expect(client.update).toHaveBeenCalledWith(
            expect.objectContaining({
              body: { doc: expect.objectContaining({ references }) },
            }),
            expect.anything()
          );
          client.update.mockClear();
        };
        await test(references);
        await test([{ type: 'foo', id: '42', name: 'some ref' }]);
        await test([]);
      });

      it(`uses the 'upsertAttributes' option when specified for a single-namespace type`, async () => {
        await updateSuccess(client, repository, registry, type, id, attributes, {
          upsert: {
            title: 'foo',
            description: 'bar',
          },
        });
        expect(client.update).toHaveBeenCalledWith(
          expect.objectContaining({
            id: 'index-pattern:logstash-*',
            body: expect.objectContaining({
              upsert: expect.objectContaining({
                type: 'index-pattern',
                'index-pattern': {
                  title: 'foo',
                  description: 'bar',
                },
              }),
            }),
          }),
          expect.anything()
        );
      });

      it(`uses the 'upsertAttributes' option when specified for a multi-namespace type that does not exist`, async () => {
        const options = { upsert: { title: 'foo', description: 'bar' } };
        mockUpdateResponse(client, MULTI_NAMESPACE_ISOLATED_TYPE, id, options);
        await repository.update(MULTI_NAMESPACE_ISOLATED_TYPE, id, attributes, options);
        expect(client.get).toHaveBeenCalledTimes(1);
        expect(client.update).toHaveBeenCalledWith(
          expect.objectContaining({
            id: `${MULTI_NAMESPACE_ISOLATED_TYPE}:logstash-*`,
            body: expect.objectContaining({
              upsert: expect.objectContaining({
                type: MULTI_NAMESPACE_ISOLATED_TYPE,
                [MULTI_NAMESPACE_ISOLATED_TYPE]: {
                  title: 'foo',
                  description: 'bar',
                },
              }),
            }),
          }),
          expect.anything()
        );
      });

      it(`ignores use the 'upsertAttributes' option when specified for a multi-namespace type that already exists`, async () => {
        const options = { upsert: { title: 'foo', description: 'bar' } };
        await updateSuccess(
          client,
          repository,
          registry,
          MULTI_NAMESPACE_ISOLATED_TYPE,
          id,
          attributes,
          options
        );
        expect(client.update).toHaveBeenCalledWith(
          expect.objectContaining({
            id: `${MULTI_NAMESPACE_ISOLATED_TYPE}:logstash-*`,
            body: expect.not.objectContaining({
              upsert: expect.anything(),
            }),
          }),
          expect.anything()
        );
      });

      it(`doesn't accept custom references if not an array`, async () => {
        const test = async (references: unknown) => {
          // @ts-expect-error references is unknown
          await updateSuccess(client, repository, registry, type, id, attributes, { references });
          expect(client.update).toHaveBeenCalledWith(
            expect.objectContaining({
              body: { doc: expect.not.objectContaining({ references: expect.anything() }) },
            }),
            expect.anything()
          );
          client.update.mockClear();
        };
        await test('string');
        await test(123);
        await test(true);
        await test(null);
      });

      it(`defaults to a refresh setting of wait_for`, async () => {
        await updateSuccess(client, repository, registry, type, id, { foo: 'bar' });
        expect(client.update).toHaveBeenCalledWith(
          expect.objectContaining({
            refresh: 'wait_for',
          }),
          expect.anything()
        );
      });

      it(`does not default to the version of the existing document when type is multi-namespace`, async () => {
        await updateSuccess(
          client,
          repository,
          registry,
          MULTI_NAMESPACE_ISOLATED_TYPE,
          id,
          attributes,
          { references }
        );
        const versionProperties = {
          if_seq_no: mockVersionProps._seq_no,
          if_primary_term: mockVersionProps._primary_term,
        };
        expect(client.update).toHaveBeenCalledWith(
          expect.not.objectContaining(versionProperties),
          expect.anything()
        );
      });

      it(`accepts version`, async () => {
        await updateSuccess(client, repository, registry, type, id, attributes, {
          version: encodeHitVersion({ _seq_no: 100, _primary_term: 200 }),
        });
        expect(client.update).toHaveBeenCalledWith(
          expect.objectContaining({ if_seq_no: 100, if_primary_term: 200 }),
          expect.anything()
        );
      });

      it('default to a `retry_on_conflict` setting of `3` when `version` is not provided', async () => {
        await updateSuccess(client, repository, registry, type, id, attributes, {});
        expect(client.update).toHaveBeenCalledWith(
          expect.objectContaining({ retry_on_conflict: 3 }),
          expect.anything()
        );
      });

      it('default to a `retry_on_conflict` setting of `0` when `version` is provided', async () => {
        await updateSuccess(client, repository, registry, type, id, attributes, {
          version: encodeHitVersion({ _seq_no: 100, _primary_term: 200 }),
        });
        expect(client.update).toHaveBeenCalledWith(
          expect.objectContaining({ retry_on_conflict: 0, if_seq_no: 100, if_primary_term: 200 }),
          expect.anything()
        );
      });

      it('accepts a `retryOnConflict` option', async () => {
        await updateSuccess(client, repository, registry, type, id, attributes, {
          version: encodeHitVersion({ _seq_no: 100, _primary_term: 200 }),
          retryOnConflict: 42,
        });
        expect(client.update).toHaveBeenCalledWith(
          expect.objectContaining({ retry_on_conflict: 42, if_seq_no: 100, if_primary_term: 200 }),
          expect.anything()
        );
      });

      it(`prepends namespace to the id when providing namespace for single-namespace type`, async () => {
        await updateSuccess(client, repository, registry, type, id, attributes, { namespace });
        expect(client.update).toHaveBeenCalledWith(
          expect.objectContaining({ id: expect.stringMatching(`${namespace}:${type}:${id}`) }),
          expect.anything()
        );
      });

      it(`doesn't prepend namespace to the id when providing no namespace for single-namespace type`, async () => {
        await updateSuccess(client, repository, registry, type, id, attributes, { references });
        expect(client.update).toHaveBeenCalledWith(
          expect.objectContaining({ id: expect.stringMatching(`${type}:${id}`) }),
          expect.anything()
        );
      });

      it(`normalizes options.namespace from 'default' to undefined`, async () => {
        await updateSuccess(client, repository, registry, type, id, attributes, {
          references,
          namespace: 'default',
        });
        expect(client.update).toHaveBeenCalledWith(
          expect.objectContaining({ id: expect.stringMatching(`${type}:${id}`) }),
          expect.anything()
        );
      });

      it(`doesn't prepend namespace to the id when not using single-namespace type`, async () => {
        await updateSuccess(client, repository, registry, NAMESPACE_AGNOSTIC_TYPE, id, attributes, {
          namespace,
        });
        expect(client.update).toHaveBeenCalledWith(
          expect.objectContaining({
            id: expect.stringMatching(`${NAMESPACE_AGNOSTIC_TYPE}:${id}`),
          }),
          expect.anything()
        );

        client.update.mockClear();
        await updateSuccess(
          client,
          repository,
          registry,
          MULTI_NAMESPACE_ISOLATED_TYPE,
          id,
          attributes,
          { namespace }
        );
        expect(client.update).toHaveBeenCalledWith(
          expect.objectContaining({
            id: expect.stringMatching(`${MULTI_NAMESPACE_ISOLATED_TYPE}:${id}`),
          }),
          expect.anything()
        );
      });

      it(`includes _source_includes when type is multi-namespace`, async () => {
        await updateSuccess(
          client,
          repository,
          registry,
          MULTI_NAMESPACE_ISOLATED_TYPE,
          id,
          attributes
        );
        expect(client.update).toHaveBeenCalledWith(
          expect.objectContaining({ _source_includes: ['namespace', 'namespaces', 'originId'] }),
          expect.anything()
        );
      });

      it(`includes _source_includes when type is not multi-namespace`, async () => {
        await updateSuccess(client, repository, registry, type, id, attributes);
        expect(client.update).toHaveBeenLastCalledWith(
          expect.objectContaining({
            _source_includes: ['namespace', 'namespaces', 'originId'],
          }),
          expect.anything()
        );
      });
    });

    describe('errors', () => {
      const expectNotFoundError = async (type: string, id: string) => {
        await expect(repository.update(type, id, {})).rejects.toThrowError(
          createGenericNotFoundErrorPayload(type, id)
        );
      };

      it(`throws when options.namespace is '*'`, async () => {
        await expect(
          repository.update(type, id, attributes, { namespace: ALL_NAMESPACES_STRING })
        ).rejects.toThrowError(createBadRequestErrorPayload('"options.namespace" cannot be "*"'));
      });

      it(`throws when type is invalid`, async () => {
        await expectNotFoundError('unknownType', id);
        expect(client.update).not.toHaveBeenCalled();
      });

      it(`throws when type is hidden`, async () => {
        await expectNotFoundError(HIDDEN_TYPE, id);
        expect(client.update).not.toHaveBeenCalled();
      });

      it(`throws when id is empty`, async () => {
        await expect(repository.update(type, '', attributes)).rejects.toThrowError(
          createBadRequestErrorPayload('id cannot be empty')
        );
        expect(client.update).not.toHaveBeenCalled();
      });

      it(`throws when ES is unable to find the document during get`, async () => {
        client.get.mockResolvedValueOnce(
          elasticsearchClientMock.createSuccessTransportRequestPromise(
            { found: false } as estypes.GetResponse,
            undefined
          )
        );
        await expectNotFoundError(MULTI_NAMESPACE_ISOLATED_TYPE, id);
        expect(client.get).toHaveBeenCalledTimes(1);
      });

      it(`throws when ES is unable to find the index during get`, async () => {
        client.get.mockResolvedValueOnce(
          elasticsearchClientMock.createSuccessTransportRequestPromise({} as estypes.GetResponse, {
            statusCode: 404,
          })
        );
        await expectNotFoundError(MULTI_NAMESPACE_ISOLATED_TYPE, id);
        expect(client.get).toHaveBeenCalledTimes(1);
      });

      it(`throws when type is multi-namespace and the document exists, but not in this namespace`, async () => {
        const response = getMockGetResponse(
          registry,
          { type: MULTI_NAMESPACE_ISOLATED_TYPE, id },
          namespace
        );
        client.get.mockResolvedValueOnce(
          elasticsearchClientMock.createSuccessTransportRequestPromise(response)
        );
        await expectNotFoundError(MULTI_NAMESPACE_ISOLATED_TYPE, id);
        expect(client.get).toHaveBeenCalledTimes(1);
      });

      it(`throws when there is an alias conflict from preflightCheckForCreate`, async () => {
        client.get.mockResolvedValueOnce(
          elasticsearchClientMock.createSuccessTransportRequestPromise({
            found: false,
          } as estypes.GetResponse)
        );
        mockPreflightCheckForCreate.mockResolvedValue([
          { type: 'type', id: 'id', error: { type: 'aliasConflict' } },
        ]);
        await expect(
          repository.update(
            MULTI_NAMESPACE_ISOLATED_TYPE,
            id,
            { attr: 'value' },
            {
              upsert: {
                upsertAttr: 'val',
                attr: 'value',
              },
            }
          )
        ).rejects.toThrowError(createConflictErrorPayload(MULTI_NAMESPACE_ISOLATED_TYPE, id));
        expect(client.get).toHaveBeenCalledTimes(1);
        expect(mockPreflightCheckForCreate).toHaveBeenCalledTimes(1);
        expect(client.update).not.toHaveBeenCalled();
      });

      it(`does not throw when there is a different error from preflightCheckForCreate`, async () => {
        mockPreflightCheckForCreate.mockResolvedValue([
          { type: 'type', id: 'id', error: { type: 'conflict' } },
        ]);
        await updateSuccess(
          client,
          repository,
          registry,
          MULTI_NAMESPACE_ISOLATED_TYPE,
          id,
          attributes,
          { upsert: true },
          { mockGetResponseValue: { found: false } as estypes.GetResponse }
        );
        expect(client.get).toHaveBeenCalledTimes(1);
        expect(mockPreflightCheckForCreate).toHaveBeenCalledTimes(1);
        expect(client.update).toHaveBeenCalledTimes(1);
      });

      it(`throws when ES is unable to find the document during update`, async () => {
        const notFoundError = new EsErrors.ResponseError(
          elasticsearchClientMock.createApiResponse({
            statusCode: 404,
            body: { error: { type: 'es_type', reason: 'es_reason' } },
          })
        );
        client.update.mockResolvedValueOnce(
          elasticsearchClientMock.createErrorTransportRequestPromise(notFoundError)
        );
        await expectNotFoundError(type, id);
        expect(client.update).toHaveBeenCalledTimes(1);
      });
    });

    describe('returns', () => {
      it(`returns _seq_no and _primary_term encoded as version`, async () => {
        const result = await updateSuccess(client, repository, registry, type, id, attributes, {
          namespace,
          references,
        });
        expect(result).toEqual({
          id,
          type,
          ...mockTimestampFields,
          version: mockVersion,
          attributes,
          references,
          namespaces: [namespace],
        });
      });

      it(`includes namespaces if type is multi-namespace`, async () => {
        const result = await updateSuccess(
          client,
          repository,
          registry,
          MULTI_NAMESPACE_ISOLATED_TYPE,
          id,
          attributes
        );
        expect(result).toMatchObject({
          namespaces: expect.any(Array),
        });
      });

      it(`includes namespaces if type is not multi-namespace`, async () => {
        const result = await updateSuccess(client, repository, registry, type, id, attributes);
        expect(result).toMatchObject({
          namespaces: ['default'],
        });
      });

      it(`includes originId property if present in cluster call response`, async () => {
        const result = await updateSuccess(
          client,
          repository,
          registry,
          type,
          id,
          attributes,
          {},
          { originId }
        );
        expect(result).toMatchObject({ originId });
      });
    });
  });

  describe('#openPointInTimeForType', () => {
    const type = 'index-pattern';

    const generateResults = (id?: string) => ({ id: id || 'id' });
    const successResponse = async (type: string, options?: SavedObjectsOpenPointInTimeOptions) => {
      client.openPointInTime.mockResponseOnce(generateResults());
      const result = await repository.openPointInTimeForType(type, options);
      expect(client.openPointInTime).toHaveBeenCalledTimes(1);
      return result;
    };

    describe('client calls', () => {
      it(`should use the ES PIT API`, async () => {
        await successResponse(type);
        expect(client.openPointInTime).toHaveBeenCalledTimes(1);
      });

      it(`accepts preference`, async () => {
        await successResponse(type, { preference: 'pref' });
        expect(client.openPointInTime).toHaveBeenCalledWith(
          expect.objectContaining({
            preference: 'pref',
          }),
          expect.anything()
        );
      });

      it(`accepts keepAlive`, async () => {
        await successResponse(type, { keepAlive: '2m' });
        expect(client.openPointInTime).toHaveBeenCalledWith(
          expect.objectContaining({
            keep_alive: '2m',
          }),
          expect.anything()
        );
      });

      it(`defaults keepAlive to 5m`, async () => {
        await successResponse(type);
        expect(client.openPointInTime).toHaveBeenCalledWith(
          expect.objectContaining({
            keep_alive: '5m',
          }),
          expect.anything()
        );
      });
    });

    describe('errors', () => {
      const expectNotFoundError = async (types: string | string[]) => {
        await expect(repository.openPointInTimeForType(types)).rejects.toThrowError(
          createGenericNotFoundErrorPayload()
        );
      };

      it(`throws when ES is unable to find the index`, async () => {
        client.openPointInTime.mockResolvedValueOnce(
          elasticsearchClientMock.createSuccessTransportRequestPromise(
            { id: 'error' },
            { statusCode: 404 }
          )
        );
        await expectNotFoundError(type);
        expect(client.openPointInTime).toHaveBeenCalledTimes(1);
      });

      it(`should return generic not found error when attempting to find only invalid or hidden types`, async () => {
        const test = async (types: string | string[]) => {
          await expectNotFoundError(types);
          expect(client.openPointInTime).not.toHaveBeenCalled();
        };

        await test('unknownType');
        await test(HIDDEN_TYPE);
        await test(['unknownType', HIDDEN_TYPE]);
      });
    });

    describe('returns', () => {
      it(`returns id in the expected format`, async () => {
        const id = 'abc123';
        const results = generateResults(id);
        client.openPointInTime.mockResolvedValueOnce(
          elasticsearchClientMock.createSuccessTransportRequestPromise(results)
        );
        const response = await repository.openPointInTimeForType(type);
        expect(response).toEqual({ id });
      });
    });
  });

  describe('#closePointInTime', () => {
    const generateResults = () => ({ succeeded: true, num_freed: 3 });
    const successResponse = async (id: string) => {
      client.closePointInTime.mockResponseOnce(generateResults());
      const result = await repository.closePointInTime(id);
      expect(client.closePointInTime).toHaveBeenCalledTimes(1);
      return result;
    };

    describe('client calls', () => {
      it(`should use the ES PIT API`, async () => {
        await successResponse('abc123');
        expect(client.closePointInTime).toHaveBeenCalledTimes(1);
      });

      it(`accepts id`, async () => {
        await successResponse('abc123');
        expect(client.closePointInTime).toHaveBeenCalledWith(
          expect.objectContaining({
            body: expect.objectContaining({
              id: 'abc123',
            }),
          }),
          expect.anything()
        );
      });
    });

    describe('returns', () => {
      it(`returns response body from ES`, async () => {
        const results = generateResults();
        client.closePointInTime.mockResponseOnce(results);
        const response = await repository.closePointInTime('abc123');
        expect(response).toEqual(results);
      });
    });
  });

  describe('#createPointInTimeFinder', () => {
    it('returns a new PointInTimeFinder instance', async () => {
      const result = await repository.createPointInTimeFinder({ type: 'PIT' });
      expect(result).toBeInstanceOf(PointInTimeFinder);
    });

    it('calls PointInTimeFinder with the provided options and dependencies', async () => {
      const options: SavedObjectsCreatePointInTimeFinderOptions = {
        type: 'my-type',
      };
      const dependencies: SavedObjectsCreatePointInTimeFinderDependencies = {
        client: {
          find: jest.fn(),
          openPointInTimeForType: jest.fn(),
          closePointInTime: jest.fn(),
        },
      };

      await repository.createPointInTimeFinder(options, dependencies);
      expect(pointInTimeFinderMock).toHaveBeenCalledWith(
        options,
        expect.objectContaining({
          ...dependencies,
          logger,
        })
      );
    });
  });

  describe('#collectMultiNamespaceReferences', () => {
    afterEach(() => {
      mockCollectMultiNamespaceReferences.mockReset();
    });

    it('passes arguments to the collectMultiNamespaceReferences module and returns the result', async () => {
      const objects: SavedObjectsCollectMultiNamespaceReferencesObject[] = [
        { type: 'foo', id: 'bar' },
      ];
      const expectedResult: SavedObjectsCollectMultiNamespaceReferencesResponse = {
        objects: [{ type: 'foo', id: 'bar', spaces: ['ns-1'], inboundReferences: [] }],
      };
      mockCollectMultiNamespaceReferences.mockResolvedValue(expectedResult);

      await expect(repository.collectMultiNamespaceReferences(objects)).resolves.toEqual(
        expectedResult
      );
      expect(mockCollectMultiNamespaceReferences).toHaveBeenCalledTimes(1);
      expect(mockCollectMultiNamespaceReferences).toHaveBeenCalledWith(
        expect.objectContaining({ objects })
      );
    });

    it('returns an error from the collectMultiNamespaceReferences module', async () => {
      const expectedResult = new Error('Oh no!');
      mockCollectMultiNamespaceReferences.mockRejectedValue(expectedResult);

      await expect(repository.collectMultiNamespaceReferences([])).rejects.toEqual(expectedResult);
    });
  });

  describe('#updateObjectsSpaces', () => {
    afterEach(() => {
      mockUpdateObjectsSpaces.mockReset();
    });

    it('passes arguments to the updateObjectsSpaces module and returns the result', async () => {
      const objects: SavedObjectsUpdateObjectsSpacesObject[] = [{ type: 'type', id: 'id' }];
      const spacesToAdd = ['to-add', 'also-to-add'];
      const spacesToRemove = ['to-remove'];
      const options: SavedObjectsUpdateObjectsSpacesOptions = { namespace: 'ns-1' };
      const expectedResult: SavedObjectsUpdateObjectsSpacesResponse = {
        objects: [
          {
            type: 'type',
            id: 'id',
            spaces: ['foo', 'bar'],
          },
        ],
      };
      mockUpdateObjectsSpaces.mockResolvedValue(expectedResult);

      await expect(
        repository.updateObjectsSpaces(objects, spacesToAdd, spacesToRemove, options)
      ).resolves.toEqual(expectedResult);
      expect(mockUpdateObjectsSpaces).toHaveBeenCalledTimes(1);
      expect(mockUpdateObjectsSpaces).toHaveBeenCalledWith(
        expect.objectContaining({ objects, spacesToAdd, spacesToRemove, options })
      );
    });

    it('returns an error from the updateObjectsSpaces module', async () => {
      const expectedResult = new Error('Oh no!');
      mockUpdateObjectsSpaces.mockRejectedValue(expectedResult);

      await expect(repository.updateObjectsSpaces([], [], [])).rejects.toEqual(expectedResult);
    });
  });
});<|MERGE_RESOLUTION|>--- conflicted
+++ resolved
@@ -133,122 +133,8 @@
   let logger: ReturnType<typeof loggerMock.create>;
   let serializer: jest.Mocked<SavedObjectsSerializer>;
 
-<<<<<<< HEAD
   const registry = createRegistry();
   const documentMigrator = createDocumentMigrator(registry);
-=======
-  const mockTimestamp = '2017-08-14T15:49:14.886Z';
-  const mockTimestampFields = { updated_at: mockTimestamp };
-  const mockTimestampFieldsWithCreated = { updated_at: mockTimestamp, created_at: mockTimestamp };
-  const mockVersionProps = { _seq_no: 1, _primary_term: 1 };
-  const mockVersion = encodeHitVersion(mockVersionProps);
-
-  const KIBANA_VERSION = '2.0.0';
-  const CUSTOM_INDEX_TYPE = 'customIndex';
-  /** This type has namespaceType: 'agnostic'. */
-  const NAMESPACE_AGNOSTIC_TYPE = 'globalType';
-  /**
-   * This type has namespaceType: 'multiple'.
-   *
-   * That means that the object is serialized with a globally unique ID across namespaces. It also means that the object is shareable across
-   * namespaces.
-   **/
-  const MULTI_NAMESPACE_TYPE = 'multiNamespaceType';
-  /**
-   * This type has namespaceType: 'multiple-isolated'.
-   *
-   * That means that the object is serialized with a globally unique ID across namespaces. It also means that the object is NOT shareable
-   * across namespaces. This distinction only matters when using the `collectMultiNamespaceReferences` or `updateObjectsSpaces` APIs, or
-   * when using the `initialNamespaces` argument with the `create` and `bulkCreate` APIs. Those allow you to define or change what
-   * namespaces an object exists in.
-   *
-   * In a nutshell, this type is more restrictive than `MULTI_NAMESPACE_TYPE`, so we use `MULTI_NAMESPACE_ISOLATED_TYPE` for any test cases
-   * where `MULTI_NAMESPACE_TYPE` would also satisfy the test case.
-   **/
-  const MULTI_NAMESPACE_ISOLATED_TYPE = 'multiNamespaceIsolatedType';
-  /** This type has namespaceType: 'multiple', and it uses a custom index. */
-  const MULTI_NAMESPACE_CUSTOM_INDEX_TYPE = 'multiNamespaceTypeCustomIndex';
-  const HIDDEN_TYPE = 'hiddenType';
-
-  const mappings: SavedObjectsTypeMappingDefinition = {
-    properties: {
-      config: {
-        properties: {
-          otherField: {
-            type: 'keyword',
-          },
-        },
-      },
-      'index-pattern': {
-        properties: {
-          someField: {
-            type: 'keyword',
-          },
-        },
-      },
-      dashboard: {
-        properties: {
-          otherField: {
-            type: 'keyword',
-          },
-        },
-      },
-      [CUSTOM_INDEX_TYPE]: {
-        properties: {
-          otherField: {
-            type: 'keyword',
-          },
-        },
-      },
-      [NAMESPACE_AGNOSTIC_TYPE]: {
-        properties: {
-          yetAnotherField: {
-            type: 'keyword',
-          },
-        },
-      },
-      [MULTI_NAMESPACE_TYPE]: {
-        properties: {
-          evenYetAnotherField: {
-            type: 'keyword',
-          },
-        },
-      },
-      [MULTI_NAMESPACE_ISOLATED_TYPE]: {
-        properties: {
-          evenYetAnotherField: {
-            type: 'keyword',
-          },
-        },
-      },
-      [MULTI_NAMESPACE_CUSTOM_INDEX_TYPE]: {
-        properties: {
-          evenYetAnotherField: {
-            type: 'keyword',
-          },
-        },
-      },
-      [HIDDEN_TYPE]: {
-        properties: {
-          someField: {
-            type: 'keyword',
-          },
-        },
-      },
-    },
-  };
-
-  const createType = (type: string, parts: Partial<SavedObjectsType> = {}): SavedObjectsType => ({
-    name: type,
-    hidden: false,
-    namespaceType: 'single',
-    mappings: {
-      properties: mappings.properties[type].properties! as SavedObjectsMappingProperties,
-    },
-    migrations: { '1.1.1': (doc) => doc },
-    ...parts,
-  });
->>>>>>> 2de7ddc7
 
   const expectSuccess = ({ type, id }: { type: string; id: string }) => {
     // @ts-expect-error TS is not aware of the extension
@@ -324,45 +210,6 @@
     };
     const namespace = 'foo-namespace';
 
-<<<<<<< HEAD
-=======
-    const getMockBulkCreateResponse = (
-      objects: SavedObjectsBulkCreateObject[],
-      namespace?: string
-    ) => {
-      return {
-        errors: false,
-        took: 1,
-        items: objects.map(({ type, id, originId, attributes, references, migrationVersion }) => ({
-          create: {
-            // status: 1,
-            // _index: '.kibana',
-            _id: `${namespace ? `${namespace}:` : ''}${type}:${id}`,
-            _source: {
-              [type]: attributes,
-              type,
-              namespace,
-              ...(originId && { originId }),
-              references,
-              ...mockTimestampFieldsWithCreated,
-              migrationVersion: migrationVersion || { [type]: '1.1.1' },
-            },
-            ...mockVersionProps,
-          },
-        })),
-      } as unknown as estypes.BulkResponse;
-    };
-
-    const bulkCreateSuccess = async (
-      objects: SavedObjectsBulkCreateObject[],
-      options?: SavedObjectsCreateOptions
-    ) => {
-      const response = getMockBulkCreateResponse(objects, options?.namespace);
-      client.bulk.mockResponse(response);
-      return await savedObjectsRepository.bulkCreate(objects, options);
-    };
-
->>>>>>> 2de7ddc7
     // bulk create calls have two objects for each source -- the action, and the source
     const expectClientCallArgsAction = (
       objects: Array<{ type: string; id?: string; if_primary_term?: string; if_seq_no?: string }>,
@@ -409,22 +256,6 @@
       }),
     ];
 
-<<<<<<< HEAD
-=======
-    const expectSuccessResult = (obj: {
-      type: string;
-      namespace?: string;
-      namespaces?: string[];
-    }) => ({
-      ...obj,
-      migrationVersion: { [obj.type]: '1.1.1' },
-      coreMigrationVersion: KIBANA_VERSION,
-      version: mockVersion,
-      namespaces: obj.namespaces ?? [obj.namespace ?? 'default'],
-      ...mockTimestampFieldsWithCreated,
-    });
-
->>>>>>> 2de7ddc7
     describe('client calls', () => {
       it(`should use the ES bulk action by default`, async () => {
         await bulkCreateSuccess(client, repository, [obj1, obj2]);
@@ -990,13 +821,10 @@
       it(`migrates the docs and serializes the migrated docs`, async () => {
         migrator.migrateDocument.mockImplementation(mockMigrateDocument);
         const modifiedObj1 = { ...obj1, coreMigrationVersion: '8.0.0' };
-<<<<<<< HEAD
+
         await bulkCreateSuccess(client, repository, [modifiedObj1, obj2]);
         const docs = [modifiedObj1, obj2].map((x) => ({ ...x, ...mockTimestampFields }));
-=======
-        await bulkCreateSuccess([modifiedObj1, obj2]);
-        const docs = [modifiedObj1, obj2].map((x) => ({ ...x, ...mockTimestampFieldsWithCreated }));
->>>>>>> 2de7ddc7
+
         expectMigrationArgs(docs[0], true, 1);
         expectMigrationArgs(docs[1], true, 2);
 
@@ -3907,39 +3735,6 @@
         expect(mockGetSearchDsl).toHaveBeenCalledWith(mappings, registry, commonOptions);
       });
 
-<<<<<<< HEAD
-=======
-      it(`accepts typeToNamespacesMap`, async () => {
-        const relevantOpts = {
-          ...commonOptions,
-          type: '',
-          namespaces: [],
-          typeToNamespacesMap: new Map([[type, [namespace]]]), // can only be used when `type` is falsy and `namespaces` is an empty array
-        };
-
-        await findSuccess(relevantOpts, namespace);
-        expect(mockGetSearchDsl).toHaveBeenCalledWith(mappings, registry, {
-          ...relevantOpts,
-          type: [type],
-        });
-      });
-
-      it('search for the right fields when typeToNamespacesMap is set', async () => {
-        const relevantOpts = {
-          ...commonOptions,
-          fields: ['title'],
-          type: '',
-          namespaces: [],
-          typeToNamespacesMap: new Map([[type, [namespace]]]),
-        };
-
-        await findSuccess(relevantOpts, namespace);
-        const esOptions = client.search.mock.calls[0][0];
-        // @ts-expect-error _source not a top property for typesWithBodyKey
-        expect(esOptions?._source ?? []).toContain('index-pattern.title');
-      });
-
->>>>>>> 2de7ddc7
       it(`accepts hasReferenceOperator`, async () => {
         const relevantOpts: SavedObjectsFindOptions = {
           ...commonOptions,
