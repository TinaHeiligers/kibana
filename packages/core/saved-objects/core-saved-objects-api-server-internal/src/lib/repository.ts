--- conflicted
+++ resolved
@@ -673,48 +673,10 @@
           };
         }
 
-<<<<<<< HEAD
         const expectedResult = {
           esRequestIndex: bulkRequestIndexCounter++,
           requestedId: object.id,
           rawMigratedDoc: this._serializer.savedObjectToRaw(migrated),
-=======
-      // 1. If the originId has been *explicitly set* for the object (defined or undefined), respect that.
-      // 2. Otherwise, preserve the originId of the existing object that is being overwritten, if any.
-      const originId = Object.keys(object).includes('originId')
-        ? object.originId
-        : existingOriginId;
-      const migrated = this._migrator.migrateDocument({
-        id: object.id,
-        type: object.type,
-        attributes: object.attributes,
-        migrationVersion: object.migrationVersion,
-        coreMigrationVersion: object.coreMigrationVersion,
-        ...(savedObjectNamespace && { namespace: savedObjectNamespace }),
-        ...(savedObjectNamespaces && { namespaces: savedObjectNamespaces }),
-        updated_at: time,
-        created_at: time,
-        references: object.references || [],
-        originId,
-      }) as SavedObjectSanitizedDoc<T>;
-
-      /**
-       * If a validation has been registered for this type, we run it against the migrated attributes.
-       * This is an imperfect solution because malformed attributes could have already caused the
-       * migration to fail, but it's the best we can do without devising a way to run validations
-       * inside the migration algorithm itself.
-       */
-      try {
-        this.validateObjectAttributes(object.type, migrated);
-      } catch (error) {
-        return {
-          tag: 'Left',
-          value: {
-            id: object.id,
-            type: object.type,
-            error,
-          },
->>>>>>> 2de7ddc7
         };
 
         bulkCreateParams.push(
