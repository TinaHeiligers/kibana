/*
 * Copyright Elasticsearch B.V. and/or licensed to Elasticsearch B.V. under one
 * or more contributor license agreements. Licensed under the "Elastic License
 * 2.0", the "GNU Affero General Public License v3.0 only", and the "Server Side
 * Public License v 1"; you may not use this file except in compliance with, at
 * your election, the "Elastic License 2.0", the "GNU Affero General Public
 * License v3.0 only", or the "Server Side Public License, v 1".
 */

import { Subject, Observable, firstValueFrom } from 'rxjs';
import { takeUntil } from 'rxjs';
import { get } from 'lodash';
import { hasConfigPathIntersection, ChangedDeprecatedPaths } from '@kbn/config';

import type {
  AggregationsMultiBucketAggregateBase,
  AggregationsSingleBucketAggregateBase,
  SearchTotalHits,
} from '@elastic/elasticsearch/lib/api/typesWithBodyKey';
import type { CoreContext, CoreService } from '@kbn/core-base-server-internal';
import type { LoggingConfigType } from '@kbn/core-logging-server-internal';
import type { Logger } from '@kbn/logging';
import type { HttpConfigType, InternalHttpServiceSetup } from '@kbn/core-http-server-internal';
import type { ElasticsearchServiceStart } from '@kbn/core-elasticsearch-server';
import type { ElasticsearchConfigType } from '@kbn/core-elasticsearch-server-internal';
import type { MetricsServiceSetup, OpsMetrics } from '@kbn/core-metrics-server';
import {
  LEGACY_URL_ALIAS_TYPE,
  type SavedObjectsConfigType,
} from '@kbn/core-saved-objects-base-server-internal';
import type {
  CoreServicesUsageData,
  CoreUsageData,
  CoreUsageDataStart,
  CoreIncrementUsageCounter,
  ConfigUsageData,
  CoreConfigUsageData,
  CoreIncrementCounterParams,
  CoreUsageCounter,
  DeprecatedApiUsageFetcher,
} from '@kbn/core-usage-data-server';
import {
  CORE_USAGE_STATS_TYPE,
  type InternalCoreUsageDataSetup,
} from '@kbn/core-usage-data-base-server-internal';
import type { SavedObjectTypeRegistry } from '@kbn/core-saved-objects-base-server-internal';
import {
  MAIN_SAVED_OBJECT_INDEX,
  type SavedObjectsServiceStart,
} from '@kbn/core-saved-objects-server';

import { ISavedObjectsRepository } from '@kbn/core-saved-objects-api-server';
<<<<<<< HEAD
import {
  DeprecatedApiUsageFetcher,
  // RestrictedApiUsageFetcher,
} from '@kbn/core-usage-data-server/src/setup_contract';
=======
>>>>>>> bb3fea6d
import { isConfigured } from './is_configured';
import { coreUsageStatsType } from './saved_objects';
import { CoreUsageStatsClient } from './core_usage_stats_client';

export type ExposedConfigsToUsage = Map<string, Record<string, boolean>>;

export interface SetupDeps {
  http: InternalHttpServiceSetup;
  metrics: MetricsServiceSetup;
  savedObjectsStartPromise: Promise<SavedObjectsServiceStart>;
  changedDeprecatedConfigPath$: Observable<ChangedDeprecatedPaths>;
}

export interface StartDeps {
  savedObjects: SavedObjectsServiceStart;
  elasticsearch: ElasticsearchServiceStart;
  exposedConfigsToUsage: ExposedConfigsToUsage;
}

interface UsageDataAggs extends AggregationsMultiBucketAggregateBase {
  buckets: {
    disabled: AggregationsSingleBucketAggregateBase;
    active: AggregationsSingleBucketAggregateBase;
  };
}

export class CoreUsageDataService
  implements CoreService<InternalCoreUsageDataSetup, CoreUsageDataStart>
{
  private logger: Logger;
  private elasticsearchConfig?: ElasticsearchConfigType;
  private configService: CoreContext['configService'];
  private httpConfig?: HttpConfigType;
  private loggingConfig?: LoggingConfigType;
  private soConfig?: SavedObjectsConfigType;
  private stop$: Subject<void>;
  private opsMetrics?: OpsMetrics;
  private coreUsageStatsClient?: CoreUsageStatsClient;
  private deprecatedConfigPaths: ChangedDeprecatedPaths = { set: [], unset: [] };
  private incrementUsageCounter: CoreIncrementUsageCounter = () => {}; // Initially set to noop
  private deprecatedApiUsageFetcher: DeprecatedApiUsageFetcher = async () => []; // Initially set to noop
  // private restrictedApiUsageFetcher: RestrictedApiUsageFetcher = async () => []; // Initially set to noop

  constructor(core: CoreContext) {
    this.logger = core.logger.get('core-usage-stats-service');
    this.configService = core.configService;
    this.stop$ = new Subject<void>();
  }

  private async getSavedObjectUsageData(
    savedObjects: SavedObjectsServiceStart,
    elasticsearch: ElasticsearchServiceStart
  ): Promise<CoreServicesUsageData['savedObjects']> {
    const [indices, legacyUrlAliases] = await Promise.all([
      this.getSavedObjectIndicesUsageData(savedObjects, elasticsearch),
      this.getSavedObjectAliasUsageData(elasticsearch),
    ]);
    return {
      indices,
      legacyUrlAliases,
    };
  }

  private async getSavedObjectIndicesUsageData(
    savedObjects: SavedObjectsServiceStart,
    elasticsearch: ElasticsearchServiceStart
  ) {
    return Promise.all(
      Array.from(
        savedObjects
          .getTypeRegistry()
          .getAllTypes()
          .reduce((acc, type) => {
            const index = type.indexPattern ?? MAIN_SAVED_OBJECT_INDEX;
            return acc.add(index);
          }, new Set<string>())
          .values()
      ).map(async (index) => {
        // The _cat/indices API returns the _index_ and doesn't return a way
        // to map back from the index to the alias. So we have to make an API
        // call for every alias. The document count is the lucene document count.
        const catIndicesResults = await elasticsearch.client.asInternalUser.cat
          .indices({
            index,
            format: 'JSON',
            bytes: 'b',
          })
          .then((body) => {
            const stats = body[0];

            return {
              alias: index,
              docsCount: stats['docs.count'] ? parseInt(stats['docs.count'], 10) : 0,
              docsDeleted: stats['docs.deleted'] ? parseInt(stats['docs.deleted'], 10) : 0,
              storeSizeBytes: stats['store.size'] ? parseInt(stats['store.size'], 10) : 0,
              primaryStoreSizeBytes: stats['pri.store.size']
                ? parseInt(stats['pri.store.size'], 10)
                : 0,
            };
          });
        // We use the GET <index>/_count API to get the number of saved objects
        // to monitor if the cluster will hit the scalling limit of saved object migrations
        const savedObjectsCounts = await elasticsearch.client.asInternalUser
          .count({
            index,
          })
          .then((body) => {
            return {
              savedObjectsDocsCount: body.count ? body.count : 0,
            };
          });
        this.logger.debug(
          `Lucene documents count ${catIndicesResults.docsCount} from index ${catIndicesResults.alias}`
        );
        this.logger.debug(
          `Saved objects documents count ${savedObjectsCounts.savedObjectsDocsCount} from index ${catIndicesResults.alias}`
        );
        return {
          ...catIndicesResults,
          ...savedObjectsCounts,
        };
      })
    );
  }

  private async getSavedObjectAliasUsageData(elasticsearch: ElasticsearchServiceStart) {
    // Note: this agg can be changed to use `savedObjectsRepository.find` in the future after `filters` is supported.
    // See src/core/server/saved_objects/service/lib/aggregations/aggs_types/bucket_aggs.ts for supported aggregations.
    const resp = await elasticsearch.client.asInternalUser.search<
      unknown,
      { aliases: UsageDataAggs }
    >({
      index: MAIN_SAVED_OBJECT_INDEX, // depends on the .kibana split (assuming 'legacy-url-alias' is stored in '.kibana')
      body: {
        track_total_hits: true,
        query: { match: { type: LEGACY_URL_ALIAS_TYPE } },
        aggs: {
          aliases: {
            filters: {
              filters: {
                disabled: { term: { [`${LEGACY_URL_ALIAS_TYPE}.disabled`]: true } },
                active: {
                  bool: {
                    must_not: { term: { [`${LEGACY_URL_ALIAS_TYPE}.disabled`]: true } },
                    must: { range: { [`${LEGACY_URL_ALIAS_TYPE}.resolveCounter`]: { gte: 1 } } },
                  },
                },
              },
            },
          },
        },
        size: 0,
      },
    });

    const { hits, aggregations } = resp;
    const totalCount = (hits.total as SearchTotalHits).value;
    const aggregate = aggregations!.aliases;
    const buckets = aggregate.buckets;
    const disabledCount = buckets.disabled.doc_count;
    const activeCount = buckets.active.doc_count;
    const inactiveCount = totalCount - disabledCount - activeCount;

    return { totalCount, disabledCount, activeCount, inactiveCount };
  }

  private async getCoreUsageData(
    savedObjects: SavedObjectsServiceStart,
    elasticsearch: ElasticsearchServiceStart
  ): Promise<CoreUsageData> {
    if (
      this.elasticsearchConfig == null ||
      this.httpConfig == null ||
      this.soConfig == null ||
      this.opsMetrics == null
    ) {
      throw new Error('Unable to read config values. Ensure that setup() has completed.');
    }

    if (!this.coreUsageStatsClient) {
      throw new Error(
        'Core usage stats client is not initialized. Ensure that setup() has completed.'
      );
    }

    const es = this.elasticsearchConfig;
    const soUsageData = await this.getSavedObjectUsageData(savedObjects, elasticsearch);
    const coreUsageStatsData = await this.coreUsageStatsClient.getUsageStats();

    const http = this.httpConfig;
    return {
      config: {
        elasticsearch: {
          apiVersion: es.apiVersion,
          sniffOnStart: es.sniffOnStart,
          sniffIntervalMs: es.sniffInterval !== false ? es.sniffInterval.asMilliseconds() : -1,
          sniffOnConnectionFault: es.sniffOnConnectionFault,
          numberOfHostsConfigured: Array.isArray(es.hosts)
            ? es.hosts.length
            : isConfigured.string(es.hosts)
            ? 1
            : 0,
          customHeadersConfigured: isConfigured.record(es.customHeaders),
          healthCheckDelayMs: es.healthCheck.delay.asMilliseconds(),
          logQueries: es.logQueries,
          pingTimeoutMs: es.pingTimeout.asMilliseconds(),
          requestHeadersWhitelistConfigured: isConfigured.stringOrArray(
            es.requestHeadersWhitelist,
            ['authorization', 'es-client-authentication']
          ),
          requestTimeoutMs: es.requestTimeout.asMilliseconds(),
          shardTimeoutMs: es.shardTimeout.asMilliseconds(),
          ssl: {
            alwaysPresentCertificate: es.ssl.alwaysPresentCertificate,
            certificateAuthoritiesConfigured: isConfigured.stringOrArray(
              es.ssl.certificateAuthorities
            ),
            certificateConfigured: isConfigured.string(es.ssl.certificate),
            keyConfigured: isConfigured.string(es.ssl.key),
            verificationMode: es.ssl.verificationMode,
            truststoreConfigured: isConfigured.record(es.ssl.truststore),
            keystoreConfigured: isConfigured.record(es.ssl.keystore),
          },
          principal: getEsPrincipalUsage(es),
        },
        http: {
          basePathConfigured: isConfigured.string(http.basePath),
          maxPayloadInBytes: http.maxPayload.getValueInBytes(),
          rewriteBasePath: http.rewriteBasePath,
          keepaliveTimeout: http.keepaliveTimeout,
          socketTimeout: http.socketTimeout,
          compression: {
            enabled: http.compression.enabled,
            referrerWhitelistConfigured: isConfigured.array(http.compression.referrerWhitelist),
          },
          xsrf: {
            disableProtection: http.xsrf.disableProtection,
            allowlistConfigured: isConfigured.array(http.xsrf.allowlist),
          },
          requestId: {
            allowFromAnyIp: http.requestId.allowFromAnyIp,
            ipAllowlistConfigured: isConfigured.array(http.requestId.ipAllowlist),
          },
          ssl: {
            certificateAuthoritiesConfigured: isConfigured.stringOrArray(
              http.ssl.certificateAuthorities
            ),
            certificateConfigured: isConfigured.string(http.ssl.certificate),
            cipherSuites: http.ssl.cipherSuites,
            keyConfigured: isConfigured.string(http.ssl.key),
            redirectHttpFromPortConfigured: isConfigured.number(http.ssl.redirectHttpFromPort),
            supportedProtocols: http.ssl.supportedProtocols,
            clientAuthentication: http.ssl.clientAuthentication,
            keystoreConfigured: isConfigured.record(http.ssl.keystore),
            truststoreConfigured: isConfigured.record(http.ssl.truststore),
          },
          securityResponseHeaders: {
            // ES does not index `null` and it cannot be searched, so we coalesce these to string values instead
            strictTransportSecurity: http.securityResponseHeaders.strictTransportSecurity ?? 'NULL',
            xContentTypeOptions: http.securityResponseHeaders.xContentTypeOptions ?? 'NULL',
            referrerPolicy: http.securityResponseHeaders.referrerPolicy ?? 'NULL',
            permissionsPolicyConfigured: isConfigured.string(
              http.securityResponseHeaders.permissionsPolicy ?? undefined
            ),
            disableEmbedding: http.securityResponseHeaders.disableEmbedding,
            crossOriginOpenerPolicy: http.securityResponseHeaders.crossOriginOpenerPolicy ?? 'NULL',
          },
        },

        logging: {
          appendersTypesUsed: Array.from(
            Array.from(this.loggingConfig?.appenders.values() ?? [])
              .reduce((acc, a) => acc.add(a.type), new Set<string>())
              .values()
          ),
          loggersConfiguredCount: this.loggingConfig?.loggers.length ?? 0,
        },

        savedObjects: {
          customIndex: false,
          maxImportPayloadBytes: this.soConfig.maxImportPayloadBytes.getValueInBytes(),
          maxImportExportSize: this.soConfig.maxImportExportSize,
        },

        deprecatedKeys: this.deprecatedConfigPaths,
      },
      environment: {
        memory: {
          arrayBuffersBytes: this.opsMetrics.process.memory.array_buffers_in_bytes,
          residentSetSizeBytes: this.opsMetrics.process.memory.resident_set_size_in_bytes,
          externalBytes: this.opsMetrics.process.memory.external_in_bytes,
          heapSizeLimit: this.opsMetrics.process.memory.heap.size_limit,
          heapTotalBytes: this.opsMetrics.process.memory.heap.total_in_bytes,
          heapUsedBytes: this.opsMetrics.process.memory.heap.used_in_bytes,
        },
      },
      services: {
        savedObjects: soUsageData,
      },
      ...coreUsageStatsData,
    };
  }

  private getMarkedAsSafe(
    exposedConfigsToUsage: ExposedConfigsToUsage,
    usedPath: string,
    pluginId?: string
  ): { explicitlyMarked: boolean; isSafe: boolean } {
    if (pluginId) {
      const exposeDetails = exposedConfigsToUsage.get(pluginId) || {};
      const exposeKeyDetails = Object.keys(exposeDetails).find((exposeKey) => {
        const fullPath = `${pluginId}.${exposeKey}`;
        return hasConfigPathIntersection(usedPath, fullPath);
      });

      if (exposeKeyDetails) {
        const explicitlyMarkedAsSafe = exposeDetails[exposeKeyDetails];

        if (typeof explicitlyMarkedAsSafe === 'boolean') {
          return {
            explicitlyMarked: true,
            isSafe: explicitlyMarkedAsSafe,
          };
        }
      }
    }

    return { explicitlyMarked: false, isSafe: false };
  }

  private async getNonDefaultKibanaConfigs(
    exposedConfigsToUsage: ExposedConfigsToUsage
  ): Promise<ConfigUsageData> {
    const config = await firstValueFrom(this.configService.getConfig$());
    const nonDefaultConfigs = config.toRaw();
    const usedPaths = await this.configService.getUsedPaths();
    const exposedConfigsKeys = [...exposedConfigsToUsage.keys()];

    return usedPaths.reduce((acc, usedPath) => {
      const rawConfigValue = get(nonDefaultConfigs, usedPath);
      const pluginId = exposedConfigsKeys.find(
        (exposedConfigsKey) =>
          usedPath === exposedConfigsKey || usedPath.startsWith(`${exposedConfigsKey}.`)
      );

      const { explicitlyMarked, isSafe } = this.getMarkedAsSafe(
        exposedConfigsToUsage,
        usedPath,
        pluginId
      );

      // explicitly marked as safe
      if (explicitlyMarked && isSafe) {
        // report array of objects as redacted even if explicitly marked as safe.
        // TS typings prevent explicitly marking arrays of objects as safe
        // this makes sure to report redacted even if TS was bypassed.
        if (
          Array.isArray(rawConfigValue) &&
          rawConfigValue.some((item) => typeof item === 'object')
        ) {
          acc[usedPath] = '[redacted]';
        } else {
          acc[usedPath] = rawConfigValue;
        }
      }

      // explicitly marked as unsafe
      if (explicitlyMarked && !isSafe) {
        acc[usedPath] = '[redacted]';
      }

      /**
       * not all types of values may contain sensitive values.
       * Report boolean and number configs if not explicitly marked as unsafe.
       */
      if (!explicitlyMarked) {
        switch (typeof rawConfigValue) {
          case 'number':
          case 'boolean':
            acc[usedPath] = rawConfigValue;
            break;
          case 'undefined':
            acc[usedPath] = 'undefined';
            break;
          case 'object': {
            // non-array object types are already handled
            if (Array.isArray(rawConfigValue)) {
              if (
                rawConfigValue.every(
                  (item) => typeof item === 'number' || typeof item === 'boolean'
                )
              ) {
                acc[usedPath] = rawConfigValue;
                break;
              }
            }
          }
          default: {
            acc[usedPath] = '[redacted]';
          }
        }
      }

      return acc;
    }, {} as Record<string, any | any[]>);
  }

  setup({ http, metrics, savedObjectsStartPromise, changedDeprecatedConfigPath$ }: SetupDeps) {
    metrics
      .getOpsMetrics$()
      .pipe(takeUntil(this.stop$))
      .subscribe((opsMetrics) => (this.opsMetrics = opsMetrics));

    this.configService
      .atPath<ElasticsearchConfigType>('elasticsearch')
      .pipe(takeUntil(this.stop$))
      .subscribe((config) => {
        this.elasticsearchConfig = config;
      });

    this.configService
      .atPath<HttpConfigType>('server')
      .pipe(takeUntil(this.stop$))
      .subscribe((config) => {
        this.httpConfig = config;
      });

    this.configService
      .atPath<LoggingConfigType>('logging')
      .pipe(takeUntil(this.stop$))
      .subscribe((config) => {
        this.loggingConfig = config;
      });

    this.configService
      .atPath<SavedObjectsConfigType>('savedObjects')
      .pipe(takeUntil(this.stop$))
      .subscribe((config) => {
        this.soConfig = config;
      });

    changedDeprecatedConfigPath$
      .pipe(takeUntil(this.stop$))
      .subscribe((deprecatedConfigPaths) => (this.deprecatedConfigPaths = deprecatedConfigPaths));

    const internalRepositoryPromise = savedObjectsStartPromise.then((savedObjects) =>
      savedObjects.createInternalRepository([CORE_USAGE_STATS_TYPE])
    );

    const registerType = (typeRegistry: SavedObjectTypeRegistry) => {
      typeRegistry.registerType(coreUsageStatsType);
    };

    const registerUsageCounter = (usageCounter: CoreUsageCounter) => {
      this.incrementUsageCounter = (params) => usageCounter.incrementCounter(params);
    };

    const incrementUsageCounter = (params: CoreIncrementCounterParams) => {
      try {
        this.incrementUsageCounter(params);
      } catch (e) {
        // Self-defense mechanism since the handler is externally registered
        this.logger.debug('Failed to increase the usage counter');
        this.logger.debug(e);
      }
    };

    const registerDeprecatedUsageFetch = (fetchFn: DeprecatedApiUsageFetcher) => {
      this.deprecatedApiUsageFetcher = fetchFn;
    };

    const fetchDeprecatedUsageStats = (params: { soClient: ISavedObjectsRepository }) => {
      return this.deprecatedApiUsageFetcher(params);
    };

    // const registerRestrictedUsageFetch = (fetchFn: RestrictedApiUsageFetcher) => {
    //   this.restrictedApiUsageFetcher = fetchFn;
    // };

    // const fetchRestrictedUsageStats = (params: { soClient: ISavedObjectsRepository }) => {
    //   return this.restrictedApiUsageFetcher(params);
    // };

    this.coreUsageStatsClient = new CoreUsageStatsClient({
      debugLogger: (message: string) => this.logger.debug(message),
      basePath: http.basePath,
      repositoryPromise: internalRepositoryPromise,
      stop$: this.stop$,
      incrementUsageCounter,
      fetchDeprecatedUsageStats,
      // fetchRestrictedUsageStats,
    });

    const contract: InternalCoreUsageDataSetup = {
      registerType,
      getClient: () => this.coreUsageStatsClient!,
      registerUsageCounter,
      incrementUsageCounter,
      registerDeprecatedUsageFetch,
      // registerRestrictedUsageFetch,
    };

    return contract;
  }

  start({ savedObjects, elasticsearch, exposedConfigsToUsage }: StartDeps) {
    return {
      getCoreUsageData: async () => {
        return await this.getCoreUsageData(savedObjects, elasticsearch);
      },
      getConfigsUsageData: async () => {
        return await this.getNonDefaultKibanaConfigs(exposedConfigsToUsage);
      },
    };
  }

  stop() {
    this.stop$.next();
    this.stop$.complete();
  }
}

function getEsPrincipalUsage({ username, serviceAccountToken }: ElasticsearchConfigType) {
  let value: CoreConfigUsageData['elasticsearch']['principal'] = 'unknown';
  if (isConfigured.string(username)) {
    switch (username) {
      case 'kibana': // deprecated
      case 'kibana_system':
        value = `${username}_user` as const;
        break;
      default:
        value = 'other_user';
    }
  } else if (serviceAccountToken) {
    // cannot be used with elasticsearch.username
    value = 'kibana_service_account';
  }
  return value;
}<|MERGE_RESOLUTION|>--- conflicted
+++ resolved
@@ -38,6 +38,7 @@
   CoreIncrementCounterParams,
   CoreUsageCounter,
   DeprecatedApiUsageFetcher,
+  // RestrictedApiUsageFetcher,
 } from '@kbn/core-usage-data-server';
 import {
   CORE_USAGE_STATS_TYPE,
@@ -50,13 +51,6 @@
 } from '@kbn/core-saved-objects-server';
 
 import { ISavedObjectsRepository } from '@kbn/core-saved-objects-api-server';
-<<<<<<< HEAD
-import {
-  DeprecatedApiUsageFetcher,
-  // RestrictedApiUsageFetcher,
-} from '@kbn/core-usage-data-server/src/setup_contract';
-=======
->>>>>>> bb3fea6d
 import { isConfigured } from './is_configured';
 import { coreUsageStatsType } from './saved_objects';
 import { CoreUsageStatsClient } from './core_usage_stats_client';
