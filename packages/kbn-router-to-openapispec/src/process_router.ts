--- conflicted
+++ resolved
@@ -63,12 +63,8 @@
         parameters.push(...pathObjects, ...queryObjects);
       }
 
-<<<<<<< HEAD
       const hasDeprecations = !!route.options.deprecated;
-      const operation: OpenAPIV3.OperationObject = {
-=======
       const operation: CustomOperationObject = {
->>>>>>> 63ebd41c
         summary: route.options.summary ?? '',
         tags: route.options.tags ? extractTags(route.options.tags) : [],
         ...(route.options.description ? { description: route.options.description } : {}),
