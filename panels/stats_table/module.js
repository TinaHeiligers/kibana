define([
  'angular',
  'app',
  'kbn',
  'underscore',
  'jquery',
  'jquery.flot',
  'jquery.flot.time'
],
  function (angular, app, kbn, _, $) {
    'use strict';

    var module = angular.module('kibana.panels.marvel.stats_table', []);
    app.useModule(module);

    function y_format_metric_value(value, metric) {
      // If this isn't a number, change nothing
      if (_.isNaN(value) || !_.isFinite(value)) {
        return value;
      }
      if (metric.y_format === 'bytes') {
        return kbn.byteFormat(value, metric.decimals);
      }
      if (metric.y_format === 'short') {
        return kbn.shortFormat(value, metric.decimals);
      }
      return value.toFixed(metric.decimals);
    }

    function stripRaw(fieldName) {
      return fieldName.replace(/\.raw$/, '');
    }

    module.controller('marvel.stats_table', function ($scope, dashboard, filterSrv, $filter) {
      $scope.panelMeta = {
        modals: [],
        editorTabs: [],
        status: "Experimental",
        description: "A stats table for nodes or nodes"
      };

      // Set and populate defaults
      var _d = {
        compact: false,
        mode: 'nodes',
        sort: ['__name__', 'asc']
      };
      _.defaults($scope.panel, _d);

      // editedMetricIndex was not working because the ng-repeat was creating a new scope.
      // By using metricEditor.index we pass the index property by reference.
      $scope.metricEditor = {
        index: -1,
        add: undefined
      };

      $scope.modeInfo = {
        nodes: {
          defaults: {
            display_field: "node.name",
            persistent_field: "node.ip_port.raw",
            metrics: [ 'os.cpu.usage', 'os.load_average.1m', 'jvm.mem.heap_used_percent', 'fs.total.available_in_bytes',
              'fs.total.disk_io_op'
            ],
            show_hidden: true
          },
          availableMetrics: [
            {
              name: 'OS CPU (%)',
              field: 'os.cpu.usage',
              warning: 60,
              error: 90
            },
            {
              name: 'Load (1m)',
              field: 'os.load_average.1m',
              warning: 8,
              error: 10
            },
            {
              name: 'JVM Mem (%)',
              field: 'jvm.mem.heap_used_percent',
              warning: 95,
              error: 98
            },
            {
              name: 'Disk Free Space',
              field: 'fs.total.available_in_bytes',
              warning: {
                threshold: 50 * 1024 * 1024 * 1024,
                type: "lower_bound"
              },
              error: {
                threshold: 20 * 1024 * 1024 * 1024,
                type: "lower_bound"
              },
              y_format: "bytes"
            },
            {
              name: 'IOps',
              field: 'fs.total.disk_io_op',
              derivative: true
            }
          ]
        },
        indices: {
          defaults: {
            display_field: null,// identical to index.raw
            persistent_field: 'index.raw',
            metrics: [ 'primaries.docs.count', 'primaries.indexing.index_total', 'total.search.query_total',
              'total.merges.total_size_in_bytes', 'total.fielddata.memory_size_in_bytes'
            ],
            show_hidden: false
          },
          availableMetrics: [
            {
              name: 'Documents',
              field: 'primaries.docs.count',
              decimals: 0,
              y_format: "short"
            },
            {
              name: 'Index Rate',
              field: 'primaries.indexing.index_total',
              derivative: true,
              y_format: "short"
            },
            {
              name: 'Search Rate',
              field: 'total.search.query_total',
              derivative: true,
              y_format: "short"
            },
            {
              name: 'Merge Rate',
              field: 'total.merges.total_size_in_bytes',
              derivative: true,
              y_format: "bytes"
            },
            {
              name: 'Field data',
              field: 'total.fielddata.memory_size_in_bytes',
              y_format: "bytes"
            },
            /* Dropping this until we have error handling for fields that don't exist
             {
             // allow people to add a new, not-predefined metric.
             name: 'Custom',
             field: ''
             }
             */
          ]
        }
      };

      var metricDefaults = function (m) {
        if (_.isUndefined($scope.modeInfo[$scope.panel.mode])) {
          return [];
        }
        if (_.isString(m)) {
          m = { "field": m };
        }
        m = _.defaults(m, _.findWhere($scope.modeInfo[$scope.panel.mode].availableMetrics, { "field": m.field }));

        var _metric_defaults = {field: "", decimals: 1, y_format: "none", derivative: false};
        m = _.defaults(m, _metric_defaults);

        if (_.isNumber(m.error)) {
          m.error = { threshold: m.error, type: "upper_bound"};
        }
        if (_.isNumber(m.warning)) {
          m.warning = { threshold: m.warning, type: "upper_bound"};
        }
        return m;
      };

      _.defaults($scope.panel, $scope.modeInfo[$scope.panel.mode].defaults);


      $scope.panel.metrics = _.map($scope.panel.metrics, function (m) {
        return metricDefaults(m);
      });

      $scope.$watch('panel.mode', function (m) {
        if (_.isUndefined(m)) {
          return;
        }
        $scope.panel.display_field = $scope.modeInfo[m].defaults.display_field;
        $scope.panel.persistent_field = $scope.modeInfo[m].defaults.persistent_field;
        $scope.panel.metrics = _.map($scope.modeInfo[m].defaults.metrics, function (m) {
          return metricDefaults(m);
        });
        _.throttle($scope.get_rows(), 500);
      });

      $scope.$watch('(rows|filter:panel.rowFilter).length', function (l) {
        //Compute view based on number of rows
<<<<<<< HEAD
        rowsVsRefresh(l);
      });

      $scope.$watch('dashboard.current.refresh',function() {
        var l = $filter('filter')($scope.rows, $scope.panel.rowFilter).length;
        rowsVsRefresh(l);
      });

      $scope.$watch('panel.show_hidden', function () {
        _.throttle($scope.get_rows(), 500);
      });

      var rowsVsRefresh = function(l) {
        if(l > 5 && kbn.interval_to_seconds(dashboard.current.refresh || '1y') < 120) {
=======
        if (l > 5 && dashboard.current.refresh && kbn.interval_to_seconds(dashboard.current.refresh) < 120) {
>>>>>>> 04f1cb3c
          $scope.panel.compact = true;
          $scope.sparkLines = false;
          $scope.viewSelect = false;
        } else {
          $scope.viewSelect = true;
          $scope.sparkLines = true;
        }
      };

      $scope.init = function () {
        $scope.dashboard = dashboard;
        $scope.rowLimit = 20;

        $scope.sparkLines = true;
        $scope.viewSelect = true;

        $scope.warnLevels = {};
        $scope.rows = [];
        $scope.$on('refresh', function () {
          $scope.get_rows();
        });
      };

      $scope.get_mode_filter = function () {
        return $scope.ejs.TermFilter("_type", $scope.panel.mode === "nodes" ? "node_stats" : "index_stats");
      };

      $scope.get_rows = function () {
        if (dashboard.indices.length === 0) {
          return;
        }

        var
          request,
          filter,
          results,
          facet;

        filter = filterSrv.getBoolFilter(filterSrv.ids);

        var to = filterSrv.timeRange(false).to;
        if (to !== "now") {
          to = kbn.parseDate(to).valueOf() + "||";
        }

        filter.must($scope.get_mode_filter()).must($scope.ejs.RangeFilter('@timestamp').from(to + "-10m/m").to(to + "/m"));

        request = $scope.ejs.Request().indices(dashboard.indices).size(0).searchType("count");
        facet = $scope.ejs.TermsFacet('terms')
          .field($scope.panel.persistent_field)
          .size(9999999)
          .order('term')
          .facetFilter(filter);

        if (!$scope.panel.show_hidden) {
          facet.regex("[^.].*");
        }

        request.facet(facet);

        results = request.doSearch();

        results.then(function (r) {
          var newPersistentIds = _.pluck(r.facets.terms.terms, 'term'),
            mrequest;

          if (newPersistentIds.length === 0) {
            // call the get data function so it will clear out all other data related objects.
            $scope.get_data([]);
            return;
          }

          if (!$scope.panel.display_field || $scope.panel.display_field === $scope.panel.persistent_field) {
            $scope.get_data(_.map(newPersistentIds, function (id) {
              return {
                display_name: id,
                id: id,
                // using findWhere here, though its not very efficient
                selected: (_.findWhere($scope.rows, {id: id}) || {}).selected
              };
            }));
            return;
          }

          // go get display names.
          mrequest = $scope.ejs.MultiSearchRequest().indices(dashboard.indices);

          _.each(newPersistentIds, function (persistentId) {
            var rowRequest = $scope.ejs.Request().filter(filter);
            rowRequest.query(
              $scope.ejs.ConstantScoreQuery().query(
                $scope.ejs.TermQuery($scope.panel.persistent_field, persistentId)
              )
            );
            rowRequest.size(1).fields(_.unique([ stripRaw($scope.panel.display_field), stripRaw($scope.panel.persistent_field)]));
            rowRequest.sort("@timestamp", "desc");
            mrequest.requests(rowRequest);
          });

          mrequest.doSearch(function (r) {
            var newRows = [],
              hit,
              display_name,
              persistent_name;

            _.each(r.responses, function (response) {
              if (response.hits.hits.length === 0) {
                return;
              }

              hit = response.hits.hits[0];
              display_name = hit.fields[stripRaw($scope.panel.display_field)];
              persistent_name = hit.fields[stripRaw($scope.panel.persistent_field)];

              newRows.push({
                display_name: display_name || persistent_name,
                id: persistent_name,
                // using findWhere here, though its not very efficient
                selected: (_.findWhere($scope.rows, {id: persistent_name}) || {}).selected
              });
            });
            $scope.get_data(newRows);
          });
        });

      };

      $scope.get_data = function (newRows) {
        // Make sure we have everything for the request to complete

        if (_.isUndefined(newRows)) {
          newRows = $scope.rows;
        }

        if (dashboard.indices.length === 0 || newRows.length === 0) {
          $scope.rows = newRows;
          $scope.data = {};
          $scope.panelMeta.loading = false;
          $scope.calculateWarnings();
          return;
        }

        $scope.panelMeta.loading = true;
        var
          request,
          results;

        request = $scope.ejs.Request().indices(dashboard.indices);

        var to = filterSrv.timeRange(false).to;
        if (to !== "now") {
          to = kbn.parseDate(to).valueOf() + "||";
        }

        //to = kbn.parseDate(to).valueOf();
        _.each(_.pluck(newRows, 'id'), function (id) {
          var filter = $scope.ejs.BoolFilter()
            .must($scope.ejs.RangeFilter('@timestamp').from(to + "-10m/m").to(to + "/m"))
            .must($scope.ejs.TermsFilter($scope.panel.persistent_field, id))
            .must($scope.get_mode_filter());

          _.each($scope.panel.metrics, function (m) {
            request = request
              .facet($scope.ejs.StatisticalFacet(id + "_" + m.field)
                .field(m.field)
                .facetFilter(filter));
            request = request.facet($scope.ejs.DateHistogramFacet(id + "_" + m.field + "_history")
              .keyField('@timestamp').valueField(m.field).interval('1m')
              .facetFilter(filter)).size(0);
          });
        });

        results = request.doSearch();

        // Populate scope when we have results
        results.then(function (results) {
          $scope.rows = newRows;
          $scope.data = normalizeFacetResults(results.facets, newRows, $scope.panel.metrics);
          $scope.panelMeta.loading = false;
          $scope.calculateWarnings();
        });
      };

      var normalizeFacetResults = function (facets, rows, metrics) {
        facets = facets || {}; // deal better with no data.
        _.each(metrics, function (m) {
          _.each(_.pluck(rows, 'id'), function (id) {
            var summary_key = id + "_" + m.field;
            var history_key = id + "_" + m.field + "_history";
            var summary = facets[summary_key];
            if (!summary) {
              // no data for this chart.
              return;
            }
            var series_data = _.pluck(facets[history_key].entries, m.derivative ? 'min' : 'mean');
            var series_time = _.pluck(facets[history_key].entries, 'time');

            if (m.scale && m.scale !== 1) {
              series_data = _.map(series_data, function (v) {
                return v / m.scale;
              });
              summary.mean /= m.scale;
              summary.max /= m.scale;
              summary.min /= m.scale;
            }

            if (m.derivative) {

              var _l = series_data.length - 1;
              if (_l <= 0) {
                summary.mean = null;
              }
              else {
                var avg_time = (series_time[_l] - series_time[0]) / 1000;
                summary.mean = (series_data[_l] - series_data[0]) / avg_time;
              }

              series_data = _.map(series_data, function (p, i) {

                var _v;
                if (i === 0) {
                  _v = null;
                } else {
                  var _t = ((series_time[i] - series_time[i - 1]) / 1000); // milliseconds -> seconds.
                  _v = (p - series_data[i - 1]) / _t;
                }
                return _v;
              });

              summary.max = _.reduce(series_data, function (m, v) {
                return m < v && v != null ? v : m;
              }, Number.NEGATIVE_INFINITY);
              summary.min = _.reduce(series_data, function (m, v) {
                return m > v && v != null ? v : m;
              }, Number.POSITIVE_INFINITY);

            }

            var series = _.zip(series_time, series_data);

            facets[summary_key] = summary;
            facets[history_key].series = series;

          });
        });

        return facets;
      };

      $scope.hasSelected = function (nodes) {
        return _.some(nodes, function (n) {
          return n.selected;
        });
      };

      $scope.get_sort_value = function (row) {
        if ($scope.panel.sort[0] === '__name__') {
          return row.display_name;
        }
        return $scope.data[row.id + '_' + $scope.panel.sort[0]].mean;
      };

      $scope.set_sort = function (field) {
        if ($scope.panel.sort && $scope.panel.sort[0] === field) {
          $scope.panel.sort[1] = $scope.panel.sort[1] === "asc" ? "desc" : "asc";
        }
        else {
          $scope.panel.sort = [field, 'asc'];
        }
      };

      $scope.showFullTable = function () {
        if ($scope.panel.compact) {
          return false;
        } else {
          return true;
        }
      };

      $scope.rowClick = function (row, metric) {
        var current = window.location.href;
        var i = current.indexOf('#');
        if (i > 0) {
          current = current.substr(0, i);
        }
        current += $scope.detailViewLink([row], metric ? [metric.field] : undefined);
        window.location = current;
      };

      $scope.formatAlert = function (a, metric) {
        return !a ? "" : (a.type === "upper_bound" ? ">" : "<") + y_format_metric_value(a.threshold, metric);
      };


      $scope.detailViewLink = function (rows, fields) {
        if (_.isUndefined(rows)) {
          rows = _.where($scope.rows, {selected: true});
        }
        rows = _.map(rows, function (row) {
          var query = $scope.panel.persistent_field + ':"' + row.id + '"';
          return {
            q: query,
            a: row.display_name
          };
        });
        if (rows.length === 0) {
          /*jshint -W107 */
          return "javascript:;";
        }
        rows = JSON.stringify(rows);
        var time = filterSrv.timeRange(false);
        var show;
        if (!_.isUndefined(fields)) {
          show = "&show=" + fields.join(",");
        } else {
          show = "";
        }
        return "#/dashboard/script/marvel." + $scope.panel.mode + "_stats.js?queries=" + encodeUriSegment(rows) + "&from=" +
          time.from + "&to=" + time.to + show;
      };

      // stolen from anuglar to have exactly the same url structure and thus no reloads.
      function encodeUriSegment(val) {
        return encodeURIComponent(val).
          replace(/%40/gi, '@').
          replace(/%3A/gi, ':').
          replace(/%24/g, '$').
          replace(/%2C/gi, ',');
      }

      $scope.detailViewTip = function () {
        return $scope.hasSelected($scope.rows) ? 'Open nodes dashboard for selected nodes' :
          'Select nodes and click top open the nodes dashboard';
      };

      $scope.calculateWarnings = function () {
        $scope.warnLevels = {_global_: {}};
        _.each($scope.panel.metrics, function (metric) {
          $scope.warnLevels._global_[metric.field] = 0;
          _.each(_.pluck($scope.rows, 'id'), function (id) {
            var num, level, summary;

            $scope.warnLevels[id] = $scope.warnLevels[id] || {};

            summary = $scope.data[id + '_' + metric.field];
            if (!summary) {
              return; // no data
            }
            num = summary.mean;
            level = $scope.alertLevel(metric, num);
            $scope.warnLevels[id][metric.field] = level;
            if (level > $scope.warnLevels._global_[metric.field]) {
              $scope.warnLevels._global_[metric.field] = level;
            }
          });
        });
      };

      $scope.alertLevel = function (metric, num) {
        var level = 0;

        function testAlert(alert, num) {
          if (!alert) {
            return false;
          }
          return alert.type === "upper_bound" ? num > alert.threshold : num < alert.threshold;
        }

        if (metric.scale) {
          num /= metric.scale;
        }
        if (testAlert(metric.error, num)) {
          level = 2;
        } else if (testAlert(metric.warning, num)) {
          level = 1;
        }

        if (document.location.search.match(/panic_demo/)) {
          var r = Math.random();
          if (r > 0.9) {
            level = 2;
          } else if (r > 0.8) {
            level = 1;
          }

        }
        return level;
      };

      $scope.alertClass = function (level) {
        if (level >= 2) {
          return ['text-error'];
        }
        if (level >= 1) {
          return ['text-warning'];
        }
        return [];
      };


      $scope.parseAlert = function (s) {
        if (!s) {
          return null;
        }
        var ret = { type: "upper_bound"};
        if (s[0] === '<') {
          ret.type = "lower_bound";
          s = s.substr(1);
        } else if (s[0] === '>') {
          s = s.substr(1);
        }

        ret.threshold = parseFloat(s);
        if (isNaN(ret.threshold)) {
          return null;
        }
        return ret;

      };

      $scope.addMetric = function (metric) {
        metric = metric || {};
        metric = metricDefaults(metric);
        $scope.panel.metrics.push(metric);
        if (!metric.field) {
          // no field defined, got into edit mode..
          $scope.metricEditor.index = $scope.panel.metrics.length - 1;
        }
      };

      // This is expensive, it would be better to populate a scope object
      $scope.addMetricOptions = function (m) {
        if (_.isUndefined($scope.modeInfo[m])) {
          return [];
        }
        var fields = _.pluck($scope.panel.metrics, 'field');
        return _.filter($scope.modeInfo[m].availableMetrics, function (value) {
          return !_.contains(fields, value.field);
        });
      };

      $scope.close_edit = function () {
        $scope.metricEditor = {
          index: -1
        };
      };

      $scope.deleteMetric = function (index) {
        $scope.panel.metrics = _.without($scope.panel.metrics, $scope.panel.metrics[index]);
      };

      $scope.set_refresh = function (state) {
        $scope.refresh = state;
      };

      $scope.close_edit = function () {
        if ($scope.refresh) {
          $scope.get_rows();
        }
        $scope.refresh = false;
        $scope.$emit('render');
      };

    });

    module.filter('metric_format', function () {
      return y_format_metric_value;
    });


    module.directive('alertValue', function () {
      return {
        require: 'ngModel',
        link: function (scope, elm, attrs, ctrl) {
          ctrl.$parsers.unshift(function (viewValue) {
            if (/(<>)?\d+(.\d+)?/.test(viewValue)) {
              // it is valid
              ctrl.$setValidity('alertValue', true);
              return scope.parseAlert(viewValue);
            } else {
              // it is invalid, return undefined (no model update)
              ctrl.$setValidity('alertValue', false);
              return undefined;
            }
          });
          ctrl.$formatters.unshift(function (modelValue) {
            return scope.formatAlert(modelValue, scope);
          });
        }
      };
    });

    module.directive('marvelStatsSparkline', function () {
      return {
        restrict: 'C',
        scope: {
          series: '=',
          panel: '=',
          field: '='
        },
        template: '<div></div>',
        link: function (scope, elem) {

          // Function for rendering panel
          function render_panel() {
            // Populate element
            var options = {
              legend: { show: false },
              series: {
                lines: {
                  show: true,
                  fill: 0,
                  lineWidth: 2,
                  steps: false
                },
                shadowSize: 1
              },
              yaxis: {
                show: false
              },
              xaxis: {
                show: false,
                mode: "time"
              },
              grid: {
                hoverable: false,
                show: false
              }
            };

            if (!_.isUndefined(scope.series)) {
              var _d = {
                data: scope.series,
                color: elem.css('color')
              };

              $.plot(elem, [_d], options);
            }

          }

          // Receive render events
          scope.$watch('series', function () {
            render_panel();
          });

        }
      };
    });


  })
;<|MERGE_RESOLUTION|>--- conflicted
+++ resolved
@@ -195,7 +195,6 @@
 
       $scope.$watch('(rows|filter:panel.rowFilter).length', function (l) {
         //Compute view based on number of rows
-<<<<<<< HEAD
         rowsVsRefresh(l);
       });
 
@@ -210,9 +209,6 @@
 
       var rowsVsRefresh = function(l) {
         if(l > 5 && kbn.interval_to_seconds(dashboard.current.refresh || '1y') < 120) {
-=======
-        if (l > 5 && dashboard.current.refresh && kbn.interval_to_seconds(dashboard.current.refresh) < 120) {
->>>>>>> 04f1cb3c
           $scope.panel.compact = true;
           $scope.sparkLines = false;
           $scope.viewSelect = false;
