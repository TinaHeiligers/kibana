import { Element } from '../element';
import header from './header.png';
import Markdown from 'markdown-it';

const md = new Markdown();


export default new Element('markdown', {
  displayName: 'Markdown',
  description: 'Markup from Markdown',
  image: header,
  expression: `filters | demodata | markdown "### Welcome to the Markdown Element.

Good news! You're already connected to some demo data!

The datatable contains
**{{rows.length}} rows**, each containing
 the following columns:
{{#each columns}}
 **{{name}}**
{{/each}}

You can use standard Markdown in here, but you can also access your piped-in data using Handlebars. If you want to know more, check out the [Handlebars Documentation](http://handlebarsjs.com/expressions.html)

#### Enjoy!"`,
  render(domNode, config, handlers) {
<<<<<<< HEAD
    domNode.innerHTML = md.render(config.content);
    Object.assign(domNode.style, config.font.spec);
    $('h1, h2, h3, h4, h5, h6', domNode).css(config.font.spec);
=======
    domNode.innerHTML = md.render(config.markup);
>>>>>>> d8625145
    handlers.done();
  },
});<|MERGE_RESOLUTION|>--- conflicted
+++ resolved
@@ -1,6 +1,7 @@
 import { Element } from '../element';
 import header from './header.png';
 import Markdown from 'markdown-it';
+import { omit } from 'lodash';
 
 const md = new Markdown();
 
@@ -24,13 +25,9 @@
 
 #### Enjoy!"`,
   render(domNode, config, handlers) {
-<<<<<<< HEAD
     domNode.innerHTML = md.render(config.content);
     Object.assign(domNode.style, config.font.spec);
-    $('h1, h2, h3, h4, h5, h6', domNode).css(config.font.spec);
-=======
-    domNode.innerHTML = md.render(config.markup);
->>>>>>> d8625145
+    $('h1, h2, h3, h4, h5, h6', domNode).css(omit(config.font.spec, 'fontSize'));
     handlers.done();
   },
 });