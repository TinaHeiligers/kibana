import _ from 'lodash';
<<<<<<< HEAD
import { isWorker } from 'cluster';
import { resolve } from 'path';
import { fromRoot } from '../../utils';

const cwd = process.cwd();
=======
import { statSync } from 'fs';
import { isWorker } from 'cluster';
import { resolve } from 'path';

import readYamlConfig from './read_yaml_config';
import { fromRoot } from '../../utils';
>>>>>>> 95132dd6

const cwd = process.cwd();

let canCluster;
try {
  require.resolve('../cluster/cluster_manager');
  canCluster = true;
} catch (e) {
  canCluster = false;
}

const pathCollector = function () {
  const paths = [];
  return function (path) {
    paths.push(resolve(process.cwd(), path));
    return paths;
  };
};

const configPathCollector = pathCollector();
const pluginDirCollector = pathCollector();
const pluginPathCollector = pathCollector();

<<<<<<< HEAD
function readServerSettings(opts, extraCliOptions) {
  const readYamlConfig = require('./read_yaml_config');
=======
function initServerSettings(opts, extraCliOptions) {
>>>>>>> 95132dd6
  const settings = readYamlConfig(opts.config);
  const set = _.partial(_.set, settings);
  const get = _.partial(_.get, settings);
  const has = _.partial(_.has, settings);
  const merge = _.partial(_.merge, settings);

  if (opts.dev) {
    set('env', 'development');
    set('optimize.lazy', true);
    if (opts.ssl && !has('server.ssl.cert') && !has('server.ssl.key')) {
      set('server.host', 'localhost');
      set('server.ssl.cert', fromRoot('test/dev_certs/server.crt'));
      set('server.ssl.key', fromRoot('test/dev_certs/server.key'));
    }
  }

  if (opts.elasticsearch) set('elasticsearch.url', opts.elasticsearch);
  if (opts.port) set('server.port', opts.port);
  if (opts.host) set('server.host', opts.host);
  if (opts.quiet) set('logging.quiet', true);
  if (opts.silent) set('logging.silent', true);
  if (opts.verbose) set('logging.verbose', true);
  if (opts.logFile) set('logging.dest', opts.logFile);

  set('plugins.scanDirs', _.compact([].concat(
    get('plugins.scanDirs'),
    opts.pluginDir
  )));

  set('plugins.paths', _.compact([].concat(
    get('plugins.paths'),
    opts.pluginPath
  )));

  merge(extraCliOptions);

  return settings;
}

module.exports = function (program) {
  const command = program.command('serve');

  command
  .description('Run the kibana server')
  .collectUnknownOptions()
  .option('-e, --elasticsearch <uri>', 'Elasticsearch instance')
  .option(
    '-c, --config <path>',
    'Path to the config file, can be changed with the CONFIG_PATH environment variable as well. ' +
    'Use mulitple --config args to include multiple config files.',
    configPathCollector,
    [ process.env.CONFIG_PATH || fromRoot('config/kibana.yml') ]
  )
  .option('-p, --port <port>', 'The port to bind to', parseInt)
  .option('-q, --quiet', 'Prevent all logging except errors')
  .option('-Q, --silent', 'Prevent all logging')
  .option('--verbose', 'Turns on verbose logging')
  .option('-H, --host <host>', 'The host to bind to')
  .option('-l, --log-file <path>', 'The file to log to')
  .option(
    '--plugin-dir <path>',
    'A path to scan for plugins, this can be specified multiple ' +
    'times to specify multiple directories',
    pluginDirCollector,
    [
      fromRoot('installedPlugins'),
      fromRoot('src/plugins')
    ]
  )
  .option(
    '--plugin-path <path>',
    'A path to a plugin which should be included by the server, ' +
    'this can be specified multiple times to specify multiple paths',
    pluginPathCollector,
    []
  )
  .option('--plugins <path>', 'an alias for --plugin-dir', pluginDirCollector);

  if (canCluster) {
    command
    .option('--dev', 'Run the server with development mode defaults')
    .option('--no-ssl', 'Don\'t run the dev server using HTTPS')
    .option('--no-base-path', 'Don\'t put a proxy in front of the dev server, which adds a random basePath')
    .option('--no-watch', 'Prevents automatic restarts of the server in --dev mode');
  }

  command
  .action(async function (opts) {
<<<<<<< HEAD
    const getCurrentSettings = () => readServerSettings(opts, this.getUnknownOptions());
    const settings = getCurrentSettings();
=======
    if (opts.dev) {
      try {
        const kbnDevConfig = fromRoot('config/kibana.dev.yml');
        if (statSync(kbnDevConfig).isFile()) {
          opts.config.push(kbnDevConfig);
        }
      } catch (err) {
        // ignore, kibana.dev.yml does not exist
      }
    }

    const settings = initServerSettings(opts, this.getUnknownOptions());
>>>>>>> 95132dd6

    if (canCluster && opts.dev && !isWorker) {
      // stop processing the action and handoff to cluster manager
      const ClusterManager = require('../cluster/cluster_manager');
      new ClusterManager(opts, settings);
      return;
    }

    let kbnServer = {};
    const KbnServer = require('../../server/kbn_server');
    try {
      kbnServer = new KbnServer(settings);
      await kbnServer.ready();
    }
    catch (err) {
      const { server } = kbnServer;

      if (err.code === 'EADDRINUSE') {
        logFatal(`Port ${err.port} is already in use. Another instance of Kibana may be running!`, server);
      } else {
        logFatal(err, server);
      }

      kbnServer.close();
      process.exit(1); // eslint-disable-line no-process-exit
    }

    process.on('SIGHUP', function reloadConfig() {
      const settings = getCurrentSettings();
      kbnServer.server.log(['info', 'config'], 'Reloading logging configuration due to SIGHUP.');
      kbnServer.applyLoggingConfiguration(settings);
      kbnServer.server.log(['info', 'config'], 'Reloaded logging configuration due to SIGHUP.');
    });

    return kbnServer;
  });
};

function logFatal(message, server) {
  if (server) {
    server.log(['fatal'], message);
  }
  console.error('FATAL', message);
}<|MERGE_RESOLUTION|>--- conflicted
+++ resolved
@@ -1,20 +1,9 @@
 import _ from 'lodash';
-<<<<<<< HEAD
+import { statSync } from 'fs';
 import { isWorker } from 'cluster';
 import { resolve } from 'path';
 import { fromRoot } from '../../utils';
-
-const cwd = process.cwd();
-=======
-import { statSync } from 'fs';
-import { isWorker } from 'cluster';
-import { resolve } from 'path';
-
 import readYamlConfig from './read_yaml_config';
-import { fromRoot } from '../../utils';
->>>>>>> 95132dd6
-
-const cwd = process.cwd();
 
 let canCluster;
 try {
@@ -36,12 +25,8 @@
 const pluginDirCollector = pathCollector();
 const pluginPathCollector = pathCollector();
 
-<<<<<<< HEAD
 function readServerSettings(opts, extraCliOptions) {
   const readYamlConfig = require('./read_yaml_config');
-=======
-function initServerSettings(opts, extraCliOptions) {
->>>>>>> 95132dd6
   const settings = readYamlConfig(opts.config);
   const set = _.partial(_.set, settings);
   const get = _.partial(_.get, settings);
@@ -130,10 +115,6 @@
 
   command
   .action(async function (opts) {
-<<<<<<< HEAD
-    const getCurrentSettings = () => readServerSettings(opts, this.getUnknownOptions());
-    const settings = getCurrentSettings();
-=======
     if (opts.dev) {
       try {
         const kbnDevConfig = fromRoot('config/kibana.dev.yml');
@@ -145,8 +126,8 @@
       }
     }
 
-    const settings = initServerSettings(opts, this.getUnknownOptions());
->>>>>>> 95132dd6
+    const getCurrentSettings = () => readServerSettings(opts, this.getUnknownOptions());
+    const settings = getCurrentSettings();
 
     if (canCluster && opts.dev && !isWorker) {
       // stop processing the action and handoff to cluster manager
