--- conflicted
+++ resolved
@@ -60,23 +60,12 @@
       });
     });
   });
-<<<<<<< HEAD
-  // remove
-  describe('transition from mean to exponential moving average', () => {
-    // Using realistic ELU values from Kibana startup
-    // TODO: change inputs back to originally used values: { a: 1, b: 1, c: 2, d: 2, e: 1, f: 1} for easier maths
-    it('should switch to EMA after mean period (short window)', () => {
-      // Short window: after 3 intervals, switches to EMA
-      testScheduler.run(({ cold, expectObservable }) => {
-        // change inputs back to originally used values: { a: 1, b: 1, c: 2, d: 2, e: 1, f: 1}
-=======
 
   describe('transition from mean to exponential moving average', () => {
     // Using realistic ELU values from Kibana startup
     it('should switch to EMA after mean period (short window)', () => {
       // Short window: after 3 intervals, switches to EMA
       testScheduler.run(({ cold, expectObservable }) => {
->>>>>>> 7e9af6aa
         const observable = cold('abcd|', { a: 1.0, b: 1.0, c: 0.48, d: 0.03 }).pipe(
           exponentialMovingAverage(15, 5)
         );
@@ -158,11 +147,6 @@
       });
     });
   });
-<<<<<<< HEAD
-  // remove
-=======
-
->>>>>>> 7e9af6aa
   describe('EMA time window behavior', () => {
     it('should calculate different smoothing factors for different windows', () => {
       const shortAlpha = 1 - Math.exp(-5 / 15); // ≈ 0.283
