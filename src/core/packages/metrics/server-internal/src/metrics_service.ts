--- conflicted
+++ resolved
@@ -108,12 +108,8 @@
           ).pipe(map(([short, medium, long]) => ({ short, medium, long })))
       )
       .subscribe(this.elu$);
-<<<<<<< HEAD
-    registerEluHistoryRoute(http.createRouter(''), () => this.elu$.value, this.eluLogger);
-=======
     this.registerEluHistoryMetrics();
     registerEluHistoryRoute(http.createRouter(''), () => this.elu$.value);
->>>>>>> 870b71e4
 
     this.service = {
       collectionInterval,
