/*
 * Licensed to Elasticsearch B.V. under one or more contributor
 * license agreements. See the NOTICE file distributed with
 * this work for additional information regarding copyright
 * ownership. Elasticsearch B.V. licenses this file to you under
 * the Apache License, Version 2.0 (the "License"); you may
 * not use this file except in compliance with the License.
 * You may obtain a copy of the License at
 *
 *    http://www.apache.org/licenses/LICENSE-2.0
 *
 * Unless required by applicable law or agreed to in writing,
 * software distributed under the License is distributed on an
 * "AS IS" BASIS, WITHOUT WARRANTIES OR CONDITIONS OF ANY
 * KIND, either express or implied.  See the License for the
 * specific language governing permissions and limitations
 * under the License.
 */

import { i18n } from '@kbn/i18n';

import { Subscription } from 'rxjs';
import { I18nStart } from '../i18n';
import { ToastsService, ToastsSetup, ToastsStart } from './toasts';
import { IUiSettingsClient } from '../ui_settings';
import { OverlayStart } from '../overlays';
<<<<<<< HEAD
import { PulseServiceSetup, PulseService } from '../pulse';
import { errorChannelPayloads } from '../pulse/mock_data/errors';
import { PulseErrorInstructionValue } from '../pulse/channel';
=======
>>>>>>> 24ed2cb7

interface SetupDeps {
  uiSettings: IUiSettingsClient;
}

interface StartDeps {
  i18n: I18nStart;
  overlays: OverlayStart;
  targetDomElement: HTMLElement;
}

/** @public */
export class NotificationsService {
  private readonly toasts: ToastsService;
  private uiSettingsErrorSubscription?: Subscription;
  private targetDomElement?: HTMLElement;

  constructor() {
    this.toasts = new ToastsService();
  }

  public setup({ uiSettings }: SetupDeps): NotificationsSetup {
    const notificationSetup = { toasts: this.toasts.setup({ uiSettings }) };
    this.uiSettingsErrorSubscription = uiSettings.getUpdateErrors$().subscribe((error: Error) => {
      notificationSetup.toasts.addDanger({
        title: i18n.translate('core.notifications.unableUpdateUISettingNotificationMessageTitle', {
          defaultMessage: 'Unable to update UI setting',
        }),
        text: error.message,
      });
    });

    return notificationSetup;
  }

  public start({ i18n: i18nDep, overlays, targetDomElement }: StartDeps): NotificationsStart {
    this.targetDomElement = targetDomElement;
    const toastsContainer = document.createElement('div');
    targetDomElement.appendChild(toastsContainer);

    return {
      toasts: this.toasts.start({ i18n: i18nDep, overlays, targetDomElement: toastsContainer }),
    };
  }

  public stop() {
    this.toasts.stop();

    if (this.targetDomElement) {
      this.targetDomElement.textContent = '';
    }

    if (this.uiSettingsErrorSubscription) {
      this.uiSettingsErrorSubscription.unsubscribe();
    }
  }
}

/** @public */
export interface NotificationsSetup {
  /** {@link ToastsSetup} */
  toasts: ToastsSetup;
}

/** @public */
export interface NotificationsStart {
  /** {@link ToastsStart} */
  toasts: ToastsStart;
}<|MERGE_RESOLUTION|>--- conflicted
+++ resolved
@@ -24,12 +24,6 @@
 import { ToastsService, ToastsSetup, ToastsStart } from './toasts';
 import { IUiSettingsClient } from '../ui_settings';
 import { OverlayStart } from '../overlays';
-<<<<<<< HEAD
-import { PulseServiceSetup, PulseService } from '../pulse';
-import { errorChannelPayloads } from '../pulse/mock_data/errors';
-import { PulseErrorInstructionValue } from '../pulse/channel';
-=======
->>>>>>> 24ed2cb7
 
 interface SetupDeps {
   uiSettings: IUiSettingsClient;
