/*
 * Licensed to Elasticsearch B.V. under one or more contributor
 * license agreements. See the NOTICE file distributed with
 * this work for additional information regarding copyright
 * ownership. Elasticsearch B.V. licenses this file to you under
 * the Apache License, Version 2.0 (the "License"); you may
 * not use this file except in compliance with the License.
 * You may obtain a copy of the License at
 *
 *    http://www.apache.org/licenses/LICENSE-2.0
 *
 * Unless required by applicable law or agreed to in writing,
 * software distributed under the License is distributed on an
 * "AS IS" BASIS, WITHOUT WARRANTIES OR CONDITIONS OF ANY
 * KIND, either express or implied.  See the License for the
 * specific language governing permissions and limitations
 * under the License.
 */

// eslint-disable-next-line @kbn/eslint/no-restricted-paths
<<<<<<< HEAD
import { ChannelConfig } from 'src/core/server/pulse/channel';
import { takeUntil } from 'rxjs/operators';
import { Subject } from 'rxjs';
import { PulseClient } from './client_wrappers/pulse';

// eslint-disable-next-line @kbn/eslint/no-restricted-paths
export { PulseInstruction, PulseErrorInstructionValue } from '../../server/pulse/channel';

export class PulseChannel<Payload = any> {
  private readonly stop$ = new Subject();
  private readonly pulseClient: PulseClient;
=======
import { ChannelConfig, PulseInstruction } from '../../server/pulse/channel';

// eslint-disable-next-line @kbn/eslint/no-restricted-paths
export { PulseInstruction, ChannelConfig } from '../../server/pulse/channel';

export class PulseChannel<I = PulseInstruction> {
  constructor(private readonly config: ChannelConfig<I>) {}
>>>>>>> 6c633c09

  public async sendPulse<T = any | any[]>(doc: T) {
    const records = Array.isArray(doc) ? doc : [doc];
    await fetch(`/api/pulse_local/${this.config.id}`, {
      method: 'post',
      headers: {
        'content-type': 'application/json',
        'kbn-xsrf': 'true',
      },
      body: JSON.stringify({
        payload: {
          records,
          deployment_id: '123',
        },
      }),
    });
  }

  public clearRecords(ids: string[]) {
    // not implemented yet
  }

  public async getRecords() {
<<<<<<< HEAD
    return await this.pulseClient.getRecords(this.id);
=======
    const response = await fetch(`/api/pulse_local/${this.config.id}`, {
      method: 'GET',
      headers: {
        'content-type': 'application/json',
        'kbn-xsrf': 'true',
      },
    });
    if (response.body) {
      return response.json();
    } else {
      return [];
    }
>>>>>>> 6c633c09
  }

  public get id() {
    return this.config.id;
  }

  public instructions$() {
    return this.config.instructions$.pipe(takeUntil(this.stop$));
  }

  public stop() {
    this.stop$.next();
    this.config.instructions$.complete();
  }
}<|MERGE_RESOLUTION|>--- conflicted
+++ resolved
@@ -18,19 +18,6 @@
  */
 
 // eslint-disable-next-line @kbn/eslint/no-restricted-paths
-<<<<<<< HEAD
-import { ChannelConfig } from 'src/core/server/pulse/channel';
-import { takeUntil } from 'rxjs/operators';
-import { Subject } from 'rxjs';
-import { PulseClient } from './client_wrappers/pulse';
-
-// eslint-disable-next-line @kbn/eslint/no-restricted-paths
-export { PulseInstruction, PulseErrorInstructionValue } from '../../server/pulse/channel';
-
-export class PulseChannel<Payload = any> {
-  private readonly stop$ = new Subject();
-  private readonly pulseClient: PulseClient;
-=======
 import { ChannelConfig, PulseInstruction } from '../../server/pulse/channel';
 
 // eslint-disable-next-line @kbn/eslint/no-restricted-paths
@@ -38,7 +25,6 @@
 
 export class PulseChannel<I = PulseInstruction> {
   constructor(private readonly config: ChannelConfig<I>) {}
->>>>>>> 6c633c09
 
   public async sendPulse<T = any | any[]>(doc: T) {
     const records = Array.isArray(doc) ? doc : [doc];
@@ -62,9 +48,6 @@
   }
 
   public async getRecords() {
-<<<<<<< HEAD
-    return await this.pulseClient.getRecords(this.id);
-=======
     const response = await fetch(`/api/pulse_local/${this.config.id}`, {
       method: 'GET',
       headers: {
@@ -77,7 +60,6 @@
     } else {
       return [];
     }
->>>>>>> 6c633c09
   }
 
   public get id() {
@@ -85,11 +67,6 @@
   }
 
   public instructions$() {
-    return this.config.instructions$.pipe(takeUntil(this.stop$));
-  }
-
-  public stop() {
-    this.stop$.next();
-    this.config.instructions$.complete();
+    return this.config.instructions$.asObservable();
   }
 }