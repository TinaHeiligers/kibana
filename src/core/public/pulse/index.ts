--- conflicted
+++ resolved
@@ -56,7 +56,8 @@
   }
 
   public async setup(): Promise<PulseServiceSetup> {
-<<<<<<< HEAD
+    // poll for instructions every second for this deployment
+
     return {
       getChannel: (id: string) => {
         const channel = this.channels.get(id);
@@ -69,8 +70,6 @@
   }
 
   public async start(): Promise<PulseServiceStart> {
-=======
->>>>>>> 6c633c09
     // poll for instructions every second for this deployment
     setInterval(() => {
       // eslint-disable-next-line no-console
