/*
 * Copyright Elasticsearch B.V. and/or licensed to Elasticsearch B.V. under one
 * or more contributor license agreements. Licensed under the Elastic License
 * 2.0 and the Server Side Public License, v 1; you may not use this file except
 * in compliance with, at your election, the Elastic License 2.0 or the Server
 * Side Public License, v 1.
 */

import type { Logger } from '@kbn/logging';
import type { CoreContext, CoreService } from '@kbn/core-base-server-internal';
import type {
  IRouter,
  RouteConfig,
  KibanaRequest,
  KibanaResponseFactory,
} from '@kbn/core-http-server';
import type {
  InternalHttpServiceSetup,
  InternalHttpServicePreboot,
} from '@kbn/core-http-server-internal';
import type {
  InternalRenderingServicePreboot,
  InternalRenderingServiceSetup,
} from '@kbn/core-rendering-server-internal';
import type { RequestHandlerContext } from '@kbn/core-http-request-handler-context-server';
<<<<<<< HEAD
import type {
=======
import {
  InternalHttpResourcesSetup,
>>>>>>> ee29bc5f
  HttpResources,
  HttpResourcesResponseOptions,
  HttpResourcesRenderOptions,
  HttpResourcesRequestHandler,
  HttpResourcesServiceToolkit,
} from '@kbn/core-http-resources-server';
import {
  InternalRenderingServicePreboot,
  InternalRenderingServiceSetup,
} from '@kbn/core-rendering-server-internal';
import { InternalHttpResourcesSetup } from './types';

import { getApmConfig } from './get_apm_config';

/**
 * @internal
 */
export interface PrebootDeps {
  http: InternalHttpServicePreboot;
  rendering: InternalRenderingServicePreboot;
}

/**
 * @internal
 */
export interface SetupDeps {
  http: InternalHttpServiceSetup;
  rendering: InternalRenderingServiceSetup;
}

export class HttpResourcesService implements CoreService<InternalHttpResourcesSetup> {
  private readonly logger: Logger;

  constructor(core: CoreContext) {
    this.logger = core.logger.get('http-resources');
  }

  preboot(deps: PrebootDeps) {
    this.logger.debug('prebooting HttpResourcesService');
    return {
      createRegistrar: this.createRegistrar.bind(this, deps),
    };
  }

  setup(deps: SetupDeps) {
    this.logger.debug('setting up HttpResourcesService');
    return {
      createRegistrar: this.createRegistrar.bind(this, deps),
    };
  }

  start() {}

  stop() {}

  private createRegistrar(
    deps: SetupDeps | PrebootDeps,
    router: IRouter<RequestHandlerContext>
  ): HttpResources {
    return {
      register: <P, Q, B, Context extends RequestHandlerContext = RequestHandlerContext>(
        route: RouteConfig<P, Q, B, 'get'>,
        handler: HttpResourcesRequestHandler<P, Q, B, Context>
      ) => {
        return router.get<P, Q, B>(route, (context, request, response) => {
          return handler(context as Context, request, {
            ...response,
            ...this.createResponseToolkit(deps, context, request, response),
          });
        });
      },
    };
  }

  private createResponseToolkit(
    deps: SetupDeps | PrebootDeps,
    context: RequestHandlerContext,
    request: KibanaRequest,
    response: KibanaResponseFactory
  ): HttpResourcesServiceToolkit {
    const cspHeader = deps.http.csp.header;
    return {
      async renderCoreApp(options: HttpResourcesRenderOptions = {}) {
        const apmConfig = getApmConfig(request.url.pathname);
        const { uiSettings } = await context.core;
        const body = await deps.rendering.render(request, uiSettings.client, {
          isAnonymousPage: false,
          vars: {
            apmConfig,
          },
          includeExposedConfigKeys: options.includeExposedConfigKeys,
        });

        return response.ok({
          body,
          headers: { ...options.headers, 'content-security-policy': cspHeader },
        });
      },
      async renderAnonymousCoreApp(options: HttpResourcesRenderOptions = {}) {
        const apmConfig = getApmConfig(request.url.pathname);
        const { uiSettings } = await context.core;
        const body = await deps.rendering.render(request, uiSettings.client, {
          isAnonymousPage: true,
          vars: {
            apmConfig,
          },
          includeExposedConfigKeys: options.includeExposedConfigKeys,
        });

        return response.ok({
          body,
          headers: { ...options.headers, 'content-security-policy': cspHeader },
        });
      },
      renderHtml(options: HttpResourcesResponseOptions) {
        return response.ok({
          body: options.body,
          headers: {
            ...options.headers,
            'content-type': 'text/html',
            'content-security-policy': cspHeader,
          },
        });
      },
      renderJs(options: HttpResourcesResponseOptions) {
        return response.ok({
          body: options.body,
          headers: {
            ...options.headers,
            'content-type': 'text/javascript',
            'content-security-policy': cspHeader,
          },
        });
      },
    };
  }
}<|MERGE_RESOLUTION|>--- conflicted
+++ resolved
@@ -23,22 +23,14 @@
   InternalRenderingServiceSetup,
 } from '@kbn/core-rendering-server-internal';
 import type { RequestHandlerContext } from '@kbn/core-http-request-handler-context-server';
-<<<<<<< HEAD
 import type {
-=======
-import {
-  InternalHttpResourcesSetup,
->>>>>>> ee29bc5f
   HttpResources,
   HttpResourcesResponseOptions,
   HttpResourcesRenderOptions,
   HttpResourcesRequestHandler,
   HttpResourcesServiceToolkit,
 } from '@kbn/core-http-resources-server';
-import {
-  InternalRenderingServicePreboot,
-  InternalRenderingServiceSetup,
-} from '@kbn/core-rendering-server-internal';
+
 import { InternalHttpResourcesSetup } from './types';
 
 import { getApmConfig } from './get_apm_config';
