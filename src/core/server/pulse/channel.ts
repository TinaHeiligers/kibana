/*
 * Licensed to Elasticsearch B.V. under one or more contributor
 * license agreements. See the NOTICE file distributed with
 * this work for additional information regarding copyright
 * ownership. Elasticsearch B.V. licenses this file to you under
 * the Apache License, Version 2.0 (the "License"); you may
 * not use this file except in compliance with the License.
 * You may obtain a copy of the License at
 *
 *    http://www.apache.org/licenses/LICENSE-2.0
 *
 * Unless required by applicable law or agreed to in writing,
 * software distributed under the License is distributed on an
 * "AS IS" BASIS, WITHOUT WARRANTIES OR CONDITIONS OF ANY
 * KIND, either express or implied.  See the License for the
 * specific language governing permissions and limitations
 * under the License.
 */

import { Subject } from 'rxjs';
import { PulseCollectorConstructor } from './types';
// import { SavedObjectsServiceSetup } from '../saved_objects';
import { Logger } from '../logging';
<<<<<<< HEAD
import { IPulseElasticsearchClient } from './client_wrappers/types';
=======
import { IPulseElasticsearchClient, IPulseClient } from './clientWrappers/types';
>>>>>>> 48d67984

export interface PulseInstruction {
  owner: string;
  id: string;
  value: unknown;
}

export interface ChannelConfig {
  id: string;
  instructions$: Subject<PulseInstruction>;
  logger: Logger;
}
export interface ChannelSetupContext {
<<<<<<< HEAD
  elasticsearch: IPulseElasticsearchClient;
=======
  pulse?: IPulseClient;
  elasticsearch?: IPulseElasticsearchClient;
>>>>>>> 48d67984
  // savedObjects: SavedObjectsServiceSetup;
}

export class PulseChannel<Payload = any, Rec = Payload> {
  private readonly collector: any;

  constructor(private readonly config: ChannelConfig) {
    const Collector: PulseCollectorConstructor = require(`${__dirname}/collectors/${this.id}`)
      .Collector;
    this.collector = new Collector(this.config.logger);
  }

  public async setup(setupContext: ChannelSetupContext) {
    return this.collector.setup(setupContext);
  }

  public async getRecords() {
    return this.collector.getRecords();
  }
  public get id() {
    return this.config.id;
  }

  public async sendPulse<T = any>(payload: T) {
    if (!this.collector.putRecord) {
      throw Error(`this.collector.putRecords not implemented for ${this.id}.`);
    }
    await this.collector.putRecord(payload);
  }

  public instructions$() {
    return this.config.instructions$.asObservable();
  }
}<|MERGE_RESOLUTION|>--- conflicted
+++ resolved
@@ -21,11 +21,8 @@
 import { PulseCollectorConstructor } from './types';
 // import { SavedObjectsServiceSetup } from '../saved_objects';
 import { Logger } from '../logging';
-<<<<<<< HEAD
+
 import { IPulseElasticsearchClient } from './client_wrappers/types';
-=======
-import { IPulseElasticsearchClient, IPulseClient } from './clientWrappers/types';
->>>>>>> 48d67984
 
 export interface PulseInstruction {
   owner: string;
@@ -39,12 +36,7 @@
   logger: Logger;
 }
 export interface ChannelSetupContext {
-<<<<<<< HEAD
   elasticsearch: IPulseElasticsearchClient;
-=======
-  pulse?: IPulseClient;
-  elasticsearch?: IPulseElasticsearchClient;
->>>>>>> 48d67984
   // savedObjects: SavedObjectsServiceSetup;
 }
 
