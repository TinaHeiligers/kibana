--- conflicted
+++ resolved
@@ -25,6 +25,7 @@
 import { IClusterClient } from '../../elasticsearch';
 
 export interface PulseDocument {
+  _id?: string;
   hash?: string;
 }
 
@@ -48,27 +49,21 @@
     }
   }
 
-<<<<<<< HEAD
-  public async index(channel: string, doc: any) {
-    // if the document has an id, use that, otherwise general a unique id.
-    const providedDocumentId = doc._id || doc.hash || null;
-    const id = providedDocumentId ? providedDocumentId : uuid.v4();
-    await this.elasticsearch!.callAsInternalUser('index', {
-      index: this.buildIndex(channel),
-      id: `${id}`,
-      body: doc,
-=======
   public async index(channel: string, doc: PulseDocument | PulseDocument[]) {
     const records = Array.isArray(doc) ? doc : [doc];
     await this.elasticsearch.callAsInternalUser<any>('bulk', {
       body: records.reduce((acc, record) => {
         return [
           ...acc,
-          { update: { _index: this.buildIndex(channel), _id: record.hash || uuid.v4() } },
+          {
+            update: {
+              _index: this.buildIndex(channel),
+              _id: record._id || record.hash || uuid.v4(),
+            },
+          },
           { doc: record, doc_as_upsert: true },
         ];
       }, [] as object[]),
->>>>>>> 59df3152
     });
   }
 
