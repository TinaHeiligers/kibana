/*
 * Licensed to Elasticsearch B.V. under one or more contributor
 * license agreements. See the NOTICE file distributed with
 * this work for additional information regarding copyright
 * ownership. Elasticsearch B.V. licenses this file to you under
 * the Apache License, Version 2.0 (the "License"); you may
 * not use this file except in compliance with the License.
 * You may obtain a copy of the License at
 *
 *    http://www.apache.org/licenses/LICENSE-2.0
 *
 * Unless required by applicable law or agreed to in writing,
 * software distributed under the License is distributed on an
 * "AS IS" BASIS, WITHOUT WARRANTIES OR CONDITIONS OF ANY
 * KIND, either express or implied.  See the License for the
 * specific language governing permissions and limitations
 * under the License.
 */

// getRecords should return an array of one or more telemetry
// records for the errors channel. Each record will ultimately
// be stored as an individual document in the errors channel index
// by the service
import moment from 'moment';
import { PulseCollector, CollectorSetupContext } from '../types';
import { PulseInstruction } from '../channel';

export interface ErrorInstruction extends PulseInstruction {
  channel_id?: string;
  deployment_id?: string;
  message: string;
  hash: string;
  status: 'new' | 'seen';
  currentKibanaVersion: string;
  timestamp: Date;
  id: string;
  pulseMessage: string;
  sendTo: 'toasts' | 'newsfeed';
  fixedVersion?: string;
}
export interface Payload {
  deploymentId: string;
  records: Array<Omit<PulseErrorPayloadRecord, 'channel_id' | 'deployment_id'>>;
}
export interface PulseErrorPayloadRecord {
  channel_id: string;
  currentKibanaVersion?: string;
  deployment_id: string;
  hash: string;
  fixedVersion?: string;
  message: string;
<<<<<<< HEAD
  status: 'new' | 'seen';
  timestamp: Date;
=======
  status?: 'new' | 'seen';
  timestamp?: Date;
>>>>>>> 35c17057
}

export class Collector extends PulseCollector<Payload> {
  private readonly channelName = 'errors';

  public async setup(deps: CollectorSetupContext) {
    await super.setup(deps);
    if (this.elasticsearch?.createIndexIfNotExist) {
      const mappings = {
        properties: {
          channel_id: {
            type: 'keyword',
<<<<<<< HEAD
          },
          currentKibanaVersion: {
            type: 'text',
            fields: {
              keyword: {
                type: 'keyword',
                ignore_above: 256,
              },
            },
          },
=======
          },
          currentKibanaVersion: {
            type: 'text',
            fields: {
              keyword: {
                type: 'keyword',
                ignore_above: 256,
              },
            },
          },
>>>>>>> 35c17057
          deployment_id: {
            type: 'keyword',
          },
          hash: {
            type: 'text',
            fields: {
              keyword: {
                type: 'keyword',
                ignore_above: 256,
              },
            },
          },
          id: {
            type: 'text',
            fields: {
              keyword: {
                type: 'keyword',
                ignore_above: 256,
              },
            },
          },
          message: {
            type: 'text',
            fields: {
              keyword: {
                type: 'keyword',
              },
            },
          },
          status: {
            type: 'keyword',
          },
          timestamp: {
            type: 'date',
          },
          fixedVersion: {
            type: 'keyword',
          },
        },
      };
      await this.elasticsearch!.createIndexIfNotExist(this.channelName, mappings);
    }
  }
  public async putRecord(originalPayload: Payload | Payload[]) {
    const payloads = Array.isArray(originalPayload) ? originalPayload : [originalPayload];
    await Promise.all(
      payloads.reduce((promises, payload) => {
        return [
          ...promises,
          ...payload.records.map(async record => {
            if (!record.hash) {
              throw Error(`error payload does not contain hash: ${JSON.stringify(record)}.`);
            }
            if (this.elasticsearch) {
              await this.elasticsearch.index(this.channelName, {
                ...record,
                channel_id: 'errors',
                deployment_id: '123',
                status: record.status || 'new',
                id: record.hash,
                timestamp: record.timestamp || moment(),
              });
            }
          }),
        ];
      }, [] as Array<Promise<void>>)
    );
  }

  public async getRecords() {
    if (this.elasticsearch) {
      const results = await this.elasticsearch.search(this.channelName, {
        bool: {
          should: [{ match: { status: 'new' } }],
          filter: {
            range: {
              timestamp: {
                gte: 'now-20s',
                lte: 'now',
              },
            },
          },
        },
      });
      return results;
    }
    return [];
  }
}<|MERGE_RESOLUTION|>--- conflicted
+++ resolved
@@ -49,13 +49,8 @@
   hash: string;
   fixedVersion?: string;
   message: string;
-<<<<<<< HEAD
-  status: 'new' | 'seen';
-  timestamp: Date;
-=======
   status?: 'new' | 'seen';
   timestamp?: Date;
->>>>>>> 35c17057
 }
 
 export class Collector extends PulseCollector<Payload> {
@@ -68,7 +63,6 @@
         properties: {
           channel_id: {
             type: 'keyword',
-<<<<<<< HEAD
           },
           currentKibanaVersion: {
             type: 'text',
@@ -79,18 +73,6 @@
               },
             },
           },
-=======
-          },
-          currentKibanaVersion: {
-            type: 'text',
-            fields: {
-              keyword: {
-                type: 'keyword',
-                ignore_above: 256,
-              },
-            },
-          },
->>>>>>> 35c17057
           deployment_id: {
             type: 'keyword',
           },
