/*
 * Copyright Elasticsearch B.V. and/or licensed to Elasticsearch B.V. under one
 * or more contributor license agreements. Licensed under the Elastic License
 * 2.0 and the Server Side Public License, v 1; you may not use this file except
 * in compliance with, at your election, the Elastic License 2.0 or the Server
 * Side Public License, v 1.
 */

import { set } from '@elastic/safer-lodash-set';
import _ from 'lodash';
import { SavedObjectTypeRegistry } from '../../saved_objects_type_registry';
import { SavedObjectsSerializer } from '../../serialization';
<<<<<<< HEAD
import { migrateRawDocs, migrateRawDocsNonThrowing } from './migrate_raw_docs';
import { createSavedObjectsMigrationLoggerMock } from '../../migrations/mocks';
import { TransformSavedObjectDocumentError } from './transform_saved_object_document_error';
=======
import { migrateRawDocs } from './migrate_raw_docs';
>>>>>>> 0cf3399e

describe('migrateRawDocs', () => {
  test('converts raw docs to saved objects', async () => {
    const transform = jest.fn<any, any>((doc: any) => [
      set(_.cloneDeep(doc), 'attributes.name', 'HOI!'),
    ]);
    const result = await migrateRawDocs(
      new SavedObjectsSerializer(new SavedObjectTypeRegistry()),
      transform,
      [
        { _id: 'a:b', _source: { type: 'a', a: { name: 'AAA' } } },
        { _id: 'c:d', _source: { type: 'c', c: { name: 'DDD' } } },
      ]
    );

    expect(result).toEqual([
      {
        _id: 'a:b',
        _source: { type: 'a', a: { name: 'HOI!' }, migrationVersion: {}, references: [] },
      },
      {
        _id: 'c:d',
        _source: { type: 'c', c: { name: 'HOI!' }, migrationVersion: {}, references: [] },
      },
    ]);

    const obj1 = {
      id: 'b',
      type: 'a',
      attributes: { name: 'AAA' },
      migrationVersion: {},
      references: [],
    };
    const obj2 = {
      id: 'd',
      type: 'c',
      attributes: { name: 'DDD' },
      migrationVersion: {},
      references: [],
    };
    expect(transform).toHaveBeenCalledTimes(2);
    expect(transform).toHaveBeenNthCalledWith(1, obj1);
    expect(transform).toHaveBeenNthCalledWith(2, obj2);
  });

  test('throws when encountering a corrupt saved object document', async () => {
    const transform = jest.fn<any, any>((doc: any) => [
      set(_.cloneDeep(doc), 'attributes.name', 'TADA'),
    ]);
    const result = migrateRawDocs(
      new SavedObjectsSerializer(new SavedObjectTypeRegistry()),
      transform,
      [
        { _id: 'foo:b', _source: { type: 'a', a: { name: 'AAA' } } },
        { _id: 'c:d', _source: { type: 'c', c: { name: 'DDD' } } },
      ]
    );

    expect(result).rejects.toMatchInlineSnapshot(
      `[Error: Unable to migrate the corrupt saved object document with _id: 'foo:b'.]`
    );

    expect(transform).toHaveBeenCalledTimes(0);
  });

  test('handles when one document is transformed into multiple documents', async () => {
    const transform = jest.fn<any, any>((doc: any) => [
      set(_.cloneDeep(doc), 'attributes.name', 'HOI!'),
      { id: 'bar', type: 'foo', attributes: { name: 'baz' } },
    ]);
    const result = await migrateRawDocs(
      new SavedObjectsSerializer(new SavedObjectTypeRegistry()),
      transform,
      [{ _id: 'a:b', _source: { type: 'a', a: { name: 'AAA' } } }]
    );

    expect(result).toEqual([
      {
        _id: 'a:b',
        _source: { type: 'a', a: { name: 'HOI!' }, migrationVersion: {}, references: [] },
      },
      {
        _id: 'foo:bar',
        _source: { type: 'foo', foo: { name: 'baz' }, references: [] },
      },
    ]);

    const obj = {
      id: 'b',
      type: 'a',
      attributes: { name: 'AAA' },
      migrationVersion: {},
      references: [],
    };
    expect(transform).toHaveBeenCalledTimes(1);
    expect(transform).toHaveBeenCalledWith(obj);
  });

  test('rejects when the transform function throws an error', async () => {
    const transform = jest.fn<any, any>((doc: any) => {
      throw new Error('error during transform');
    });
    await expect(
      migrateRawDocs(new SavedObjectsSerializer(new SavedObjectTypeRegistry()), transform, [
        { _id: 'a:b', _source: { type: 'a', a: { name: 'AAA' } } },
      ])
    ).rejects.toThrowErrorMatchingInlineSnapshot(`"error during transform"`);
  });
});

describe('migrateRawDocsNonThrowing', () => {
  beforeEach(() => {
    jest.clearAllMocks();
  });

  test('converts raw docs to saved objects', async () => {
    let result: any;
    const transform = jest.fn<any, any>((doc: any) => [
      set(_.cloneDeep(doc), 'attributes.name', 'HOI!'),
    ]);
    const task = migrateRawDocsNonThrowing(
      new SavedObjectsSerializer(new SavedObjectTypeRegistry()),
      transform,
      [
        { _id: 'a:b', _source: { type: 'a', a: { name: 'AAA' } } },
        { _id: 'c:d', _source: { type: 'c', c: { name: 'DDD' } } },
      ]
    );
    try {
      result = await task();
    } catch (e) {
      /** ignore */
    }
    expect(result._tag).toEqual('Right');
    expect(result.right.processedDocs).toEqual([
      {
        _id: 'a:b',
        _source: { type: 'a', a: { name: 'HOI!' }, migrationVersion: {}, references: [] },
      },
      {
        _id: 'c:d',
        _source: { type: 'c', c: { name: 'HOI!' }, migrationVersion: {}, references: [] },
      },
    ]);

    const obj1 = {
      id: 'b',
      type: 'a',
      attributes: { name: 'AAA' },
      migrationVersion: {},
      references: [],
    };
    const obj2 = {
      id: 'd',
      type: 'c',
      attributes: { name: 'DDD' },
      migrationVersion: {},
      references: [],
    };
    expect(transform).toHaveBeenCalledTimes(2);
    expect(transform).toHaveBeenNthCalledWith(1, obj1);
    expect(transform).toHaveBeenNthCalledWith(2, obj2);
  });

  test('returns a `left` tag when encountering a corrupt saved object document', async () => {
    let result: any;
    const transform = jest.fn<any, any>((doc: any) => [
      set(_.cloneDeep(doc), 'attributes.name', 'TADA'),
    ]);
    const task = migrateRawDocsNonThrowing(
      new SavedObjectsSerializer(new SavedObjectTypeRegistry()),
      transform,
      [
        { _id: 'foo:b', _source: { type: 'a', a: { name: 'AAA' } } },
        { _id: 'c:d', _source: { type: 'c', c: { name: 'DDD' } } },
      ]
    );
    try {
      result = await task();
    } catch (e) {
      result = e;
    }
    expect(transform).toHaveBeenCalledTimes(1);
    expect(result._tag).toEqual('Left');
    expect(Object.keys(result.left)).toEqual(['type', 'corruptDocumentIds', 'transformErrors']);
    expect(result.left.corruptDocumentIds.length).toEqual(1);
    expect(result.left.transformErrors.length).toEqual(0);
  });

  test('handles when one document is transformed into multiple documents', async () => {
    let result: any;
    const transform = jest.fn<any, any>((doc: any) => [
      set(_.cloneDeep(doc), 'attributes.name', 'HOI!'),
      { id: 'bar', type: 'foo', attributes: { name: 'baz' } },
    ]);
    const task = migrateRawDocsNonThrowing(
      new SavedObjectsSerializer(new SavedObjectTypeRegistry()),
      transform,
      [{ _id: 'a:b', _source: { type: 'a', a: { name: 'AAA' } } }]
    );
    try {
      result = await task();
    } catch (err) {
      /** ignore */
    }
    expect(result._tag).toEqual('Right');
    expect(result.right.processedDocs).toEqual([
      {
        _id: 'a:b',
        _source: { type: 'a', a: { name: 'HOI!' }, migrationVersion: {}, references: [] },
      },
      {
        _id: 'foo:bar',
        _source: { type: 'foo', foo: { name: 'baz' }, references: [] },
      },
    ]);

    const obj = {
      id: 'b',
      type: 'a',
      attributes: { name: 'AAA' },
      migrationVersion: {},
      references: [],
    };
    expect(transform).toHaveBeenCalledTimes(1);
    expect(transform).toHaveBeenCalledWith(obj);
  });

  test('rejects when the transform function throws an error', async () => {
    let result: any;
    const transform = jest.fn<any, any>((doc: any) => {
      throw new TransformSavedObjectDocumentError(
        `${doc.id}`,
        `${doc.type}`,
        `${doc.namespace}`,
        `${doc.type}1.2.3`,
        JSON.stringify(doc),
        new Error('error during transform')
      );
    });
    const task = migrateRawDocsNonThrowing(
      new SavedObjectsSerializer(new SavedObjectTypeRegistry()),
      transform,
      [{ _id: 'a:b', _source: { type: 'a', a: { name: 'AAA' } } }] // this is the raw doc
    );
    try {
      result = await task();
    } catch (err) {
      /* ignore */
    }
    expect(transform).toHaveBeenCalledTimes(1);
    expect(result._tag).toEqual('Left');
    expect(result.left.corruptDocumentIds.length).toEqual(0);
    expect(result.left.transformErrors.length).toEqual(1);
    expect(result.left.transformErrors[0].err.message).toMatchInlineSnapshot(
      `
      "Failed to transform document b. Transform: a1.2.3
      Doc: {\\"type\\":\\"a\\",\\"id\\":\\"b\\",\\"attributes\\":{\\"name\\":\\"AAA\\"},\\"references\\":[],\\"migrationVersion\\":{}}"
    `
    );
  });
});<|MERGE_RESOLUTION|>--- conflicted
+++ resolved
@@ -10,13 +10,8 @@
 import _ from 'lodash';
 import { SavedObjectTypeRegistry } from '../../saved_objects_type_registry';
 import { SavedObjectsSerializer } from '../../serialization';
-<<<<<<< HEAD
 import { migrateRawDocs, migrateRawDocsNonThrowing } from './migrate_raw_docs';
-import { createSavedObjectsMigrationLoggerMock } from '../../migrations/mocks';
 import { TransformSavedObjectDocumentError } from './transform_saved_object_document_error';
-=======
-import { migrateRawDocs } from './migrate_raw_docs';
->>>>>>> 0cf3399e
 
 describe('migrateRawDocs', () => {
   test('converts raw docs to saved objects', async () => {
