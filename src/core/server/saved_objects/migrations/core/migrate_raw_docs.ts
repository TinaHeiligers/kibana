/*
 * Copyright Elasticsearch B.V. and/or licensed to Elasticsearch B.V. under one
 * or more contributor license agreements. Licensed under the Elastic License
 * 2.0 and the Server Side Public License, v 1; you may not use this file except
 * in compliance with, at your election, the Elastic License 2.0 or the Server
 * Side Public License, v 1.
 */

/*
 * This file provides logic for migrating raw documents.
 */
import * as TaskEither from 'fp-ts/lib/TaskEither';
import * as Either from 'fp-ts/lib/Either';
import {
  SavedObjectSanitizedDoc,
  SavedObjectsRawDoc,
  SavedObjectsSerializer,
  SavedObjectUnsanitizedDoc,
} from '../../serialization';
import { MigrateAndConvertFn } from './document_migrator';
<<<<<<< HEAD
import { SavedObjectsMigrationLogger, TransformSavedObjectDocumentError } from '.';

export interface DocumentsTransformFailed {
  type: string;
  corruptDocumentIds: string[];
  transformErrors: TransformErrorObjects[];
}
export interface DocumentsTransformSuccess {
  processedDocs: SavedObjectsRawDoc[];
}
export interface TransformErrorObjects {
  rawId: string;
  err: TransformSavedObjectDocumentError | Error; // do we want the full error here or just the stack trace?
}
type MigrateMethod = (
  doc: SavedObjectUnsanitizedDoc<unknown>
) => Promise<Array<SavedObjectUnsanitizedDoc<unknown>>>;
=======
>>>>>>> 0cf3399e

/**
 * Error thrown when saved object migrations encounter a corrupt saved object.
 * Corrupt saved objects cannot be serialized because:
 *  - there's no `[type]` property which contains the type attributes
 *  - the type or namespace in the _id doesn't match the `type` or `namespace`
 *    properties
 */
export class CorruptSavedObjectError extends Error {
  constructor(public readonly rawId: string) {
    super(`Unable to migrate the corrupt saved object document with _id: '${rawId}'.`);

    // Set the prototype explicitly, see:
    // https://github.com/Microsoft/TypeScript/wiki/Breaking-Changes#extending-built-ins-like-error-array-and-map-may-no-longer-work
    Object.setPrototypeOf(this, CorruptSavedObjectError.prototype);
  }
}

/**
 * Applies the specified migration function to every saved object document in the list
 * of raw docs. Any raw docs that are not valid saved objects will simply be passed through.
 * @param {TransformFn} migrateDoc
 * @param {SavedObjectsRawDoc[]} rawDocs
 * @returns {SavedObjectsRawDoc[]}
 */
export async function migrateRawDocs(
  serializer: SavedObjectsSerializer,
  migrateDoc: MigrateAndConvertFn,
  rawDocs: SavedObjectsRawDoc[]
): Promise<SavedObjectsRawDoc[]> {
  const migrateDocWithoutBlocking = transformNonBlocking(migrateDoc);
  const processedDocs = [];
  for (const raw of rawDocs) {
    const options = { namespaceTreatment: 'lax' as const };
    if (serializer.isRawSavedObject(raw, options)) {
      const savedObject = convertToRawAddMigrationVersion(raw, options, serializer);
      processedDocs.push(
        ...(await migrateMapToRawDoc(migrateDocWithoutBlocking, savedObject, serializer))
      );
    } else {
      throw new CorruptSavedObjectError(raw._id);
    }
  }
  return processedDocs;
}

/**
 * Applies the specified migration function to every saved object document provided
 * and converts the saved object to a raw document.
 * Captures the ids and errors from any documents that are not valid saved objects or
 * for which the transformation function failed.
 * @param {SavedObjectsSerializer} serializer
 * @param {TransformFn} migrateDoc
 * @param {SavedObjectsRawDoc[]} rawDocs
 * @param {SavedObjectsMigrationLogger} log
 * @returns {TaskEither.TaskEither<DocumentsTransformFailed, DocumentsTransformSuccess>}
 */
export function migrateRawDocsNonThrowing(
  serializer: SavedObjectsSerializer,
  migrateDoc: MigrateAndConvertFn,
  rawDocs: SavedObjectsRawDoc[]
): TaskEither.TaskEither<DocumentsTransformFailed, DocumentsTransformSuccess> {
  return async () => {
    const migrateDocWithoutBlocking = transformNonBlocking(migrateDoc);
    const processedDocs: SavedObjectsRawDoc[] = [];
    const transformErrors: TransformErrorObjects[] = [];
    const corruptSavedObjectIds: string[] = [];
    for (const raw of rawDocs) {
      const options = { namespaceTreatment: 'lax' as const };
      if (serializer.isRawSavedObject(raw, options)) {
        const savedObject = convertToRawAddMigrationVersion(raw, options, serializer);
        try {
          processedDocs.push(
            ...(await migrateMapToRawDoc(migrateDocWithoutBlocking, savedObject, serializer))
          );
        } catch (err) {
          if (err instanceof TransformSavedObjectDocumentError) {
            // the doc id we get from the error is only the uuid part of the saved object
            // we want to transform the id to a raw saved object id.
            transformErrors.push({
              rawId: serializer.generateRawId(err.namespace, err.type, err.id),
              err,
            });
          } else {
            transformErrors.push({ rawId: 'unknown', err }); // cases we haven't accounted for yet
          }
        }
      } else {
        corruptSavedObjectIds.push(raw._id);
      }
    }
    if (corruptSavedObjectIds.length > 0 || transformErrors.length > 0) {
      return Either.left({
        type: 'documents_transform_failed',
        corruptDocumentIds: [...corruptSavedObjectIds],
        transformErrors,
      });
    }
    return Either.right({ processedDocs });
  };
}

/**
 * Migration transform functions are potentially CPU heavy e.g. doing decryption/encryption
 * or (de)/serializing large JSON payloads.
 * Executing all transforms for a batch in a synchronous loop can block the event-loop for a long time.
 * To prevent this we use setImmediate to ensure that the event-loop can process other parallel
 * work in between each transform.
 */
function transformNonBlocking(
  transform: MigrateAndConvertFn
): (doc: SavedObjectUnsanitizedDoc) => Promise<SavedObjectUnsanitizedDoc[]> {
  // promises aren't enough to unblock the event loop
  return (doc: SavedObjectUnsanitizedDoc) =>
    new Promise((resolve, reject) => {
      // set immediate is though
      setImmediate(() => {
        try {
          resolve(transform(doc));
        } catch (e) {
          reject(e);
        }
      });
    });
}

/**
 * Applies the specified migration function to every saved object document provided
 * and converts the saved object to a raw document
 * @param {MigrateMethod} transformNonBlocking
 * @param {SavedObjectsRawDoc[]} rawDoc
 * @returns {Promise<SavedObjectsRawDoc[]>}
 */
async function migrateMapToRawDoc(
  migrateMethod: MigrateMethod,
  savedObject: SavedObjectSanitizedDoc<unknown>,
  serializer: SavedObjectsSerializer
): Promise<SavedObjectsRawDoc[]> {
  return [...(await migrateMethod(savedObject))].map((attrs) =>
    serializer.savedObjectToRaw({
      references: [],
      ...attrs,
    })
  );
}

/**
 * Sanitizes the raw saved object document and sets the migration version
 * @param {SavedObjectRawDoc} rawDoc
 * @param options
 * @param {SavedObjectsSerializer} serializer
 * @returns {SavedObjectSanitizedDoc<unknown>}
 */
function convertToRawAddMigrationVersion(
  rawDoc: SavedObjectsRawDoc,
  options: { namespaceTreatment: 'lax' },
  serializer: SavedObjectsSerializer
): SavedObjectSanitizedDoc<unknown> {
  const savedObject = serializer.rawToSavedObject(rawDoc, options);
  savedObject.migrationVersion = savedObject.migrationVersion || {};
  return savedObject;
}<|MERGE_RESOLUTION|>--- conflicted
+++ resolved
@@ -18,8 +18,7 @@
   SavedObjectUnsanitizedDoc,
 } from '../../serialization';
 import { MigrateAndConvertFn } from './document_migrator';
-<<<<<<< HEAD
-import { SavedObjectsMigrationLogger, TransformSavedObjectDocumentError } from '.';
+import { TransformSavedObjectDocumentError } from '.';
 
 export interface DocumentsTransformFailed {
   type: string;
@@ -36,8 +35,6 @@
 type MigrateMethod = (
   doc: SavedObjectUnsanitizedDoc<unknown>
 ) => Promise<Array<SavedObjectUnsanitizedDoc<unknown>>>;
-=======
->>>>>>> 0cf3399e
 
 /**
  * Error thrown when saved object migrations encounter a corrupt saved object.
