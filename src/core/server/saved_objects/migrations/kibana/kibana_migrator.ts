/*
 * Copyright Elasticsearch B.V. and/or licensed to Elasticsearch B.V. under one
 * or more contributor license agreements. Licensed under the Elastic License
 * 2.0 and the Server Side Public License, v 1; you may not use this file except
 * in compliance with, at your election, the Elastic License 2.0 or the Server
 * Side Public License, v 1.
 */

/*
 * This file contains the logic for managing the Kibana index version
 * (the shape of the mappings and documents in the index).
 */

import { BehaviorSubject } from 'rxjs';
import Semver from 'semver';
import { KibanaConfigType } from '../../../kibana_config';
import { ElasticsearchClient } from '../../../elasticsearch';
import { Logger } from '../../../logging';
import { IndexMapping, SavedObjectsTypeMappingDefinitions } from '../../mappings';
import {
  SavedObjectUnsanitizedDoc,
  SavedObjectsSerializer,
  SavedObjectsRawDoc,
} from '../../serialization';
import {
  buildActiveMappings,
  createMigrationEsClient,
  IndexMigrator,
  MigrationResult,
  MigrationStatus,
} from '../core';
import { DocumentMigrator, VersionedTransformer } from '../core/document_migrator';
import { createIndexMap } from '../core/build_index_map';
import { SavedObjectsMigrationConfigType } from '../../saved_objects_config';
import { ISavedObjectTypeRegistry } from '../../saved_objects_type_registry';
import { SavedObjectsType } from '../../types';
import { runResilientMigrator } from '../../migrationsv2';
<<<<<<< HEAD
import { migrateRawDocsNonThrowing } from '../core/migrate_raw_docs';
import { MigrationLogger } from '../core/migration_logger';
=======
import { migrateRawDocs } from '../core/migrate_raw_docs';
>>>>>>> 0cf3399e

export interface KibanaMigratorOptions {
  client: ElasticsearchClient;
  typeRegistry: ISavedObjectTypeRegistry;
  soMigrationsConfig: SavedObjectsMigrationConfigType;
  kibanaConfig: KibanaConfigType;
  kibanaVersion: string;
  logger: Logger;
  migrationsRetryDelay?: number;
}

export type IKibanaMigrator = Pick<KibanaMigrator, keyof KibanaMigrator>;

export interface KibanaMigratorStatus {
  status: MigrationStatus;
  result?: MigrationResult[];
}

/**
 * Manages the shape of mappings and documents in the Kibana index.
 */
export class KibanaMigrator {
  private readonly client: ElasticsearchClient;
  private readonly documentMigrator: VersionedTransformer;
  private readonly kibanaConfig: KibanaConfigType;
  private readonly log: Logger;
  private readonly mappingProperties: SavedObjectsTypeMappingDefinitions;
  private readonly typeRegistry: ISavedObjectTypeRegistry;
  private readonly serializer: SavedObjectsSerializer;
  private migrationResult?: Promise<MigrationResult[]>;
  private readonly status$ = new BehaviorSubject<KibanaMigratorStatus>({
    status: 'waiting',
  });
  private readonly activeMappings: IndexMapping;
  private migrationsRetryDelay?: number;
  // TODO migrationsV2: make private once we remove migrations v1
  public readonly kibanaVersion: string;
  // TODO migrationsV2: make private once we remove migrations v1
  public readonly soMigrationsConfig: SavedObjectsMigrationConfigType;

  /**
   * Creates an instance of KibanaMigrator.
   */
  constructor({
    client,
    typeRegistry,
    kibanaConfig,
    soMigrationsConfig,
    kibanaVersion,
    logger,
    migrationsRetryDelay,
  }: KibanaMigratorOptions) {
    this.client = client;
    this.kibanaConfig = kibanaConfig;
    this.soMigrationsConfig = soMigrationsConfig;
    this.typeRegistry = typeRegistry;
    this.serializer = new SavedObjectsSerializer(this.typeRegistry);
    this.mappingProperties = mergeTypes(this.typeRegistry.getAllTypes());
    this.log = logger;
    this.kibanaVersion = kibanaVersion.split('-')[0]; // coerce a semver-like string (x.y.z-SNAPSHOT) or prerelease version (x.y.z-alpha) to a regular semver (x.y.z);
    this.documentMigrator = new DocumentMigrator({
      kibanaVersion: this.kibanaVersion,
      typeRegistry,
      log: this.log,
    });
    // Building the active mappings (and associated md5sums) is an expensive
    // operation so we cache the result
    this.activeMappings = buildActiveMappings(this.mappingProperties);
    this.migrationsRetryDelay = migrationsRetryDelay;
  }

  /**
   * Migrates the mappings and documents in the Kibana index. By default, this will run only
   * once and subsequent calls will return the result of the original call.
   *
   * @param rerun - If true, method will run a new migration when called again instead of
   * returning the result of the initial migration. This should only be used when factors external
   * to Kibana itself alter the kibana index causing the saved objects mappings or data to change
   * after the Kibana server performed the initial migration.
   *
   * @remarks When the `rerun` parameter is set to true, no checks are performed to ensure that no migration
   * is currently running. Chained or concurrent calls to `runMigrations({ rerun: true })` can lead to
   * multiple migrations running at the same time. When calling with this parameter, it's expected that the calling
   * code should ensure that the initial call resolves before calling the function again.
   *
   * @returns - A promise which resolves once all migrations have been applied.
   *    The promise resolves with an array of migration statuses, one for each
   *    elasticsearch index which was migrated.
   */
  public runMigrations({ rerun = false }: { rerun?: boolean } = {}): Promise<
    Array<{ status: string }>
  > {
    if (this.migrationResult === undefined || rerun) {
      // Reruns are only used by CI / EsArchiver. Publishing status updates on reruns results in slowing down CI
      // unnecessarily, so we skip it in this case.
      if (!rerun) {
        this.status$.next({ status: 'running' });
      }
      this.migrationResult = this.runMigrationsInternal().then((result) => {
        // Similar to above, don't publish status updates when rerunning in CI.
        if (!rerun) {
          this.status$.next({ status: 'completed', result });
        }
        return result;
      });
    }

    return this.migrationResult;
  }

  public prepareMigrations() {
    this.documentMigrator.prepareMigrations();
  }

  public getStatus$() {
    return this.status$.asObservable();
  }

  private runMigrationsInternal() {
    const kibanaIndexName = this.kibanaConfig.index;
    const indexMap = createIndexMap({
      kibanaIndexName,
      indexMap: this.mappingProperties,
      registry: this.typeRegistry,
    });

    this.log.debug('Applying registered migrations for the following saved object types:');
    Object.entries(this.documentMigrator.migrationVersion)
      .sort(([t1, v1], [t2, v2]) => {
        return Semver.compare(v1, v2);
      })
      .forEach(([type, migrationVersion]) => {
        this.log.debug(`migrationVersion: ${migrationVersion} saved object type: ${type}`);
      });

    const migrators = Object.keys(indexMap).map((index) => {
      // TODO migrationsV2: remove old migrations algorithm
      if (this.soMigrationsConfig.enableV2) {
        return {
          migrate: (): Promise<MigrationResult> => {
            return runResilientMigrator({
              client: this.client,
              kibanaVersion: this.kibanaVersion,
              targetMappings: buildActiveMappings(indexMap[index].typeMappings),
              logger: this.log,
              preMigrationScript: indexMap[index].script,
              transformRawDocs: (rawDocs: SavedObjectsRawDoc[]) =>
<<<<<<< HEAD
                migrateRawDocsNonThrowing(
                  this.serializer,
                  this.documentMigrator.migrateAndConvert,
                  rawDocs
                ),
=======
                migrateRawDocs(this.serializer, this.documentMigrator.migrateAndConvert, rawDocs),
>>>>>>> 0cf3399e
              migrationVersionPerType: this.documentMigrator.migrationVersion,
              indexPrefix: index,
              migrationsConfig: this.soMigrationsConfig,
            });
          },
        };
      } else {
        return new IndexMigrator({
          batchSize: this.soMigrationsConfig.batchSize,
          client: createMigrationEsClient(this.client, this.log, this.migrationsRetryDelay),
          documentMigrator: this.documentMigrator,
          index,
          kibanaVersion: this.kibanaVersion,
          log: this.log,
          mappingProperties: indexMap[index].typeMappings,
          pollInterval: this.soMigrationsConfig.pollInterval,
          scrollDuration: this.soMigrationsConfig.scrollDuration,
          serializer: this.serializer,
          // Only necessary for the migrator of the kibana index.
          obsoleteIndexTemplatePattern:
            index === kibanaIndexName ? 'kibana_index_template*' : undefined,
          convertToAliasScript: indexMap[index].script,
        });
      }
    });

    return Promise.all(migrators.map((migrator) => migrator.migrate()));
  }

  /**
   * Gets all the index mappings defined by Kibana's enabled plugins.
   *
   */
  public getActiveMappings(): IndexMapping {
    return this.activeMappings;
  }

  /**
   * Migrates an individual doc to the latest version, as defined by the plugin migrations.
   *
   * @param doc - The saved object to migrate
   * @returns `doc` with all registered migrations applied.
   */
  public migrateDocument(doc: SavedObjectUnsanitizedDoc): SavedObjectUnsanitizedDoc {
    return this.documentMigrator.migrate(doc);
  }
}

/**
 * Merges savedObjectMappings properties into a single object, verifying that
 * no mappings are redefined.
 */
export function mergeTypes(types: SavedObjectsType[]): SavedObjectsTypeMappingDefinitions {
  return types.reduce((acc, { name: type, mappings }) => {
    const duplicate = acc.hasOwnProperty(type);
    if (duplicate) {
      throw new Error(`Type ${type} is already defined.`);
    }
    return {
      ...acc,
      [type]: mappings,
    };
  }, {});
}<|MERGE_RESOLUTION|>--- conflicted
+++ resolved
@@ -35,12 +35,7 @@
 import { ISavedObjectTypeRegistry } from '../../saved_objects_type_registry';
 import { SavedObjectsType } from '../../types';
 import { runResilientMigrator } from '../../migrationsv2';
-<<<<<<< HEAD
 import { migrateRawDocsNonThrowing } from '../core/migrate_raw_docs';
-import { MigrationLogger } from '../core/migration_logger';
-=======
-import { migrateRawDocs } from '../core/migrate_raw_docs';
->>>>>>> 0cf3399e
 
 export interface KibanaMigratorOptions {
   client: ElasticsearchClient;
@@ -188,15 +183,11 @@
               logger: this.log,
               preMigrationScript: indexMap[index].script,
               transformRawDocs: (rawDocs: SavedObjectsRawDoc[]) =>
-<<<<<<< HEAD
                 migrateRawDocsNonThrowing(
                   this.serializer,
                   this.documentMigrator.migrateAndConvert,
                   rawDocs
                 ),
-=======
-                migrateRawDocs(this.serializer, this.documentMigrator.migrateAndConvert, rawDocs),
->>>>>>> 0cf3399e
               migrationVersionPerType: this.documentMigrator.migrationVersion,
               indexPrefix: index,
               migrationsConfig: this.soMigrationsConfig,
