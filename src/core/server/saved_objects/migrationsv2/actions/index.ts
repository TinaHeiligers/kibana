--- conflicted
+++ resolved
@@ -736,11 +736,8 @@
     }
   )
 );
-<<<<<<< HEAD
 
 /** @internal */
-=======
->>>>>>> f7980530
 export interface AliasNotFound {
   type: 'alias_not_found_exception';
 }
