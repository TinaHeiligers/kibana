/*
 * Copyright Elasticsearch B.V. and/or licensed to Elasticsearch B.V. under one
 * or more contributor license agreements. Licensed under the Elastic License
 * 2.0 and the Server Side Public License, v 1; you may not use this file except
 * in compliance with, at your election, the Elastic License 2.0 or the Server
 * Side Public License, v 1.
 */

import { errors as EsErrors } from '@elastic/elasticsearch';
import * as Option from 'fp-ts/lib/Option';
import { Logger, LogMeta } from '../../logging';
<<<<<<< HEAD
import type { ElasticsearchClient } from '../../elasticsearch';
import { CorruptSavedObjectError } from '../migrations/core/migrate_raw_docs';
=======
>>>>>>> f7980530
import { Model, Next, stateActionMachine } from './state_action_machine';
import { cleanup } from './migrations_state_machine_cleanup';
import { State } from './types';

interface StateLogMeta extends LogMeta {
  kibana: {
    migrationState: State;
  };
}

/** @internal */
export type ExecutionLog = Array<
  | {
      type: 'transition';
      prevControlState: State['controlState'];
      controlState: State['controlState'];
      state: State;
    }
  | {
      type: 'response';
      controlState: State['controlState'];
      res: unknown;
    }
  | {
      type: 'cleanup';
      state: State;
      message: string;
    }
>;

const logStateTransition = (
  logger: Logger,
  logMessagePrefix: string,
  oldState: State,
  newState: State,
  tookMs: number
) => {
  if (newState.logs.length > oldState.logs.length) {
    newState.logs.slice(oldState.logs.length).forEach((log) => {
      const getLogger = (level: keyof Logger) => {
        if (level === 'error') {
          return logger[level] as Logger['error'];
        }
        return logger[level] as Logger['info'];
      };
      getLogger(log.level)(logMessagePrefix + log.message);
    });
  }

  logger.info(
    logMessagePrefix + `${oldState.controlState} -> ${newState.controlState}. took: ${tookMs}ms.`
  );
};

const logActionResponse = (
  logger: Logger,
  logMessagePrefix: string,
  state: State,
  res: unknown
) => {
  logger.debug(logMessagePrefix + `${state.controlState} RESPONSE`, res as LogMeta);
};
const dumpExecutionLog = (logger: Logger, logMessagePrefix: string, executionLog: ExecutionLog) => {
  logger.error(logMessagePrefix + 'migration failed, dumping execution log:');
  executionLog.forEach((log) => {
    if (log.type === 'transition') {
      logger.info<StateLogMeta>(
        logMessagePrefix + `${log.prevControlState} -> ${log.controlState}`,
        {
          kibana: {
            migrationState: log.state,
          },
        }
      );
    }
    if (log.type === 'response') {
      logger.info(logMessagePrefix + `${log.controlState} RESPONSE`, log.res as LogMeta);
    }
  });
};

/**
 * A specialized migrations-specific state-action machine that:
 *  - logs messages in state.logs
 *  - logs state transitions
 *  - logs action responses
 *  - resolves if the final state is DONE
 *  - rejects if the final state is FATAL
 *  - catches and logs exceptions and then rejects with a migrations specific error
 */
export async function migrationStateActionMachine({
  initialState,
  logger,
  next,
  model,
  client,
}: {
  initialState: State;
  logger: Logger;
  next: Next<State>;
  model: Model<State>;
  client: ElasticsearchClient;
}) {
  const executionLog: ExecutionLog = [];
  const startTime = Date.now();
  // Since saved object index names usually start with a `.` and can be
  // configured by users to include several `.`'s we can't use a logger tag to
  // indicate which messages come from which index upgrade.
  const logMessagePrefix = `[${initialState.indexPrefix}] `;
  let prevTimestamp = startTime;
  let lastState: State | undefined;
  try {
    const finalState = await stateActionMachine<State>(
      initialState,
      (state) => next(state),
      (state, res) => {
        lastState = state;
        executionLog.push({
          type: 'response',
          res,
          controlState: state.controlState,
        });
        logActionResponse(logger, logMessagePrefix, state, res);
        const newState = model(state, res);
        // Redact the state to reduce the memory consumption and so that we
        // don't log sensitive information inside documents by only keeping
        // the _id's of outdatedDocuments
        const redactedNewState = {
          ...newState,
          // @ts-expect-error outdatedDocuments don't exist in all states
          ...{ outdatedDocuments: (newState.outdatedDocuments ?? []).map((doc) => doc._id) },
        };
        executionLog.push({
          type: 'transition',
          state: redactedNewState,
          controlState: newState.controlState,
          prevControlState: state.controlState,
        });
        const now = Date.now();
        logStateTransition(
          logger,
          logMessagePrefix,
          state,
          redactedNewState as State,
          now - prevTimestamp
        );
        prevTimestamp = now;
        return newState;
      }
    );

    const elapsedMs = Date.now() - startTime;
    if (finalState.controlState === 'DONE') {
      logger.info(logMessagePrefix + `Migration completed after ${Math.round(elapsedMs)}ms`);
      if (finalState.sourceIndex != null && Option.isSome(finalState.sourceIndex)) {
        return {
          status: 'migrated' as const,
          destIndex: finalState.targetIndex,
          sourceIndex: finalState.sourceIndex.value,
          elapsedMs,
        };
      } else {
        return {
          status: 'patched' as const,
          destIndex: finalState.targetIndex,
          elapsedMs,
        };
      }
    } else if (finalState.controlState === 'FATAL') {
      await cleanup(client, executionLog, finalState);
      dumpExecutionLog(logger, logMessagePrefix, executionLog);
      return Promise.reject(
        new Error(
          `Unable to complete saved object migrations for the [${initialState.indexPrefix}] index: ` +
            finalState.reason
        )
      );
    } else {
      throw new Error('Invalid terminating control state');
    }
  } catch (e) {
    await cleanup(client, executionLog, lastState);
    if (e instanceof EsErrors.ResponseError) {
      logger.error(
        logMessagePrefix + `[${e.body?.error?.type}]: ${e.body?.error?.reason ?? e.message}`
      );
      dumpExecutionLog(logger, logMessagePrefix, executionLog);
      throw new Error(
        `Unable to complete saved object migrations for the [${
          initialState.indexPrefix
        }] index. Please check the health of your Elasticsearch cluster and try again. Error: [${
          e.body?.error?.type
        }]: ${e.body?.error?.reason ?? e.message}`
      );
    } else {
      logger.error(e);

      dumpExecutionLog(logger, logMessagePrefix, executionLog);

      const newError = new Error(
        `Unable to complete saved object migrations for the [${initialState.indexPrefix}] index. ${e}`
      );

      // restore error stack to point to a source of the problem.
      newError.stack = `[${e.stack}]`;
      throw newError;
    }
  }
}<|MERGE_RESOLUTION|>--- conflicted
+++ resolved
@@ -9,11 +9,7 @@
 import { errors as EsErrors } from '@elastic/elasticsearch';
 import * as Option from 'fp-ts/lib/Option';
 import { Logger, LogMeta } from '../../logging';
-<<<<<<< HEAD
 import type { ElasticsearchClient } from '../../elasticsearch';
-import { CorruptSavedObjectError } from '../migrations/core/migrate_raw_docs';
-=======
->>>>>>> f7980530
 import { Model, Next, stateActionMachine } from './state_action_machine';
 import { cleanup } from './migrations_state_machine_cleanup';
 import { State } from './types';
