--- conflicted
+++ resolved
@@ -651,13 +651,7 @@
     if (Either.isRight(res)) {
       return {
         ...stateP,
-<<<<<<< HEAD
-        controlState: 'OUTDATED_DOCUMENTS_SEARCH',
-        corruptDocumentIds: [],
-        transformErrors: [],
-=======
         controlState: 'REFRESH_TARGET',
->>>>>>> 55f22da5
       };
     } else {
       const left = res.left;
@@ -669,22 +663,12 @@
         // which the other instances don't.
         return {
           ...stateP,
-<<<<<<< HEAD
-          controlState: 'OUTDATED_DOCUMENTS_SEARCH',
-          corruptDocumentIds: [],
-          transformErrors: [],
-=======
           controlState: 'REFRESH_TARGET',
->>>>>>> 55f22da5
         };
       } else {
         throwBadResponse(stateP, left);
       }
     }
-<<<<<<< HEAD
-    // TINA
-  } else if (stateP.controlState === 'OUTDATED_DOCUMENTS_SEARCH') {
-=======
   } else if (stateP.controlState === 'REFRESH_TARGET') {
     const res = resW as ExcludeRetryableEsError<ResponseType<typeof stateP.controlState>>;
     if (Either.isRight(res)) {
@@ -704,12 +688,13 @@
         pitId: res.right.pitId,
         lastHitSortValue: undefined,
         hasTransformedDocs: false,
+        corruptDocumentIds: [],
+        transformErrors: [],
       };
     } else {
       throwBadResponse(stateP, res);
     }
   } else if (stateP.controlState === 'OUTDATED_DOCUMENTS_SEARCH_READ') {
->>>>>>> 55f22da5
     const res = resW as ExcludeRetryableEsError<ResponseType<typeof stateP.controlState>>;
     if (Either.isRight(res)) {
       if (res.right.outdatedDocuments.length > 0) {
@@ -720,7 +705,6 @@
           lastHitSortValue: res.right.lastHitSortValue,
         };
       } else {
-<<<<<<< HEAD
         // we don't have any more outdated documents and need to either fail or move on to updating the target mappins.
         if (stateP.corruptDocumentIds.length > 0 || stateP.transformErrors.length > 0) {
           // If documents couldn't be transformed or there were transformation errors we fail the migration
@@ -749,7 +733,7 @@
           // and can proceed to the next step
           return {
             ...stateP,
-            controlState: 'UPDATE_TARGET_MAPPINGS',
+            controlState: 'OUTDATED_DOCUMENTS_SEARCH_CLOSE_PIT',
           };
         }
       }
@@ -765,34 +749,40 @@
           ...stateP,
           controlState: 'TRANSFORMED_DOCUMENTS_BULK_INDEX',
           transformedDocs: [...res.right.processedDocs],
+          hasTransformedDocs: true,
         };
       } else {
         // We have seen corrupt documents or any transformation errors and continue searching for more, state already has these on it
         return {
           ...stateP,
-          controlState: 'OUTDATED_DOCUMENTS_SEARCH',
-=======
-        return {
-          ...stateP,
-          controlState: 'OUTDATED_DOCUMENTS_SEARCH_CLOSE_PIT',
->>>>>>> 55f22da5
+          controlState: 'OUTDATED_DOCUMENTS_SEARCH_READ',
+          hasTransformedDocs: true,
         };
       }
     } else {
       if (isLeftTypeof(res.left, 'documents_transform_failed')) {
         return {
           ...stateP,
-          controlState: 'OUTDATED_DOCUMENTS_SEARCH',
+          controlState: 'OUTDATED_DOCUMENTS_SEARCH_READ',
           corruptDocumentIds: [...stateP.corruptDocumentIds, ...res.left.corruptDocumentIds],
           transformErrors: [...stateP.transformErrors, ...res.left.transformErrors],
+          hasTransformedDocs: false,
         };
       } else {
         throwBadResponse(stateP, res as never);
       }
     }
-<<<<<<< HEAD
   } else if (stateP.controlState === 'UPDATE_TARGET_MAPPINGS') {
-=======
+    const res = resW as ExcludeRetryableEsError<ResponseType<typeof stateP.controlState>>;
+    if (Either.isRight(res)) {
+      return {
+        ...stateP,
+        controlState: 'UPDATE_TARGET_MAPPINGS_WAIT_FOR_TASK',
+        updateTargetMappingsTaskId: res.right.taskId,
+      };
+    } else {
+      throwBadResponse(stateP, res);
+    }
   } else if (stateP.controlState === 'OUTDATED_DOCUMENTS_REFRESH') {
     const res = resW as ExcludeRetryableEsError<ResponseType<typeof stateP.controlState>>;
     if (Either.isRight(res)) {
@@ -820,29 +810,12 @@
     } else {
       throwBadResponse(stateP, res);
     }
-  } else if (stateP.controlState === 'OUTDATED_DOCUMENTS_TRANSFORM') {
->>>>>>> 55f22da5
-    const res = resW as ExcludeRetryableEsError<ResponseType<typeof stateP.controlState>>;
-    if (Either.isRight(res)) {
-      return {
-        ...stateP,
-<<<<<<< HEAD
-        controlState: 'UPDATE_TARGET_MAPPINGS_WAIT_FOR_TASK',
-        updateTargetMappingsTaskId: res.right.taskId,
-=======
+  } else if (stateP.controlState === 'TRANSFORMED_DOCUMENTS_BULK_INDEX') {
+    const res = resW as ExcludeRetryableEsError<ResponseType<typeof stateP.controlState>>;
+    if (Either.isRight(res)) {
+      return {
+        ...stateP,
         controlState: 'OUTDATED_DOCUMENTS_SEARCH_READ',
-        hasTransformedDocs: true,
->>>>>>> 55f22da5
-      };
-    } else {
-      throwBadResponse(stateP, res as never);
-    }
-  } else if (stateP.controlState === 'TRANSFORMED_DOCUMENTS_BULK_INDEX') {
-    const res = resW as ExcludeRetryableEsError<ResponseType<typeof stateP.controlState>>;
-    if (Either.isRight(res)) {
-      return {
-        ...stateP,
-        controlState: 'OUTDATED_DOCUMENTS_SEARCH',
         corruptDocumentIds: [],
         transformErrors: [],
       };
