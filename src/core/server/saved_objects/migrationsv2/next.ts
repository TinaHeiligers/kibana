/*
 * Copyright Elasticsearch B.V. and/or licensed to Elasticsearch B.V. under one
 * or more contributor license agreements. Licensed under the Elastic License
 * 2.0 and the Server Side Public License, v 1; you may not use this file except
 * in compliance with, at your election, the Elastic License 2.0 or the Server
 * Side Public License, v 1.
 */

<<<<<<< HEAD
import * as TaskEither from 'fp-ts/lib/TaskEither';
import * as Option from 'fp-ts/lib/Option';
import { UnwrapPromise } from '@kbn/utility-types';
=======
import type { UnwrapPromise } from '@kbn/utility-types';
>>>>>>> 0cf3399e
import type {
  AllActionStates,
  ReindexSourceToTempOpenPit,
  ReindexSourceToTempRead,
  ReindexSourceToTempClosePit,
  ReindexSourceToTempIndex,
  MarkVersionIndexReady,
  InitState,
  LegacyCreateReindexTargetState,
  LegacyDeleteState,
  LegacyReindexState,
  LegacyReindexWaitForTaskState,
  LegacySetWriteBlockState,
  OutdatedDocumentsSearch,
  OutdatedDocumentsTransform,
  SetSourceWriteBlockState,
  State,
  UpdateTargetMappingsState,
  UpdateTargetMappingsWaitForTaskState,
  CreateReindexTempState,
  MarkVersionIndexReadyConflict,
  CreateNewTargetState,
  CloneTempToSource,
  SetTempWriteBlock,
  WaitForYellowSourceState,
<<<<<<< HEAD
  TransformedDocumentsBulkIndex,
} from './types';
import * as Actions from './actions';
import { ElasticsearchClient } from '../../elasticsearch';
import { SavedObjectsRawDoc } from '../serialization';
import {
  DocumentsTransformFailed,
  DocumentsTransformSuccess,
} from '../migrations/core/migrate_raw_docs';

export type TransformRawDocs = (
  processedDocs: SavedObjectsRawDoc[]
) => TaskEither.TaskEither<DocumentsTransformFailed, DocumentsTransformSuccess>;
=======
  TransformRawDocs,
} from './types';
import * as Actions from './actions';
import { ElasticsearchClient } from '../../elasticsearch';
>>>>>>> 0cf3399e

type ActionMap = ReturnType<typeof nextActionMap>;

/**
 * The response type of the provided control state's action.
 *
 * E.g. given 'INIT', provides the response type of the action triggered by
 * `next` in the 'INIT' control state.
 */
export type ResponseType<ControlState extends AllActionStates> = UnwrapPromise<
  ReturnType<ReturnType<ActionMap[ControlState]>>
>;

export const nextActionMap = (client: ElasticsearchClient, transformRawDocs: TransformRawDocs) => {
  return {
    INIT: (state: InitState) =>
      Actions.fetchIndices(client, [state.currentAlias, state.versionAlias]),
    WAIT_FOR_YELLOW_SOURCE: (state: WaitForYellowSourceState) =>
      Actions.waitForIndexStatusYellow(client, state.sourceIndex.value),
    SET_SOURCE_WRITE_BLOCK: (state: SetSourceWriteBlockState) =>
      Actions.setWriteBlock(client, state.sourceIndex.value),
    CREATE_NEW_TARGET: (state: CreateNewTargetState) =>
      Actions.createIndex(client, state.targetIndex, state.targetIndexMappings),
    CREATE_REINDEX_TEMP: (state: CreateReindexTempState) =>
      Actions.createIndex(client, state.tempIndex, state.tempIndexMappings),
    REINDEX_SOURCE_TO_TEMP_OPEN_PIT: (state: ReindexSourceToTempOpenPit) =>
      Actions.openPit(client, state.sourceIndex.value),
    REINDEX_SOURCE_TO_TEMP_READ: (state: ReindexSourceToTempRead) =>
      Actions.readWithPit(
        client,
        state.sourceIndexPitId,
        state.unusedTypesQuery,
        state.batchSize,
        state.lastHitSortValue
      ),
    REINDEX_SOURCE_TO_TEMP_CLOSE_PIT: (state: ReindexSourceToTempClosePit) =>
      Actions.closePit(client, state.sourceIndexPitId),
    REINDEX_SOURCE_TO_TEMP_INDEX: (state: ReindexSourceToTempIndex) =>
      Actions.transformDocs(
        client,
        transformRawDocs,
        state.outdatedDocuments,
        state.tempIndex,
        /**
         * Since we don't run a search against the target index, we disable "refresh" to speed up
         * the migration process.
         * Although any further step must run "refresh" for the target index
         * before we reach out to the OUTDATED_DOCUMENTS_SEARCH step.
         * Right now, we rely on UPDATE_TARGET_MAPPINGS + UPDATE_TARGET_MAPPINGS_WAIT_FOR_TASK
         * to perform refresh.
         */
        false
      ),
    SET_TEMP_WRITE_BLOCK: (state: SetTempWriteBlock) =>
      Actions.setWriteBlock(client, state.tempIndex),
    CLONE_TEMP_TO_TARGET: (state: CloneTempToSource) =>
      Actions.cloneIndex(client, state.tempIndex, state.targetIndex),
    UPDATE_TARGET_MAPPINGS: (state: UpdateTargetMappingsState) =>
      Actions.updateAndPickupMappings(client, state.targetIndex, state.targetIndexMappings),
    UPDATE_TARGET_MAPPINGS_WAIT_FOR_TASK: (state: UpdateTargetMappingsWaitForTaskState) =>
      Actions.waitForPickupUpdatedMappingsTask(client, state.updateTargetMappingsTaskId, '60s'),
    OUTDATED_DOCUMENTS_SEARCH: (state: OutdatedDocumentsSearch) =>
      Actions.searchForOutdatedDocuments(client, {
        batchSize: state.batchSize,
        targetIndex: state.targetIndex,
        outdatedDocumentsQuery: state.outdatedDocumentsQuery,
      }),
    OUTDATED_DOCUMENTS_TRANSFORM: (state: OutdatedDocumentsTransform) =>
<<<<<<< HEAD
      transformRawDocs(state.outdatedDocuments),
    TRANSFORMED_DOCUMENTS_BULK_INDEX: (state: TransformedDocumentsBulkIndex) =>
      Actions.bulkOverwriteTransformedDocuments(client, state.targetIndex, state.transformedDocs),
=======
      // Wait for a refresh to happen before returning. This ensures that when
      // this Kibana instance searches for outdated documents, it won't find
      // documents that were already transformed by itself or another Kibana
      // instance. However, this causes each OUTDATED_DOCUMENTS_SEARCH ->
      // OUTDATED_DOCUMENTS_TRANSFORM cycle to take 1s so when batches are
      // small performance will become a lot worse.
      // The alternative is to use a search_after with either a tie_breaker
      // field or using a Point In Time as a cursor to go through all documents.
      Actions.transformDocs(
        client,
        transformRawDocs,
        state.outdatedDocuments,
        state.targetIndex,
        'wait_for'
      ),
>>>>>>> 0cf3399e
    MARK_VERSION_INDEX_READY: (state: MarkVersionIndexReady) =>
      Actions.updateAliases(client, state.versionIndexReadyActions.value),
    MARK_VERSION_INDEX_READY_CONFLICT: (state: MarkVersionIndexReadyConflict) =>
      Actions.fetchIndices(client, [state.currentAlias, state.versionAlias]),
    LEGACY_SET_WRITE_BLOCK: (state: LegacySetWriteBlockState) =>
      Actions.setWriteBlock(client, state.legacyIndex),
    LEGACY_CREATE_REINDEX_TARGET: (state: LegacyCreateReindexTargetState) =>
      Actions.createIndex(client, state.sourceIndex.value, state.legacyReindexTargetMappings),
    LEGACY_REINDEX: (state: LegacyReindexState) =>
      Actions.reindex(
        client,
        state.legacyIndex,
        state.sourceIndex.value,
        state.preMigrationScript,
        false,
        state.unusedTypesQuery
      ),
    LEGACY_REINDEX_WAIT_FOR_TASK: (state: LegacyReindexWaitForTaskState) =>
      Actions.waitForReindexTask(client, state.legacyReindexTaskId, '60s'),
    LEGACY_DELETE: (state: LegacyDeleteState) =>
      Actions.updateAliases(client, state.legacyPreMigrationDoneActions),
  };
};

export const next = (client: ElasticsearchClient, transformRawDocs: TransformRawDocs) => {
  const map = nextActionMap(client, transformRawDocs);
  return (state: State) => {
    const delay = <F extends (...args: any) => any>(fn: F): (() => ReturnType<F>) => {
      return () => {
        return state.retryDelay > 0
          ? new Promise((resolve) => setTimeout(resolve, state.retryDelay)).then(fn)
          : fn();
      };
    };

    if (state.controlState === 'DONE' || state.controlState === 'FATAL') {
      // Return null if we're in one of the terminating states
      return null;
    } else {
      // Otherwise return the delayed action
      // We use an explicit cast as otherwise TS infers `(state: never) => ...`
      // here because state is inferred to be the intersection of all states
      // instead of the union.
      const nextAction = map[state.controlState] as (
        state: State
      ) => ReturnType<typeof map[AllActionStates]>;
      return delay(nextAction(state));
    }
  };
};<|MERGE_RESOLUTION|>--- conflicted
+++ resolved
@@ -6,13 +6,7 @@
  * Side Public License, v 1.
  */
 
-<<<<<<< HEAD
-import * as TaskEither from 'fp-ts/lib/TaskEither';
-import * as Option from 'fp-ts/lib/Option';
-import { UnwrapPromise } from '@kbn/utility-types';
-=======
 import type { UnwrapPromise } from '@kbn/utility-types';
->>>>>>> 0cf3399e
 import type {
   AllActionStates,
   ReindexSourceToTempOpenPit,
@@ -38,26 +32,10 @@
   CloneTempToSource,
   SetTempWriteBlock,
   WaitForYellowSourceState,
-<<<<<<< HEAD
-  TransformedDocumentsBulkIndex,
-} from './types';
-import * as Actions from './actions';
-import { ElasticsearchClient } from '../../elasticsearch';
-import { SavedObjectsRawDoc } from '../serialization';
-import {
-  DocumentsTransformFailed,
-  DocumentsTransformSuccess,
-} from '../migrations/core/migrate_raw_docs';
-
-export type TransformRawDocs = (
-  processedDocs: SavedObjectsRawDoc[]
-) => TaskEither.TaskEither<DocumentsTransformFailed, DocumentsTransformSuccess>;
-=======
   TransformRawDocs,
 } from './types';
 import * as Actions from './actions';
 import { ElasticsearchClient } from '../../elasticsearch';
->>>>>>> 0cf3399e
 
 type ActionMap = ReturnType<typeof nextActionMap>;
 
@@ -126,11 +104,6 @@
         outdatedDocumentsQuery: state.outdatedDocumentsQuery,
       }),
     OUTDATED_DOCUMENTS_TRANSFORM: (state: OutdatedDocumentsTransform) =>
-<<<<<<< HEAD
-      transformRawDocs(state.outdatedDocuments),
-    TRANSFORMED_DOCUMENTS_BULK_INDEX: (state: TransformedDocumentsBulkIndex) =>
-      Actions.bulkOverwriteTransformedDocuments(client, state.targetIndex, state.transformedDocs),
-=======
       // Wait for a refresh to happen before returning. This ensures that when
       // this Kibana instance searches for outdated documents, it won't find
       // documents that were already transformed by itself or another Kibana
@@ -146,7 +119,6 @@
         state.targetIndex,
         'wait_for'
       ),
->>>>>>> 0cf3399e
     MARK_VERSION_INDEX_READY: (state: MarkVersionIndexReady) =>
       Actions.updateAliases(client, state.versionIndexReadyActions.value),
     MARK_VERSION_INDEX_READY_CONFLICT: (state: MarkVersionIndexReadyConflict) =>
