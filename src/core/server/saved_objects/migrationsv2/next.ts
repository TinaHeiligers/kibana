/*
 * Copyright Elasticsearch B.V. and/or licensed to Elasticsearch B.V. under one
 * or more contributor license agreements. Licensed under the Elastic License
 * 2.0 and the Server Side Public License, v 1; you may not use this file except
 * in compliance with, at your election, the Elastic License 2.0 or the Server
 * Side Public License, v 1.
 */

import type { UnwrapPromise } from '@kbn/utility-types';
import type {
  AllActionStates,
  ReindexSourceToTempOpenPit,
  ReindexSourceToTempRead,
  ReindexSourceToTempClosePit,
  ReindexSourceToTempIndex,
  MarkVersionIndexReady,
  InitState,
  LegacyCreateReindexTargetState,
  LegacyDeleteState,
  LegacyReindexState,
  LegacyReindexWaitForTaskState,
  LegacySetWriteBlockState,
  OutdatedDocumentsTransform,
  SetSourceWriteBlockState,
  State,
  UpdateTargetMappingsState,
  UpdateTargetMappingsWaitForTaskState,
  CreateReindexTempState,
  MarkVersionIndexReadyConflict,
  CreateNewTargetState,
  CloneTempToSource,
  SetTempWriteBlock,
  WaitForYellowSourceState,
  TransformRawDocs,
<<<<<<< HEAD
  TransformedDocumentsBulkIndex,
  ReindexSourceToTempIndexBulk,
=======
  OutdatedDocumentsSearchOpenPit,
  OutdatedDocumentsSearchRead,
  OutdatedDocumentsSearchClosePit,
  RefreshTarget,
  OutdatedDocumentsRefresh,
>>>>>>> 55f22da5
} from './types';
import * as Actions from './actions';
import { ElasticsearchClient } from '../../elasticsearch';

type ActionMap = ReturnType<typeof nextActionMap>;

/**
 * The response type of the provided control state's action.
 *
 * E.g. given 'INIT', provides the response type of the action triggered by
 * `next` in the 'INIT' control state.
 */
export type ResponseType<ControlState extends AllActionStates> = UnwrapPromise<
  ReturnType<ReturnType<ActionMap[ControlState]>>
>;

export const nextActionMap = (client: ElasticsearchClient, transformRawDocs: TransformRawDocs) => {
  return {
    INIT: (state: InitState) =>
      Actions.fetchIndices(client, [state.currentAlias, state.versionAlias]),
    WAIT_FOR_YELLOW_SOURCE: (state: WaitForYellowSourceState) =>
      Actions.waitForIndexStatusYellow(client, state.sourceIndex.value),
    SET_SOURCE_WRITE_BLOCK: (state: SetSourceWriteBlockState) =>
      Actions.setWriteBlock(client, state.sourceIndex.value),
    CREATE_NEW_TARGET: (state: CreateNewTargetState) =>
      Actions.createIndex(client, state.targetIndex, state.targetIndexMappings),
    CREATE_REINDEX_TEMP: (state: CreateReindexTempState) =>
      Actions.createIndex(client, state.tempIndex, state.tempIndexMappings),
    REINDEX_SOURCE_TO_TEMP_OPEN_PIT: (state: ReindexSourceToTempOpenPit) =>
      Actions.openPit(client, state.sourceIndex.value),
    REINDEX_SOURCE_TO_TEMP_READ: (state: ReindexSourceToTempRead) =>
      Actions.readWithPit(
        client,
        state.sourceIndexPitId,
        /* When reading we use a source query to exclude saved objects types which
         * are no longer used. These saved objects will still be kept in the outdated
         * index for backup purposes, but won't be available in the upgraded index.
         */
        state.unusedTypesQuery,
        state.batchSize,
        state.lastHitSortValue
      ),
    REINDEX_SOURCE_TO_TEMP_CLOSE_PIT: (state: ReindexSourceToTempClosePit) =>
      Actions.closePit(client, state.sourceIndexPitId),
    REINDEX_SOURCE_TO_TEMP_INDEX: (state: ReindexSourceToTempIndex) =>
      Actions.transformDocs(
        // client,
        transformRawDocs,
        state.outdatedDocuments
        // state.tempIndex,
        // false
      ),
    REINDEX_SOURCE_TO_TEMP_INDEX_BULK: (state: ReindexSourceToTempIndexBulk) =>
      Actions.bulkOverwriteTransformedDocuments(
        client,
        state.tempIndex,
        state.transformedDocs,
        /**
         * Since we don't run a search against the target index, we disable "refresh" to speed up
         * the migration process.
         * Although any further step must run "refresh" for the target index
         * before we reach out to the OUTDATED_DOCUMENTS_SEARCH_OPEN_PIT step.
         * Right now, it's performed during REFRESH_TARGET step.
         */
        false
      ),
    SET_TEMP_WRITE_BLOCK: (state: SetTempWriteBlock) =>
      Actions.setWriteBlock(client, state.tempIndex),
    CLONE_TEMP_TO_TARGET: (state: CloneTempToSource) =>
      Actions.cloneIndex(client, state.tempIndex, state.targetIndex),
    REFRESH_TARGET: (state: RefreshTarget) => Actions.refreshIndex(client, state.targetIndex),
    UPDATE_TARGET_MAPPINGS: (state: UpdateTargetMappingsState) =>
      Actions.updateAndPickupMappings(client, state.targetIndex, state.targetIndexMappings),
    UPDATE_TARGET_MAPPINGS_WAIT_FOR_TASK: (state: UpdateTargetMappingsWaitForTaskState) =>
      Actions.waitForPickupUpdatedMappingsTask(client, state.updateTargetMappingsTaskId, '60s'),
    OUTDATED_DOCUMENTS_SEARCH_OPEN_PIT: (state: OutdatedDocumentsSearchOpenPit) =>
      Actions.openPit(client, state.targetIndex),
    OUTDATED_DOCUMENTS_SEARCH_READ: (state: OutdatedDocumentsSearchRead) =>
      Actions.readWithPit(
        client,
        state.pitId,
        // search for outdated documents only
        state.outdatedDocumentsQuery,
        state.batchSize,
        state.lastHitSortValue
      ),
    OUTDATED_DOCUMENTS_SEARCH_CLOSE_PIT: (state: OutdatedDocumentsSearchClosePit) =>
      Actions.closePit(client, state.pitId),
    OUTDATED_DOCUMENTS_REFRESH: (state: OutdatedDocumentsRefresh) =>
      Actions.refreshIndex(client, state.targetIndex),
    OUTDATED_DOCUMENTS_TRANSFORM: (state: OutdatedDocumentsTransform) =>
      Actions.transformDocs(
        // client,
        transformRawDocs,
        state.outdatedDocuments
        // state.targetIndex,
        // 'wait_for'
      ),
    TRANSFORMED_DOCUMENTS_BULK_INDEX: (state: TransformedDocumentsBulkIndex) =>
      // Wait for a refresh to happen before returning. This ensures that when
      // this Kibana instance searches for outdated documents, it won't find
      // documents that were already transformed by itself or another Kibana
      // instance. However, this causes each OUTDATED_DOCUMENTS_SEARCH ->
      // OUTDATED_DOCUMENTS_TRANSFORM cycle to take 1s so when batches are
      // small performance will become a lot worse.
      // The alternative is to use a search_after with either a tie_breaker
      // field or using a Point In Time as a cursor to go through all documents.
      Actions.bulkOverwriteTransformedDocuments(
        client,
        state.targetIndex,
<<<<<<< HEAD
        state.transformedDocs,
        'wait_for'
=======
        /**
         * Since we don't run a search against the target index, we disable "refresh" to speed up
         * the migration process.
         * Although any further step must run "refresh" for the target index
         * before we reach out to the MARK_VERSION_INDEX_READY step.
         * Right now, it's performed during OUTDATED_DOCUMENTS_REFRESH step.
         */
        false
>>>>>>> 55f22da5
      ),
    MARK_VERSION_INDEX_READY: (state: MarkVersionIndexReady) =>
      Actions.updateAliases(client, state.versionIndexReadyActions.value),
    MARK_VERSION_INDEX_READY_CONFLICT: (state: MarkVersionIndexReadyConflict) =>
      Actions.fetchIndices(client, [state.currentAlias, state.versionAlias]),
    LEGACY_SET_WRITE_BLOCK: (state: LegacySetWriteBlockState) =>
      Actions.setWriteBlock(client, state.legacyIndex),
    LEGACY_CREATE_REINDEX_TARGET: (state: LegacyCreateReindexTargetState) =>
      Actions.createIndex(client, state.sourceIndex.value, state.legacyReindexTargetMappings),
    LEGACY_REINDEX: (state: LegacyReindexState) =>
      Actions.reindex(
        client,
        state.legacyIndex,
        state.sourceIndex.value,
        state.preMigrationScript,
        false,
        state.unusedTypesQuery
      ),
    LEGACY_REINDEX_WAIT_FOR_TASK: (state: LegacyReindexWaitForTaskState) =>
      Actions.waitForReindexTask(client, state.legacyReindexTaskId, '60s'),
    LEGACY_DELETE: (state: LegacyDeleteState) =>
      Actions.updateAliases(client, state.legacyPreMigrationDoneActions),
  };
};

export const next = (client: ElasticsearchClient, transformRawDocs: TransformRawDocs) => {
  const map = nextActionMap(client, transformRawDocs);
  return (state: State) => {
    const delay = <F extends (...args: any) => any>(fn: F): (() => ReturnType<F>) => {
      return () => {
        return state.retryDelay > 0
          ? new Promise((resolve) => setTimeout(resolve, state.retryDelay)).then(fn)
          : fn();
      };
    };

    if (state.controlState === 'DONE' || state.controlState === 'FATAL') {
      // Return null if we're in one of the terminating states
      return null;
    } else {
      // Otherwise return the delayed action
      // We use an explicit cast as otherwise TS infers `(state: never) => ...`
      // here because state is inferred to be the intersection of all states
      // instead of the union.
      const nextAction = map[state.controlState] as (
        state: State
      ) => ReturnType<typeof map[AllActionStates]>;
      return delay(nextAction(state));
    }
  };
};<|MERGE_RESOLUTION|>--- conflicted
+++ resolved
@@ -32,16 +32,13 @@
   SetTempWriteBlock,
   WaitForYellowSourceState,
   TransformRawDocs,
-<<<<<<< HEAD
   TransformedDocumentsBulkIndex,
   ReindexSourceToTempIndexBulk,
-=======
   OutdatedDocumentsSearchOpenPit,
   OutdatedDocumentsSearchRead,
   OutdatedDocumentsSearchClosePit,
   RefreshTarget,
   OutdatedDocumentsRefresh,
->>>>>>> 55f22da5
 } from './types';
 import * as Actions from './actions';
 import { ElasticsearchClient } from '../../elasticsearch';
@@ -141,21 +138,10 @@
         // 'wait_for'
       ),
     TRANSFORMED_DOCUMENTS_BULK_INDEX: (state: TransformedDocumentsBulkIndex) =>
-      // Wait for a refresh to happen before returning. This ensures that when
-      // this Kibana instance searches for outdated documents, it won't find
-      // documents that were already transformed by itself or another Kibana
-      // instance. However, this causes each OUTDATED_DOCUMENTS_SEARCH ->
-      // OUTDATED_DOCUMENTS_TRANSFORM cycle to take 1s so when batches are
-      // small performance will become a lot worse.
-      // The alternative is to use a search_after with either a tie_breaker
-      // field or using a Point In Time as a cursor to go through all documents.
       Actions.bulkOverwriteTransformedDocuments(
         client,
         state.targetIndex,
-<<<<<<< HEAD
         state.transformedDocs,
-        'wait_for'
-=======
         /**
          * Since we don't run a search against the target index, we disable "refresh" to speed up
          * the migration process.
@@ -164,7 +150,6 @@
          * Right now, it's performed during OUTDATED_DOCUMENTS_REFRESH step.
          */
         false
->>>>>>> 55f22da5
       ),
     MARK_VERSION_INDEX_READY: (state: MarkVersionIndexReady) =>
       Actions.updateAliases(client, state.versionIndexReadyActions.value),
