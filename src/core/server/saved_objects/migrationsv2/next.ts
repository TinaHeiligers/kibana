--- conflicted
+++ resolved
@@ -67,7 +67,7 @@
       Actions.readWithPit(
         client,
         state.sourceIndexPitId,
-        state.unusedTypesToExclude,
+        state.unusedTypesQuery,
         state.batchSize,
         state.lastHitSortValue
       ),
@@ -79,13 +79,7 @@
         transformRawDocs,
         state.outdatedDocuments,
         state.tempIndex,
-<<<<<<< HEAD
         false
-=======
-        Option.none,
-        false,
-        state.unusedTypesQuery
->>>>>>> c68eab62
       ),
     SET_TEMP_WRITE_BLOCK: (state: SetTempWriteBlock) =>
       Actions.setWriteBlock(client, state.tempIndex),
