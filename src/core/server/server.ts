--- conflicted
+++ resolved
@@ -17,16 +17,12 @@
   ILoggingSystem,
   config as loggingConfig,
 } from '@kbn/core-logging-server-internal';
-<<<<<<< HEAD
 import {
   coreDeprecationProvider,
   ensureValidConfiguration,
 } from '@kbn/core-config-server-internal';
-=======
 import { AnalyticsService } from '@kbn/core-analytics-server-internal';
 import type { AnalyticsServiceSetup } from '@kbn/core-analytics-server';
-import { coreDeprecationProvider, ensureValidConfiguration } from './config';
->>>>>>> 2010a56a
 import { CoreApp } from './core_app';
 import { I18nService } from './i18n';
 import { ElasticsearchService } from './elasticsearch';
