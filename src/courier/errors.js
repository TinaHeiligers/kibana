--- conflicted
+++ resolved
@@ -9,8 +9,7 @@
   }
   HastyRefresh.prototype = new Error();
   HastyRefresh.prototype.constructor = HastyRefresh;
-<<<<<<< HEAD
-  exports.HastyRefresh = HastyRefresh;
+  errors.HastyRefresh = HastyRefresh;
 
   // a non-critical cache write to elasticseach failed
   function CacheWriteFailure() {
@@ -19,7 +18,7 @@
   }
   CacheWriteFailure.prototype = new Error();
   CacheWriteFailure.prototype.constructor = CacheWriteFailure;
-  exports.CacheWriteFailure = CacheWriteFailure;
+  errors.CacheWriteFailure = CacheWriteFailure;
 
   // when a field mapping is requested for an unknown field
   function FieldNotFoundInCache(name) {
@@ -28,11 +27,7 @@
   }
   FieldNotFoundInCache.prototype = new Error();
   FieldNotFoundInCache.prototype.constructor = FieldNotFoundInCache;
-  exports.FieldNotFoundInCache = FieldNotFoundInCache;
-
-=======
-  errors.HastyRefresh = HastyRefresh;
-
+  errors.FieldNotFoundInCache = FieldNotFoundInCache;
 
   // where there is an error getting a doc
   function DocFetchFailure(resp) {
@@ -43,7 +38,6 @@
   DocFetchFailure.prototype = new Error();
   DocFetchFailure.prototype.constructor = DocFetchFailure;
   errors.DocFetchFailure = DocFetchFailure;
-
 
   // there was a conflict storing a doc
   function VersionConflict(resp) {
@@ -56,5 +50,4 @@
   errors.VersionConflict = VersionConflict;
 
   return errors;
->>>>>>> 27900819
 });