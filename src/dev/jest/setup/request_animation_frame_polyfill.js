--- conflicted
+++ resolved
@@ -1,20 +1,11 @@
-// Extracted from Flow, MIT licensed, Copyright (c) 2014-present, Facebook, Inc.
-// https://github.com/facebook/jest/blob/216e8edbe8ca60b34688d03e8ef3cb7262104b51/packages/jest-environment-jsdom/src/index.js#L37-L42
+// requestAnimationFrame isn't available in node so we need to polyfill it.
+// Borrowed from https://gist.github.com/paulirish/1579671.
+window.requestAnimationFrame = (() => {
+  let clock = Date.now();
 
-const started = process.hrtime();
+  return callback => {
+    const currentTime = Date.now();
 
-<<<<<<< HEAD
-window.requestAnimationFrame = callback => {
-  const hr = process.hrtime(started);
-  const hrInNano = hr[0] * 1e9 + hr[1];
-  const hrInMicro = hrInNano / 1e6;
-
-  return global.setTimeout(callback, 0, hrInMicro);
-};
-
-window.cancelAnimationFrame = id => {
-  window.clearTimeout(id);
-=======
     if (currentTime - clock > 16) {
       clock = currentTime;
       callback(currentTime);
@@ -28,5 +19,4 @@
 
 window.cancelAnimationFrame = (id) => {
   clearTimeout(id);
->>>>>>> c5001b1f
 };