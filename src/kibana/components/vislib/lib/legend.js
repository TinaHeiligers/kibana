--- conflicted
+++ resolved
@@ -106,13 +106,6 @@
       var visEl = d3.select(this.el);
       var legendDiv = visEl.select('.' + this._attr.legendClass);
       var items = this.labels;
-<<<<<<< HEAD
-      var headerIcon = '.legend-toggle';
-      var self = this;
-
-=======
-      
->>>>>>> b1a10035
       this.header(legendDiv, this);
       this.list(legendDiv, items, this);
 
