--- conflicted
+++ resolved
@@ -34,15 +34,13 @@
 
       // track the map objects
       this.maps = [];
-
-      this.tooltipFormatter = chartData.tooltipFormatter;
-
-      this.events = new Dispatch(handler);
+      this.originalConfig = chartData || {};
+      _.assign(this, this.originalConfig);
 
       // add allmin and allmax to geoJson
       var allMinMax = this.getMinMax(handler.data.data);
-      chartData.geoJson.properties.allmin = allMinMax.min;
-      chartData.geoJson.properties.allmax = allMinMax.max;
+      this.geoJson.properties.allmin = allMinMax.min;
+      this.geoJson.properties.allmax = allMinMax.max;
     }
 
     /**
@@ -54,6 +52,7 @@
      */
     TileMap.prototype.draw = function () {
       var self = this;
+      var mapData = this.geoJson;
 
       // clean up old maps
       self.destroy();
@@ -65,23 +64,13 @@
       var worldBounds = L.latLngBounds([-90, -220], [90, 220]);
 
       return function (selection) {
-<<<<<<< HEAD
-        selection.each(function (chart) {
-=======
-
         self._attr.mapZoom = self._attr.mapZoom || defaultMapZoom;
         self._attr.mapCenter = self._attr.mapCenter || defaultMapCenter;
 
-        selection.each(function (data) {
->>>>>>> 777c3d0e
-
+        selection.each(function () {
           // add leaflet latLngs to properties for tooltip
-          var mapData = self.addLatLng(data.geoJson);
-
-<<<<<<< HEAD
-          var mapData = chart.geoJson;
-=======
->>>>>>> 777c3d0e
+          self.addLatLng(self.geoJson);
+
           var div = $(this).addClass('tilemap');
           var tileLayer = L.tileLayer('https://otile{s}-s.mqcdn.com/tiles/1.0.0/map/{z}/{x}/{y}.jpeg', {
             attribution: 'Tiles by <a href="http://www.mapquest.com/">MapQuest</a> &mdash; ' +
@@ -117,14 +106,9 @@
           };
 
           var map = L.map(div[0], mapOptions);
-
-<<<<<<< HEAD
+          var featureLayer = self.markerType(map).addTo(map);
+
           if (mapData.features.length) {
-=======
-          var featureLayer = self.markerType(map, mapData).addTo(map);
-
-          if (data.geoJson.features.length) {
->>>>>>> 777c3d0e
             map.addControl(new L.Control.Draw(drawOptions));
           }
 
@@ -132,30 +116,24 @@
             self.saturateTiles();
           }
 
-<<<<<<< HEAD
-          featureLayer = self.markerType(map, chart).addTo(map);
-=======
           tileLayer.on('tileload', saturateTiles);
->>>>>>> 777c3d0e
 
           map.on('unload', function () {
             tileLayer.off('tileload', saturateTiles);
           });
 
           map.on('moveend', function setZoomCenter() {
-<<<<<<< HEAD
-            mapZoom = self._attr.mapZoom = map.getZoom();
-            mapCenter = self._attr.mapCenter = map.getCenter();
-            featureLayer.clearLayers();
-            featureLayer = self.markerType(map, chart).addTo(map);
-=======
             self._attr.mapZoom = map.getZoom();
             self._attr.mapCenter = map.getCenter();
+            featureLayer.clearLayers();
+            featureLayer = self.markerType(map).addTo(map);
+
+            self._attr.mapZoom = map.getZoom();
+            self._attr.mapCenter = map.getCenter();
 
             map.removeLayer(featureLayer);
 
-            featureLayer = self.markerType(map, mapData).addTo(map);
->>>>>>> 777c3d0e
+            featureLayer = self.markerType(map).addTo(map);
           });
 
           map.on('draw:created', function (e) {
@@ -167,7 +145,7 @@
 
             self.events.emit(drawType, {
               e: e,
-              data: self.chartData,
+              chart: self.originalConfig,
               bounds: {
                 top_left: {
                   lat: bounds.getNorthWest().lat,
@@ -181,22 +159,16 @@
             });
           });
 
-<<<<<<< HEAD
-          // add title for splits
-          if (chart.title) {
-            self.addTitle(chart.title, map);
-=======
           map.on('zoomend', function () {
             self.events.emit('mapZoomEnd', {
-              data: mapData,
+              chart: self.originalConfig,
               zoom: map.getZoom()
             });
           });
 
-          // add label for splits
-          if (mapData.properties.label) {
-            self.addLabel(mapData.properties.label, map);
->>>>>>> 777c3d0e
+          // add title for splits
+          if (self.title) {
+            self.addTitle(self.title, map);
           }
 
           if (mapData && mapData.features.length > 0) {
@@ -210,7 +182,7 @@
               onAdd: function (map) {
                 $(fitContainer).html('<a class="leaflet-control-zoom fa fa-crop" title="Fit Data Bounds"></a>');
                 $(fitContainer).on('click', function () {
-                  self.fitBounds(map, featureLayer);
+                  map.fitBounds(mapData._latlngs || featureLayer.getBounds());
                 });
                 return fitContainer;
               },
@@ -286,25 +258,13 @@
      * @param mapData {geoJson Object}
      * @return mapData {geoJson Object}
      */
-    TileMap.prototype.addLatLng = function (mapData) {
-      for (var i = 0; i < mapData.features.length; i++) {
-        var latLng = L.latLng(mapData.features[i].geometry.coordinates[1], mapData.features[i].geometry.coordinates[0]);
-        mapData.features[i].properties.latLng = latLng;
-      }
-
-      return mapData;
-    };
-
-    /**
-     * zoom map to fit all features in featureLayer
-     *
-     * @method fitBounds
-     * @param map {Leaflet Object}
-     * @param mapData {geoJson Object}
-     * @return {undefined}
-     */
-    TileMap.prototype.fitBounds = function (map, mapData) {
-      map.fitBounds(mapData._latlngs || mapData.getBounds());
+    TileMap.prototype.addLatLng = function () {
+      this.geoJson.features.forEach(function (feature) {
+        feature.properties.latLng = L.latLng(
+          feature.geometry.coordinates[1],
+          feature.geometry.coordinates[0]
+        );
+      });
     };
 
     /**
@@ -405,10 +365,10 @@
      * @return {undefined}
      */
     TileMap.prototype.showTooltip = function (map, feature) {
+      if (!this.tooltipFormatter) return;
+
       var content = this.tooltipFormatter(feature);
-      if (!content) {
-        return;
-      }
+      if (!content) return;
 
       var lat = feature.geometry.coordinates[1];
       var lng = feature.geometry.coordinates[0];
@@ -429,40 +389,24 @@
      * @param mapData {geoJson Object}
      * @return {Leaflet object} featureLayer
      */
-<<<<<<< HEAD
-    TileMap.prototype.markerType = function (map, chart) {
-      if (!chart) return;
-
+    TileMap.prototype.markerType = function (map) {
       if (this._attr.mapType === 'Scaled Circle Markers') {
-        return this.scaledCircleMarkers(map, chart);
-=======
-    TileMap.prototype.markerType = function (map, mapData) {
-      var featureLayer;
-
-      if (mapData) {
-        if (this._attr.mapType === 'Scaled Circle Markers') {
-          featureLayer = this.scaledCircleMarkers(map, mapData);
-        } else if (this._attr.mapType === 'Shaded Circle Markers') {
-          featureLayer = this.shadedCircleMarkers(map, mapData);
-        } else if (this._attr.mapType === 'Shaded Geohash Grid') {
-          featureLayer = this.shadedGeohashGrid(map, mapData);
-        } else if (this._attr.mapType === 'Heatmap') {
-          featureLayer = this.heatMap(map, mapData);
-        } else {
-          featureLayer = this.scaledCircleMarkers(map, mapData);
-        }
->>>>>>> 777c3d0e
+        return this.scaledCircleMarkers(map);
+      }
+
+      if (this._attr.mapType === 'Heatmap') {
+        return this.heatMap(map);
       }
 
       if (this._attr.mapType === 'Shaded Circle Markers') {
-        return this.shadedCircleMarkers(map, chart);
+        return this.shadedCircleMarkers(map);
       }
 
       if (this._attr.mapType === 'Shaded Geohash Grid') {
-        return this.shadedGeohashGrid(map, chart);
-      }
-
-      return this.scaledCircleMarkers(map, chart);
+        return this.shadedGeohashGrid(map);
+      }
+
+      return this.scaledCircleMarkers(map);
     };
 
     /**
@@ -475,15 +419,17 @@
      * @param mapData {geoJson Object}
      * @return {Leaflet object} featureLayer
      */
-    TileMap.prototype.scaledCircleMarkers = function (map, chart) {
+    TileMap.prototype.scaledCircleMarkers = function (map) {
       var self = this;
-      var mapData = chart.geoJson;
+      var mapData = self.geoJson;
 
       // super min and max from all chart data
       var min = mapData.properties.allmin;
       var max = mapData.properties.allmax;
       var zoom = map.getZoom();
-      var precision = mapData.properties.precision;
+      var precision = _.max(mapData.features.map(function (feature) {
+        return String(feature.properties.geohash).length;
+      }));
 
       // multiplier to reduce size of all circles
       var scaleFactor = 0.6;
@@ -492,15 +438,9 @@
 
       var featureLayer = L.geoJson(mapData, {
         pointToLayer: function (feature, latlng) {
-<<<<<<< HEAD
           var value = feature.properties.value;
-          var scaledRadius = self.radiusScale(value, max, feature) * 2;
-          return L.circle(latlng, scaledRadius);
-=======
-          var count = feature.properties.count;
-          var scaledRadius = self.radiusScale(count, max, zoom, precision) * scaleFactor;
+          var scaledRadius = self.radiusScale(value, max, zoom, precision) * scaleFactor;
           return L.circleMarker(latlng).setRadius(scaledRadius);
->>>>>>> 777c3d0e
         },
         onEachFeature: function (feature, layer) {
           self.bindPopup(feature, layer, map);
@@ -511,7 +451,7 @@
         filter: self._filterToMapBounds(map)
       });
 
-      self.addLegend(chart, map);
+      self.addLegend(map);
 
       return featureLayer;
     };
@@ -526,9 +466,9 @@
      * @param mapData {geoJson Object}
      * @return {Leaflet object} featureLayer
      */
-    TileMap.prototype.shadedCircleMarkers = function (map, chart) {
+    TileMap.prototype.shadedCircleMarkers = function (map) {
       var self = this;
-      var mapData = chart.geoJson;
+      var mapData = self.geoJson;
       // super min and max from all chart data
       var min = mapData.properties.allmin;
       var max = mapData.properties.allmax;
@@ -538,13 +478,7 @@
 
       var featureLayer = L.geoJson(mapData, {
         pointToLayer: function (feature, latlng) {
-<<<<<<< HEAD
-          var value = feature.properties.value;
-          var radius = self.geohashMinDistance(feature);
-=======
-          var count = feature.properties.count;
           var radius = self.geohashMinDistance(feature) * scaleFactor;
->>>>>>> 777c3d0e
           return L.circle(latlng, radius);
         },
         onEachFeature: function (feature, layer) {
@@ -556,7 +490,7 @@
         filter: self._filterToMapBounds(map)
       });
 
-      self.addLegend(chart, map);
+      self.addLegend(map);
 
       return featureLayer;
     };
@@ -571,9 +505,9 @@
      * @param mapData {geoJson Object}
      * @return {undefined}
      */
-    TileMap.prototype.shadedGeohashGrid = function (map, chart) {
+    TileMap.prototype.shadedGeohashGrid = function (map) {
       var self = this;
-      var mapData = chart.geoJson;
+      var mapData = self.geoJson;
 
       // super min and max from all chart data
       var min = mapData.properties.allmin;
@@ -610,7 +544,7 @@
         filter: self._filterToMapBounds(map)
       });
 
-      self.addLegend(chart, map);
+      self.addLegend(map);
 
       return featureLayer;
     };
@@ -625,10 +559,11 @@
      * @param mapData {geoJson Object}
      * @return featureLayer {Leaflet object}
      */
-    TileMap.prototype.heatMap = function (map, mapData) {
+    TileMap.prototype.heatMap = function (map) {
       var self = this;
+      var mapData = this.geoJson;
       var max = mapData.properties.allmax;
-      var points = this.dataToHeatArray(mapData, max);
+      var points = this.dataToHeatArray(max);
 
       var options = {
         radius: +this._attr.heatRadius,
@@ -708,24 +643,19 @@
      * uses d3 scale from TileMap.prototype.quantizeColorScale
      *
      * @method addLegend
-<<<<<<< HEAD
-     * @param mapData {geoJson Object}
-=======
-     * @param data {Object}
->>>>>>> 777c3d0e
      * @param map {Leaflet Object}
      * @return {undefined}
      */
-    TileMap.prototype.addLegend = function (chart, map) {
+    TileMap.prototype.addLegend = function (map) {
       // only draw the legend for maps with multiple items
-      if (chart.geoJson.features.length <= 1) return;
+      if (this.geoJson.features.length <= 1) return;
 
       var self = this;
       var isLegend = $('div.tilemap-legend', this.chartEl).length;
 
       if (isLegend) return; // Don't add Legend if already one
 
-      var valueFormatter = chart.valueFormatter;
+      var valueFormatter = this.valueFormatter || _.identity;
       var legend = L.control({position: 'bottomright'});
 
       legend.onAdd = function () {
@@ -796,29 +726,6 @@
      * @param layer {Object}
      * return {undefined}
      */
-<<<<<<< HEAD
-    TileMap.prototype.bindPopup = function (feature, layer) {
-      var self = this;
-      var lat = feature.geometry.coordinates[1];
-      var lng = feature.geometry.coordinates[0];
-      var latLng = L.latLng(lat, lng);
-
-      var popup = L.popup({autoPan: false})
-       .setLatLng(latLng);
-
-      layer.bindPopup(popup)
-      .on('mouseover', function (e) {
-        var content = self.tooltipFormatter(feature);
-        if (!content) {
-          return;
-        }
-
-        popup.setContent(content);
-        layer.openPopup();
-      })
-      .on('mouseout', function (e) {
-        layer.closePopup();
-=======
     TileMap.prototype.bindPopup = function (feature, layer, map) {
       var self = this;
       var popup = layer.on({
@@ -834,7 +741,6 @@
         mouseout: function (e) {
           map.closePopup();
         }
->>>>>>> 777c3d0e
       });
 
       this.popups.push(popup);
@@ -850,8 +756,9 @@
      * @method dataToHeatArray
      * @return {Array}
      */
-    TileMap.prototype.dataToHeatArray = function (mapData, max) {
+    TileMap.prototype.dataToHeatArray = function (max) {
       var self = this;
+      var mapData = this.geoJson;
 
       return mapData.features.map(function (feature) {
         var lat = feature.geometry.coordinates[1];
@@ -859,11 +766,11 @@
         var heatIntensity;
 
         if (!self._attr.heatNormalizeData) {
-          // show bucket count on heatmap
-          heatIntensity = feature.properties.count;
+          // show bucket value on heatmap
+          heatIntensity = feature.properties.value;
         } else {
-          // show bucket count normalized to max value
-          heatIntensity = parseInt(feature.properties.count / max * 100);
+          // show bucket value normalized to max value
+          heatIntensity = parseInt(feature.properties.value / max * 100);
         }
 
         return [lat, lng, heatIntensity];
@@ -897,47 +804,29 @@
 
     /**
      * radiusScale returns a number for scaled circle markers
-<<<<<<< HEAD
-     * approx. square root of value
-     * which is multiplied by a factor based on the geohash precision
-=======
-     * square root of count / max
+     * square root of value / max
      * multiplied by a value based on map zoom
      * multiplied by a value based on data precision
->>>>>>> 777c3d0e
      * for relative sizing of markers
      *
      * @method radiusScale
      * @param value {Number}
      * @param max {Number}
-<<<<<<< HEAD
-     * @param feature {Object}
-=======
      * @param zoom {Number}
      * @param precision {Number}
->>>>>>> f0414d554915d151e2cdc3501bd3c7fd1889a0a8
      * @return {Number}
      */
-<<<<<<< HEAD
-    TileMap.prototype.radiusScale = function (value, max, feature) {
-      // exp = 0.5 for square root ratio
-      // exp = 1 for linear ratio
-      var exp = 0.6;
-      var maxr = this.geohashMinDistance(feature);
-      return Math.pow(value, exp) / Math.pow(max, exp) * maxr;
-=======
-    TileMap.prototype.radiusScale = function (count, max, zoom, precision) {
+    TileMap.prototype.radiusScale = function (value, max, zoom, precision) {
       // exp = 0.5 for square root ratio
       // exp = 1 for linear ratio
       var exp = 0.5;
       var precisionBiasNumerator = 200;
       var precisionBiasBase = 5;
-      var pct = count / max;
+      var pct = value / max;
       var constantZoomRadius = 0.5 * Math.pow(2, zoom);
       var precisionScale = precisionBiasNumerator / Math.pow(precisionBiasBase, precision);
 
       return Math.pow(pct, exp) * constantZoomRadius * precisionScale;
->>>>>>> 777c3d0e
     };
 
     /**
