--- conflicted
+++ resolved
@@ -38,12 +38,6 @@
         if (!_.isFunction(fn)) throw new TypeError('expected a function that is triggered on each watch');
 
         var $scope = this;
-<<<<<<< HEAD
-        var registry = [];
-        var fired = false;
-        var queue = [];
-=======
->>>>>>> f5150083
         var vals = new Array(expressions.length);
         var prev = new Array(expressions.length);
         var fire = false;
@@ -97,49 +91,6 @@
           });
         }
 
-<<<<<<< HEAD
-        expressions.forEach(function (expr, i) {
-          expr = normalizeExpression(expr);
-          if (!expr) return;
-
-          queue.push(expr);
-          var watcher = expr.fn.call($scope, expr.get, function (newVal, oldVal) {
-            vals[i] = newVal;
-            prev[i] = oldVal;
-
-            if (queue) {
-              _.pull(queue, expr);
-              if (queue.length > 0) return;
-              queue = false;
-            }
-
-            if (fired) return;
-            fired = true;
-            $scope.$evalAsync(function () {
-              fired = false;
-
-              if (fn.length) {
-                fn(vals.slice(0), prev.slice(0));
-              } else {
-                fn();
-              }
-
-              for (var i = 0; i < vals.length; i++) {
-                prev[i] = vals[i];
-              }
-            });
-          }, expr.deep);
-
-          registry.push(watcher);
-        });
-
-        return function deregister() {
-          registry.forEach(function (deregisterWatcher) {
-            deregisterWatcher();
-          });
-        };
-      };
-=======
         if (expr.charAt(0) === '=') {
           return _.assign(norm, {
             deep: true,
@@ -149,7 +100,6 @@
 
         return _.assign(norm, { get: expr });
       }
->>>>>>> f5150083
 
       return $delegate;
     });
