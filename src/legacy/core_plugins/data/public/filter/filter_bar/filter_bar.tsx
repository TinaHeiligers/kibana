--- conflicted
+++ resolved
@@ -31,23 +31,15 @@
 import { FormattedMessage, InjectedIntl, injectI18n } from '@kbn/i18n/react';
 import classNames from 'classnames';
 import React, { useState } from 'react';
-<<<<<<< HEAD
 import { UiSettingsClientContract } from 'src/core/public';
 import { CoreStart } from 'src/core/public';
-=======
-import { CoreStart } from 'src/core/public';
 import { DataPublicPluginStart } from 'src/plugins/data/public';
->>>>>>> b9bbde67
 import { IndexPattern } from '../../index_patterns';
 import { FilterEditor } from './filter_editor';
 import { FilterItem } from './filter_item';
 import { FilterOptions } from './filter_options';
-<<<<<<< HEAD
 import { SavedQueryService } from '../../search/search_bar/lib/saved_query_service';
-import { useKibana } from '../../../../../../plugins/kibana_react/public';
-=======
 import { useKibana, KibanaContextProvider } from '../../../../../../plugins/kibana_react/public';
->>>>>>> b9bbde67
 
 interface Props {
   filters: Filter[];
@@ -55,19 +47,14 @@
   className: string;
   indexPatterns: IndexPattern[];
   intl: InjectedIntl;
-<<<<<<< HEAD
   savedObjects?: CoreStart['savedObjects'];
   showSaveQuery?: boolean;
   savedQueryService?: SavedQueryService;
-  // Only for directives!
-  uiSettings?: UiSettingsClientContract;
-=======
 
   // TODO: Only for filter-bar directive!
   uiSettings?: CoreStart['uiSettings'];
   docLinks?: CoreStart['docLinks'];
   pluginDataStart?: DataPublicPluginStart;
->>>>>>> b9bbde67
 }
 
 function FilterBarUI(props: Props) {
@@ -168,12 +155,9 @@
                 onSubmit={onAdd}
                 onCancel={() => setIsAddFilterPopoverOpen(false)}
                 key={JSON.stringify(newFilter)}
-<<<<<<< HEAD
                 uiSettings={uiSettings!}
                 savedQueryService={props.savedQueryService!}
                 showSaveQuery={props.showSaveQuery}
-=======
->>>>>>> b9bbde67
               />
             </div>
           </EuiFlexItem>
