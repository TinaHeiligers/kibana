/*
 * Licensed to Elasticsearch B.V. under one or more contributor
 * license agreements. See the NOTICE file distributed with
 * this work for additional information regarding copyright
 * ownership. Elasticsearch B.V. licenses this file to you under
 * the Apache License, Version 2.0 (the "License"); you may
 * not use this file except in compliance with the License.
 * You may obtain a copy of the License at
 *
 *    http://www.apache.org/licenses/LICENSE-2.0
 *
 * Unless required by applicable law or agreed to in writing,
 * software distributed under the License is distributed on an
 * "AS IS" BASIS, WITHOUT WARRANTIES OR CONDITIONS OF ANY
 * KIND, either express or implied.  See the License for the
 * specific language governing permissions and limitations
 * under the License.
 */

import { EuiButtonEmpty, EuiFlexGroup, EuiFlexItem, EuiPopover } from '@elastic/eui';
import {
  buildEmptyFilter,
  disableFilter,
  enableFilter,
  Filter,
  pinFilter,
  toggleFilterDisabled,
  toggleFilterNegated,
  unpinFilter,
} from '@kbn/es-query';
import { FormattedMessage, InjectedIntl, injectI18n } from '@kbn/i18n/react';
import classNames from 'classnames';
<<<<<<< HEAD
import React, { Component } from 'react';
import { UiSettingsClientContract, SavedObjectsClientContract } from 'src/core/public';
=======
import React, { useState } from 'react';
import { UiSettingsClientContract } from 'src/core/public';
>>>>>>> da7efe85
import { IndexPattern } from '../../index_patterns';
import { FilterEditor } from './filter_editor';
import { FilterItem } from './filter_item';
import { FilterOptions } from './filter_options';
<<<<<<< HEAD
import { createSavedQueryService } from '../../search/search_bar/lib/saved_query_service';
=======
import { useKibana } from '../../../../../../plugins/kibana_react/public';
>>>>>>> da7efe85

interface Props {
  filters: Filter[];
  onFiltersUpdated?: (filters: Filter[]) => void;
  className: string;
  indexPatterns: IndexPattern[];
  intl: InjectedIntl;
<<<<<<< HEAD
  uiSettings: UiSettingsClientContract;
  savedObjectsClient: SavedObjectsClientContract;
  showSaveQuery?: boolean;
}
=======
>>>>>>> da7efe85

  // Only for directives!
  uiSettings?: UiSettingsClientContract;
}

function FilterBarUI(props: Props) {
  const [isAddFilterPopoverOpen, setIsAddFilterPopoverOpen] = useState(false);
  const kibana = useKibana();
  let { uiSettings } = kibana.services;

  if (!uiSettings) {
    // Only for directives!
    uiSettings = props.uiSettings;
  }

  function onFiltersUpdated(filters: Filter[]) {
    if (props.onFiltersUpdated) {
      props.onFiltersUpdated(filters);
    }
  }

  function renderItems() {
    return props.filters.map((filter, i) => (
      <EuiFlexItem key={i} grow={false} className="globalFilterBar__flexItem">
        <FilterItem
          id={`${i}`}
          filter={filter}
<<<<<<< HEAD
          onUpdate={newFilter => this.onUpdate(i, newFilter)}
          onRemove={() => this.onRemove(i)}
          indexPatterns={this.props.indexPatterns}
          uiSettings={this.props.uiSettings}
          savedQueryService={createSavedQueryService(this.props.savedObjectsClient)}
          showSaveQuery={this.props.showSaveQuery}
=======
          onUpdate={newFilter => onUpdate(i, newFilter)}
          onRemove={() => onRemove(i)}
          indexPatterns={props.indexPatterns}
          uiSettings={uiSettings!}
>>>>>>> da7efe85
        />
      </EuiFlexItem>
    ));
  }

  function renderAddFilter() {
    const isPinned = uiSettings!.get('filters:pinnedByDefault');
    const [indexPattern] = props.indexPatterns;
    const index = indexPattern && indexPattern.id;
    const newFilter = buildEmptyFilter(isPinned, index);

    const button = (
      <EuiButtonEmpty
        size="xs"
        onClick={() => setIsAddFilterPopoverOpen(true)}
        data-test-subj="addFilter"
      >
        +{' '}
        <FormattedMessage
          id="data.filter.filterBar.addFilterButtonLabel"
          defaultMessage="Add filter"
        />
      </EuiButtonEmpty>
    );

    return (
      <EuiFlexItem grow={false}>
        <EuiPopover
          id="addFilterPopover"
          button={button}
          isOpen={isAddFilterPopoverOpen}
          closePopover={() => setIsAddFilterPopoverOpen(false)}
          anchorPosition="downLeft"
          withTitle
          panelPaddingSize="none"
          ownFocus={true}
        >
          <EuiFlexItem grow={false}>
            <div style={{ width: 400 }}>
              <FilterEditor
                filter={newFilter}
                indexPatterns={props.indexPatterns}
                onSubmit={onAdd}
                onCancel={() => setIsAddFilterPopoverOpen(false)}
                key={JSON.stringify(newFilter)}
<<<<<<< HEAD
                uiSettings={this.props.uiSettings}
                savedQueryService={createSavedQueryService(this.props.savedObjectsClient)}
                showSaveQuery={this.props.showSaveQuery}
=======
                uiSettings={uiSettings!}
>>>>>>> da7efe85
              />
            </div>
          </EuiFlexItem>
        </EuiPopover>
      </EuiFlexItem>
    );
  }

  function onAdd(filter: Filter) {
    setIsAddFilterPopoverOpen(false);
    const filters = [...props.filters, filter];
    onFiltersUpdated(filters);
  }

  function onRemove(i: number) {
    const filters = [...props.filters];
    filters.splice(i, 1);
    onFiltersUpdated(filters);
  }

  function onUpdate(i: number, filter: Filter) {
    const filters = [...props.filters];
    filters[i] = filter;
    onFiltersUpdated(filters);
  }

  function onEnableAll() {
    const filters = props.filters.map(enableFilter);
    onFiltersUpdated(filters);
  }

  function onDisableAll() {
    const filters = props.filters.map(disableFilter);
    onFiltersUpdated(filters);
  }

  function onPinAll() {
    const filters = props.filters.map(pinFilter);
    onFiltersUpdated(filters);
  }

  function onUnpinAll() {
    const filters = props.filters.map(unpinFilter);
    onFiltersUpdated(filters);
  }

  function onToggleAllNegated() {
    const filters = props.filters.map(toggleFilterNegated);
    onFiltersUpdated(filters);
  }

  function onToggleAllDisabled() {
    const filters = props.filters.map(toggleFilterDisabled);
    onFiltersUpdated(filters);
  }

  function onRemoveAll() {
    onFiltersUpdated([]);
  }

  const classes = classNames('globalFilterBar', props.className);

  return (
    <EuiFlexGroup
      className="globalFilterGroup"
      gutterSize="none"
      alignItems="flexStart"
      responsive={false}
    >
      <EuiFlexItem className="globalFilterGroup__branch" grow={false}>
        <FilterOptions
          onEnableAll={onEnableAll}
          onDisableAll={onDisableAll}
          onPinAll={onPinAll}
          onUnpinAll={onUnpinAll}
          onToggleAllNegated={onToggleAllNegated}
          onToggleAllDisabled={onToggleAllDisabled}
          onRemoveAll={onRemoveAll}
        />
      </EuiFlexItem>

      <EuiFlexItem className="globalFilterGroup__filterFlexItem">
        <EuiFlexGroup
          className={classes}
          wrap={true}
          responsive={false}
          gutterSize="xs"
          alignItems="center"
        >
          {renderItems()}
          {renderAddFilter()}
        </EuiFlexGroup>
      </EuiFlexItem>
    </EuiFlexGroup>
  );
}

export const FilterBar = injectI18n(FilterBarUI);<|MERGE_RESOLUTION|>--- conflicted
+++ resolved
@@ -30,22 +30,15 @@
 } from '@kbn/es-query';
 import { FormattedMessage, InjectedIntl, injectI18n } from '@kbn/i18n/react';
 import classNames from 'classnames';
-<<<<<<< HEAD
-import React, { Component } from 'react';
-import { UiSettingsClientContract, SavedObjectsClientContract } from 'src/core/public';
-=======
 import React, { useState } from 'react';
 import { UiSettingsClientContract } from 'src/core/public';
->>>>>>> da7efe85
+import { CoreStart } from 'src/core/public';
 import { IndexPattern } from '../../index_patterns';
 import { FilterEditor } from './filter_editor';
 import { FilterItem } from './filter_item';
 import { FilterOptions } from './filter_options';
-<<<<<<< HEAD
 import { createSavedQueryService } from '../../search/search_bar/lib/saved_query_service';
-=======
 import { useKibana } from '../../../../../../plugins/kibana_react/public';
->>>>>>> da7efe85
 
 interface Props {
   filters: Filter[];
@@ -53,14 +46,8 @@
   className: string;
   indexPatterns: IndexPattern[];
   intl: InjectedIntl;
-<<<<<<< HEAD
-  uiSettings: UiSettingsClientContract;
-  savedObjectsClient: SavedObjectsClientContract;
+  savedObjects?: CoreStart['savedObjects'];
   showSaveQuery?: boolean;
-}
-=======
->>>>>>> da7efe85
-
   // Only for directives!
   uiSettings?: UiSettingsClientContract;
 }
@@ -69,6 +56,10 @@
   const [isAddFilterPopoverOpen, setIsAddFilterPopoverOpen] = useState(false);
   const kibana = useKibana();
   let { uiSettings } = kibana.services;
+  const { savedObjects } = kibana.services;
+  const savedQueryService = savedObjects
+    ? createSavedQueryService(savedObjects!.client)
+    : createSavedQueryService(props.savedObjects!.client);
 
   if (!uiSettings) {
     // Only for directives!
@@ -87,19 +78,12 @@
         <FilterItem
           id={`${i}`}
           filter={filter}
-<<<<<<< HEAD
-          onUpdate={newFilter => this.onUpdate(i, newFilter)}
-          onRemove={() => this.onRemove(i)}
-          indexPatterns={this.props.indexPatterns}
-          uiSettings={this.props.uiSettings}
-          savedQueryService={createSavedQueryService(this.props.savedObjectsClient)}
-          showSaveQuery={this.props.showSaveQuery}
-=======
           onUpdate={newFilter => onUpdate(i, newFilter)}
           onRemove={() => onRemove(i)}
           indexPatterns={props.indexPatterns}
           uiSettings={uiSettings!}
->>>>>>> da7efe85
+          savedQueryService={savedQueryService}
+          showSaveQuery={props.showSaveQuery}
         />
       </EuiFlexItem>
     ));
@@ -145,13 +129,9 @@
                 onSubmit={onAdd}
                 onCancel={() => setIsAddFilterPopoverOpen(false)}
                 key={JSON.stringify(newFilter)}
-<<<<<<< HEAD
-                uiSettings={this.props.uiSettings}
-                savedQueryService={createSavedQueryService(this.props.savedObjectsClient)}
-                showSaveQuery={this.props.showSaveQuery}
-=======
+                savedQueryService={savedQueryService}
+                showSaveQuery={props.showSaveQuery}
                 uiSettings={uiSettings!}
->>>>>>> da7efe85
               />
             </div>
           </EuiFlexItem>
