--- conflicted
+++ resolved
@@ -62,10 +62,7 @@
 import { RangeValueInput } from './range_value_input';
 import { SavedQueryService } from '../../../search/search_bar/lib/saved_query_service';
 import { SavedQueryOption, SavedQueryPicker } from './saved_query_picker';
-<<<<<<< HEAD
-=======
 import { SavedQueryEditor } from './saved_query_editor';
->>>>>>> b2f30828
 
 interface Props {
   filter: Filter;
@@ -482,11 +479,8 @@
     );
     this.onSavedQueryChange(selectedSavedQuery, savedQueries);
   };
-<<<<<<< HEAD
-=======
   // SavedQueryPicker is a list of the saved queries and allows for a single option to be selected.
   // SavedQueryEditor is the Editor UI for the selected saved query and implements the SearchBar UI
->>>>>>> b2f30828
   private renderSavedQueryEditor() {
     return (
       <EuiFlexGroup responsive={false} gutterSize="s">
@@ -495,8 +489,6 @@
             savedQueryService={this.props.savedQueryService}
             onChange={this.onSavedQuerySelected}
           />
-<<<<<<< HEAD
-=======
           <SavedQueryEditor
             currentSavedQuery={this.state.selectedSavedQuery}
             uiSettings={this.props.uiSettings}
@@ -507,7 +499,6 @@
             }
             showSaveQuery={this.props.showSaveQuery!}
           />
->>>>>>> b2f30828
         </EuiFlexItem>
       </EuiFlexGroup>
     );
