/*
 * Licensed to Elasticsearch B.V. under one or more contributor
 * license agreements. See the NOTICE file distributed with
 * this work for additional information regarding copyright
 * ownership. Elasticsearch B.V. licenses this file to you under
 * the Apache License, Version 2.0 (the "License"); you may
 * not use this file except in compliance with the License.
 * You may obtain a copy of the License at
 *
 *    http://www.apache.org/licenses/LICENSE-2.0
 *
 * Unless required by applicable law or agreed to in writing,
 * software distributed under the License is distributed on an
 * "AS IS" BASIS, WITHOUT WARRANTIES OR CONDITIONS OF ANY
 * KIND, either express or implied.  See the License for the
 * specific language governing permissions and limitations
 * under the License.
 */

import { EuiContextMenu, EuiPopover } from '@elastic/eui';
import {
  Filter,
  isFilterPinned,
  toggleFilterDisabled,
  toggleFilterNegated,
  toggleFilterPinned,
} from '@kbn/es-query';
import { InjectedIntl, injectI18n } from '@kbn/i18n/react';
import classNames from 'classnames';
import React, { Component } from 'react';
import { UiSettingsClientContract } from 'src/core/public';
import { IndexPattern } from '../../index_patterns';
import { FilterEditor } from './filter_editor';
import { FilterView } from './filter_view';
<<<<<<< HEAD
import { SavedQueryService } from '../../search/search_bar/lib/saved_query_service';
=======
import { getDisplayValueFromFilter } from './filter_editor/lib/filter_editor_utils';
>>>>>>> 71b1bbd4

interface Props {
  id: string;
  filter: Filter;
  indexPatterns: IndexPattern[];
  className?: string;
  onUpdate: (filter: Filter) => void;
  onRemove: () => void;
  intl: InjectedIntl;
  uiSettings: UiSettingsClientContract;
  savedQueryService?: SavedQueryService;
  showSaveQuery?: boolean;
}

interface State {
  isPopoverOpen: boolean;
}

class FilterItemUI extends Component<Props, State> {
  public state = {
    isPopoverOpen: false,
  };

  public render() {
    const { filter, id } = this.props;
    const { negate, disabled } = filter.meta;

    const classes = classNames(
      'globalFilterItem',
      {
        'globalFilterItem-isDisabled': disabled,
        'globalFilterItem-isPinned': isFilterPinned(filter),
        'globalFilterItem-isExcluded': negate,
      },
      this.props.className
    );

    const displayName = getDisplayValueFromFilter(filter, this.props.indexPatterns);
    const dataTestSubjKey = filter.meta.key ? `filter-key-${filter.meta.key}` : '';
    const dataTestSubjValue = filter.meta.value ? `filter-value-${displayName}` : '';
    const dataTestSubjDisabled = `filter-${
      this.props.filter.meta.disabled ? 'disabled' : 'enabled'
    }`;

    const badge = (
      <FilterView
        filter={filter}
        displayName={displayName}
        className={classes}
        iconOnClick={() => this.props.onRemove()}
        onClick={this.togglePopover}
        data-test-subj={`filter ${dataTestSubjDisabled} ${dataTestSubjKey} ${dataTestSubjValue}`}
      />
    );

    const panelTree = [
      {
        id: 0,
        items: [
          {
            name: isFilterPinned(filter)
              ? this.props.intl.formatMessage({
                  id: 'data.filter.filterBar.unpinFilterButtonLabel',
                  defaultMessage: 'Unpin',
                })
              : this.props.intl.formatMessage({
                  id: 'data.filter.filterBar.pinFilterButtonLabel',
                  defaultMessage: 'Pin across all apps',
                }),
            icon: 'pin',
            onClick: () => {
              this.closePopover();
              this.onTogglePinned();
            },
            'data-test-subj': 'pinFilter',
          },
          {
            name: this.props.intl.formatMessage({
              id: 'data.filter.filterBar.editFilterButtonLabel',
              defaultMessage: 'Edit filter',
            }),
            icon: 'pencil',
            panel: 1,
            'data-test-subj': 'editFilter',
          },
          {
            name: negate
              ? this.props.intl.formatMessage({
                  id: 'data.filter.filterBar.includeFilterButtonLabel',
                  defaultMessage: 'Include results',
                })
              : this.props.intl.formatMessage({
                  id: 'data.filter.filterBar.excludeFilterButtonLabel',
                  defaultMessage: 'Exclude results',
                }),
            icon: negate ? 'plusInCircle' : 'minusInCircle',
            onClick: () => {
              this.closePopover();
              this.onToggleNegated();
            },
            'data-test-subj': 'negateFilter',
          },
          {
            name: disabled
              ? this.props.intl.formatMessage({
                  id: 'data.filter.filterBar.enableFilterButtonLabel',
                  defaultMessage: 'Re-enable',
                })
              : this.props.intl.formatMessage({
                  id: 'data.filter.filterBar.disableFilterButtonLabel',
                  defaultMessage: 'Temporarily disable',
                }),
            icon: `${disabled ? 'eye' : 'eyeClosed'}`,
            onClick: () => {
              this.closePopover();
              this.onToggleDisabled();
            },
            'data-test-subj': 'disableFilter',
          },
          {
            name: this.props.intl.formatMessage({
              id: 'data.filter.filterBar.deleteFilterButtonLabel',
              defaultMessage: 'Delete',
            }),
            icon: 'trash',
            onClick: () => {
              this.closePopover();
              this.props.onRemove();
            },
            'data-test-subj': 'deleteFilter',
          },
        ],
      },
      {
        id: 1,
        width: 420,
        content: (
          <div>
            <FilterEditor
              filter={filter}
              indexPatterns={this.props.indexPatterns}
              onSubmit={this.onSubmit}
              onCancel={this.closePopover}
              uiSettings={this.props.uiSettings}
              savedQueryService={this.props.savedQueryService!}
            />
          </div>
        ),
      },
    ];

    return (
      <EuiPopover
        id={`popoverFor_filter${id}`}
        className={`globalFilterItem__popover`}
        anchorClassName={`globalFilterItem__popoverAnchor`}
        isOpen={this.state.isPopoverOpen}
        closePopover={this.closePopover}
        button={badge}
        anchorPosition="downLeft"
        withTitle={true}
        panelPaddingSize="none"
      >
        <EuiContextMenu initialPanelId={0} panels={panelTree} />
      </EuiPopover>
    );
  }

  private closePopover = () => {
    this.setState({
      isPopoverOpen: false,
    });
  };

  private togglePopover = () => {
    this.setState({
      isPopoverOpen: !this.state.isPopoverOpen,
    });
  };

  private onSubmit = (filter: Filter) => {
    this.closePopover();
    this.props.onUpdate(filter);
  };

  private onTogglePinned = () => {
    const filter = toggleFilterPinned(this.props.filter);
    this.props.onUpdate(filter);
  };

  private onToggleNegated = () => {
    const filter = toggleFilterNegated(this.props.filter);
    this.props.onUpdate(filter);
  };

  private onToggleDisabled = () => {
    const filter = toggleFilterDisabled(this.props.filter);
    this.props.onUpdate(filter);
  };
}

export const FilterItem = injectI18n(FilterItemUI);<|MERGE_RESOLUTION|>--- conflicted
+++ resolved
@@ -32,11 +32,8 @@
 import { IndexPattern } from '../../index_patterns';
 import { FilterEditor } from './filter_editor';
 import { FilterView } from './filter_view';
-<<<<<<< HEAD
 import { SavedQueryService } from '../../search/search_bar/lib/saved_query_service';
-=======
 import { getDisplayValueFromFilter } from './filter_editor/lib/filter_editor_utils';
->>>>>>> 71b1bbd4
 
 interface Props {
   id: string;
