/*
 * Licensed to Elasticsearch B.V. under one or more contributor
 * license agreements. See the NOTICE file distributed with
 * this work for additional information regarding copyright
 * ownership. Elasticsearch B.V. licenses this file to you under
 * the Apache License, Version 2.0 (the "License"); you may
 * not use this file except in compliance with the License.
 * You may obtain a copy of the License at
 *
 *    http://www.apache.org/licenses/LICENSE-2.0
 *
 * Unless required by applicable law or agreed to in writing,
 * software distributed under the License is distributed on an
 * "AS IS" BASIS, WITHOUT WARRANTIES OR CONDITIONS OF ANY
 * KIND, either express or implied.  See the License for the
 * specific language governing permissions and limitations
 * under the License.
 */

import { EuiBadge } from '@elastic/eui';
import { Filter, isFilterPinned } from '@kbn/es-query';
import { i18n } from '@kbn/i18n';
import React, { SFC } from 'react';
import { getFilterDisplayText } from '../filter_editor/lib/get_filter_display_text';

interface Props {
  filter: Filter;
  displayName: string;
  [propName: string]: any;
}

export const FilterView: SFC<Props> = ({
  filter,
  iconOnClick,
  onClick,
  displayName,
  ...rest
}: Props) => {
  let title = i18n.translate('data.filter.filterBar.moreFilterActionsMessage', {
    defaultMessage: 'Filter: {displayText}. Select for more filter actions.',
    values: { displayText: getFilterDisplayText(filter, displayName) },
  });

  if (isFilterPinned(filter)) {
    title = `${i18n.translate('data.filter.filterBar.pinnedFilterPrefix', {
      defaultMessage: 'Pinned',
    })} ${title}`;
  }
  if (filter.meta.disabled) {
    title = `${i18n.translate('data.filter.filterBar.disabledFilterPrefix', {
      defaultMessage: 'Disabled',
    })} ${title}`;
  }

  return (
    <EuiBadge
      title={title}
      iconType="cross"
      iconSide="right"
      closeButtonProps={{
        // Removing tab focus on close button because the same option can be optained through the context menu
        // Also, we may want to add a `DEL` keyboard press functionality
        tabIndex: -1,
      }}
      iconOnClick={iconOnClick}
      iconOnClickAriaLabel={i18n.translate('data.filter.filterBar.filterItemBadgeIconAriaLabel', {
        defaultMessage: 'Delete',
      })}
      onClick={onClick}
      onClickAriaLabel={i18n.translate('data.filter.filterBar.filterItemBadgeAriaLabel', {
        defaultMessage: 'Filter actions',
      })}
      {...rest}
    >
      <span>{getFilterDisplayText(filter, displayName)}</span>
    </EuiBadge>
  );
<<<<<<< HEAD
};

export function getFilterDisplayText(filter: Filter) {
  const prefix = filter.meta.negate
    ? ` ${i18n.translate('data.filter.filterBar.negatedFilterPrefix', {
        defaultMessage: 'NOT ',
      })}`
    : '';

  if (filter.meta.alias !== null) {
    return `${prefix}${filter.meta.alias}`;
  }

  switch (filter.meta.type) {
    case 'exists':
      return `${prefix}${filter.meta.key} ${existsOperator.message}`;
    case 'geo_bounding_box':
      return `${prefix}${filter.meta.key}: ${filter.meta.value}`;
    case 'geo_polygon':
      return `${prefix}${filter.meta.key}: ${filter.meta.value}`;
    case 'phrase':
      return `${prefix}${filter.meta.key}: ${filter.meta.value}`;
    case 'phrases':
      return `${prefix}${filter.meta.key} ${isOneOfOperator.message} ${filter.meta.value}`;
    case 'query_string':
      return `${prefix}${filter.meta.value}`;
    case 'range':
      return `${prefix}${filter.meta.key}: ${filter.meta.value}`;
    case 'savedQuery':
      return `${prefix}#${filter.meta.key}`;
    default:
      return `${prefix}${JSON.stringify(filter.query)}`;
  }
}
=======
};
>>>>>>> 71b1bbd4
<|MERGE_RESOLUTION|>--- conflicted
+++ resolved
@@ -75,41 +75,4 @@
       <span>{getFilterDisplayText(filter, displayName)}</span>
     </EuiBadge>
   );
-<<<<<<< HEAD
-};
-
-export function getFilterDisplayText(filter: Filter) {
-  const prefix = filter.meta.negate
-    ? ` ${i18n.translate('data.filter.filterBar.negatedFilterPrefix', {
-        defaultMessage: 'NOT ',
-      })}`
-    : '';
-
-  if (filter.meta.alias !== null) {
-    return `${prefix}${filter.meta.alias}`;
-  }
-
-  switch (filter.meta.type) {
-    case 'exists':
-      return `${prefix}${filter.meta.key} ${existsOperator.message}`;
-    case 'geo_bounding_box':
-      return `${prefix}${filter.meta.key}: ${filter.meta.value}`;
-    case 'geo_polygon':
-      return `${prefix}${filter.meta.key}: ${filter.meta.value}`;
-    case 'phrase':
-      return `${prefix}${filter.meta.key}: ${filter.meta.value}`;
-    case 'phrases':
-      return `${prefix}${filter.meta.key} ${isOneOfOperator.message} ${filter.meta.value}`;
-    case 'query_string':
-      return `${prefix}${filter.meta.value}`;
-    case 'range':
-      return `${prefix}${filter.meta.key}: ${filter.meta.value}`;
-    case 'savedQuery':
-      return `${prefix}#${filter.meta.key}`;
-    default:
-      return `${prefix}${JSON.stringify(filter.query)}`;
-  }
-}
-=======
-};
->>>>>>> 71b1bbd4
+};