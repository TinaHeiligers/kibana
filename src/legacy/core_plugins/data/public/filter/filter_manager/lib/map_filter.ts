--- conflicted
+++ resolved
@@ -58,14 +58,9 @@
     mapExists,
     mapMissing,
     mapQueryString,
-<<<<<<< HEAD
-    mapGeoBoundingBox(indexPatterns),
-    mapGeoPolygon(indexPatterns),
-    mapSavedQuery,
-=======
     mapGeoBoundingBox,
     mapGeoPolygon,
->>>>>>> 71b1bbd4
+    mapSavedQuery,
     mapDefault,
   ];
 
