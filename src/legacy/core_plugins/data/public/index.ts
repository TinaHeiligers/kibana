--- conflicted
+++ resolved
@@ -30,23 +30,16 @@
 export { ExpressionRenderer, ExpressionRendererProps, ExpressionRunner } from './expressions';
 
 /** @public types */
-<<<<<<< HEAD
-export { IndexPattern, StaticIndexPattern, StaticIndexPatternField, Field } from './index_patterns';
-export { Query } from './query';
-export { SavedQueryAttributes, SavedQuery } from './search';
-export { FilterManager, FilterStateManager, uniqFilters } from './filter/filter_manager';
-=======
-export { IndexPattern, IndexPatterns, StaticIndexPattern, Field } from './index_patterns';
+export { IndexPattern, IndexPatterns, StaticIndexPattern, StaticIndexPatternField, Field } from './index_patterns';
 export { Query, QueryBar, QueryBarInput } from './query';
 export { FilterBar, ApplyFiltersPopover } from './filter';
-export { SearchBar, SearchBarProps } from './search';
+export { SearchBar, SearchBarProps, SavedQueryAttributes, SavedQuery } from './search';
 export {
   FilterManager,
   FilterStateManager,
   uniqFilters,
   onlyDisabledFiltersChanged,
 } from './filter/filter_manager';
->>>>>>> 269f5a8e
 
 /** @public static code */
 export { dateHistogramInterval } from '../common/date_histogram_interval';
