/*
 * Licensed to Elasticsearch B.V. under one or more contributor
 * license agreements. See the NOTICE file distributed with
 * this work for additional information regarding copyright
 * ownership. Elasticsearch B.V. licenses this file to you under
 * the Apache License, Version 2.0 (the "License"); you may
 * not use this file except in compliance with the License.
 * You may obtain a copy of the License at
 *
 *    http://www.apache.org/licenses/LICENSE-2.0
 *
 * Unless required by applicable law or agreed to in writing,
 * software distributed under the License is distributed on an
 * "AS IS" BASIS, WITHOUT WARRANTIES OR CONDITIONS OF ANY
 * KIND, either express or implied.  See the License for the
 * specific language governing permissions and limitations
 * under the License.
 */

import {
  EuiPopover,
  EuiPopoverTitle,
  EuiButtonEmpty,
  EuiButton,
  EuiFlexGroup,
  EuiFlexItem,
  EuiText,
} from '@elastic/eui';

import { i18n } from '@kbn/i18n';
import React, { FunctionComponent, useEffect, useState, Fragment } from 'react';
import { sortBy } from 'lodash';
import { SavedQuery } from '../index';
import { getAllSavedQueries, deleteSavedQuery } from '../lib/saved_query_service';
import { Query } from '../../../query';

interface Props {
  showSaveQuery?: boolean;
  loadedSavedQuery?: SavedQuery;
  onSave: () => void;
  onSaveAsNew: () => void;
  onLoad: (savedQuery: SavedQuery) => void;
  query: Query;
  onClearSavedQuery: () => void;
}

export const SavedQueryManager: FunctionComponent<Props> = ({
  showSaveQuery,
  loadedSavedQuery,
  onSave,
  onSaveAsNew,
  onLoad,
  query,
  onClearSavedQuery,
}) => {
  const [isOpen, setIsOpen] = useState(false);
  const [savedQueries, setSavedQueries] = useState([] as SavedQuery[]);

  useEffect(() => {
    const fetchQueries = async () => {
      const allSavedQueries = await getAllSavedQueries();
      const sortedAllSavedQueries = sortBy(allSavedQueries, 'attributes.title');
      setSavedQueries(sortedAllSavedQueries);
    };
    if (isOpen) {
      fetchQueries();
    }
  }, [isOpen]);

  const savedQueryDescriptionText = i18n.translate(
    'data.search.searchBar.savedQueryDescriptionText',
    {
      defaultMessage:
        'Saved queries allow you to save common search snippets and filters for later use.',
    }
  );

  const savedQueryPopoverTitleText = i18n.translate(
    'data.search.searchBar.savedQueryPopoverTitleText',
    {
      defaultMessage: 'Saved Queries',
    }
  );

  const onDeleteSavedQuery = (savedQuery: SavedQuery) => {
    setSavedQueries(savedQueries.filter(currentSavedQuery => currentSavedQuery !== savedQuery));

    if (loadedSavedQuery && loadedSavedQuery.id === savedQuery.id) {
      onClearSavedQuery();
    }

    deleteSavedQuery(savedQuery.id);
  };

  const filterTriggerButton = (
    <EuiButtonEmpty
      className="euiFormControlLayout__prepend"
      iconType="arrowDown"
      iconSide="right"
      onClick={() => {
        setIsOpen(!isOpen);
      }}
    >
      #
    </EuiButtonEmpty>
  );

  const savedQueryRows = savedQueries.map(savedQuery => {
    return (
      <li key={savedQuery.id}>
        <EuiButtonEmpty
          onClick={() => {
            onLoad(savedQuery);
            setIsOpen(false);
          }}
          flush="left"
        >
          {savedQuery.attributes.title}
        </EuiButtonEmpty>
        <EuiButtonEmpty
          onClick={() => onDeleteSavedQuery(savedQuery)}
          iconType="trash"
          color="danger"
        />
      </li>
    );
  });

  return (
    <EuiPopover
      id="savedQueryPopover"
      button={filterTriggerButton}
      isOpen={isOpen}
      closePopover={() => {
        setIsOpen(false);
      }}
      anchorPosition="downLeft"
    >
<<<<<<< HEAD
      <EuiPopoverTitle>{savedQueryPopoverTitleText}</EuiPopoverTitle>
      {savedQueries.length > 0 ? (
        <Fragment>
          <EuiFlexGroup wrap>
            <EuiFlexItem>{savedQueryDescriptionText}</EuiFlexItem>
          </EuiFlexGroup>
          <EuiFlexGroup>
            <EuiFlexItem>
              <ul>{savedQueryRows}</ul>
            </EuiFlexItem>
          </EuiFlexGroup>
        </Fragment>
      ) : (
        <EuiText grow={false}>
          <p>
            There are no saved queries. You can save search snippets and filters for later use.{' '}
            this, enter a query and click 'Save query for reuse'.
          </p>
        </EuiText>
      )}
      {query.query !== '' ? (
        <EuiFlexGroup direction="rowReverse" alignItems="center" justifyContent="flexEnd">
          {showSaveQuery && loadedSavedQuery && (
            <EuiFlexItem grow={false}>
              <EuiFlexGroup>
                <EuiFlexItem grow={false}>
                  <EuiButton onClick={() => onSaveAsNew()}>
                    {i18n.translate('data.search.searchBar.savedQueryPopoverSaveAsNewButtonText', {
                      defaultMessage: 'Save As New',
                    })}
                  </EuiButton>
                </EuiFlexItem>

                <EuiFlexItem>
                  <EuiButton
                    fill
                    onClick={() => onSave()}
                    disabled={query.query === loadedSavedQuery.attributes.query.query}
                  >
                    {i18n.translate(
                      'data.search.searchBar.savedQueryPopoverSaveChangesButtonText',
                      {
                        defaultMessage: 'Save changes',
                      }
                    )}
                  </EuiButton>
                </EuiFlexItem>
              </EuiFlexGroup>
            </EuiFlexItem>
          )}
          {showSaveQuery && !loadedSavedQuery && (
=======
      <div style={{ width: '400px' }}>
        <EuiPopoverTitle>{savedQueryPopoverTitleText}</EuiPopoverTitle>
        {savedQueries.length > 0 ? (
          <Fragment>
            <EuiFlexGroup wrap>
              <EuiFlexItem>
                <EuiText>{savedQueryDescriptionText}</EuiText>
              </EuiFlexItem>
            </EuiFlexGroup>
            <EuiFlexGroup>
              <EuiFlexItem>
                <ul>{savedQueryRows}</ul>
              </EuiFlexItem>
            </EuiFlexGroup>
          </Fragment>
        ) : (
          <EuiText grow={false}>
            <p>
              There are no saved queries. You can save search snippets and filters for later use.{' '}
              this, enter a query and click 'Save query for reuse'.
            </p>
          </EuiText>
        )}
        {query.query !== '' ? (
          <EuiFlexGroup direction="rowReverse" alignItems="center" justifyContent="flexEnd">
            {showSaveQuery && isDirty && loadedSavedQuery && (
              <EuiFlexItem grow={false}>
                <EuiFlexGroup>
                  <EuiFlexItem grow={false}>
                    <EuiButton onClick={() => onSaveAsNew()}>
                      {i18n.translate(
                        'data.search.searchBar.savedQueryPopoverSaveAsNewButtonText',
                        {
                          defaultMessage: 'Save As New',
                        }
                      )}
                    </EuiButton>
                  </EuiFlexItem>

                  <EuiFlexItem>
                    <EuiButton fill onClick={() => onSave()}>
                      {i18n.translate(
                        'data.search.searchBar.savedQueryPopoverSaveChangesButtonText',
                        {
                          defaultMessage: 'Save changes',
                        }
                      )}
                    </EuiButton>
                  </EuiFlexItem>
                </EuiFlexGroup>
              </EuiFlexItem>
            )}
            {showSaveQuery && !isDirty && (
              <EuiFlexItem grow={false}>
                <EuiButton fill onClick={() => onSave()}>
                  {i18n.translate('data.search.searchBar.savedQueryPopoverSaveButtonText', {
                    defaultMessage: 'Save',
                  })}
                </EuiButton>
              </EuiFlexItem>
            )}
            <EuiFlexItem />
>>>>>>> 5856695c
            <EuiFlexItem grow={false}>
              <EuiButtonEmpty onClick={() => onClearSavedQuery()}>
                {loadedSavedQuery &&
                  i18n.translate('data.search.searchBar.savedQueryPopoverClearButtonText', {
                    defaultMessage: 'Clear',
                  })}
              </EuiButtonEmpty>
            </EuiFlexItem>
          </EuiFlexGroup>
        ) : (
          ''
        )}
      </div>
    </EuiPopover>
  );
};<|MERGE_RESOLUTION|>--- conflicted
+++ resolved
@@ -136,59 +136,6 @@
       }}
       anchorPosition="downLeft"
     >
-<<<<<<< HEAD
-      <EuiPopoverTitle>{savedQueryPopoverTitleText}</EuiPopoverTitle>
-      {savedQueries.length > 0 ? (
-        <Fragment>
-          <EuiFlexGroup wrap>
-            <EuiFlexItem>{savedQueryDescriptionText}</EuiFlexItem>
-          </EuiFlexGroup>
-          <EuiFlexGroup>
-            <EuiFlexItem>
-              <ul>{savedQueryRows}</ul>
-            </EuiFlexItem>
-          </EuiFlexGroup>
-        </Fragment>
-      ) : (
-        <EuiText grow={false}>
-          <p>
-            There are no saved queries. You can save search snippets and filters for later use.{' '}
-            this, enter a query and click 'Save query for reuse'.
-          </p>
-        </EuiText>
-      )}
-      {query.query !== '' ? (
-        <EuiFlexGroup direction="rowReverse" alignItems="center" justifyContent="flexEnd">
-          {showSaveQuery && loadedSavedQuery && (
-            <EuiFlexItem grow={false}>
-              <EuiFlexGroup>
-                <EuiFlexItem grow={false}>
-                  <EuiButton onClick={() => onSaveAsNew()}>
-                    {i18n.translate('data.search.searchBar.savedQueryPopoverSaveAsNewButtonText', {
-                      defaultMessage: 'Save As New',
-                    })}
-                  </EuiButton>
-                </EuiFlexItem>
-
-                <EuiFlexItem>
-                  <EuiButton
-                    fill
-                    onClick={() => onSave()}
-                    disabled={query.query === loadedSavedQuery.attributes.query.query}
-                  >
-                    {i18n.translate(
-                      'data.search.searchBar.savedQueryPopoverSaveChangesButtonText',
-                      {
-                        defaultMessage: 'Save changes',
-                      }
-                    )}
-                  </EuiButton>
-                </EuiFlexItem>
-              </EuiFlexGroup>
-            </EuiFlexItem>
-          )}
-          {showSaveQuery && !loadedSavedQuery && (
-=======
       <div style={{ width: '400px' }}>
         <EuiPopoverTitle>{savedQueryPopoverTitleText}</EuiPopoverTitle>
         {savedQueries.length > 0 ? (
@@ -214,7 +161,7 @@
         )}
         {query.query !== '' ? (
           <EuiFlexGroup direction="rowReverse" alignItems="center" justifyContent="flexEnd">
-            {showSaveQuery && isDirty && loadedSavedQuery && (
+            {showSaveQuery && loadedSavedQuery && (
               <EuiFlexItem grow={false}>
                 <EuiFlexGroup>
                   <EuiFlexItem grow={false}>
@@ -229,7 +176,11 @@
                   </EuiFlexItem>
 
                   <EuiFlexItem>
-                    <EuiButton fill onClick={() => onSave()}>
+                    <EuiButton
+                      fill
+                      onClick={() => onSave()}
+                      disabled={query.query === loadedSavedQuery.attributes.query.query}
+                    >
                       {i18n.translate(
                         'data.search.searchBar.savedQueryPopoverSaveChangesButtonText',
                         {
@@ -241,7 +192,7 @@
                 </EuiFlexGroup>
               </EuiFlexItem>
             )}
-            {showSaveQuery && !isDirty && (
+            {showSaveQuery && !loadedSavedQuery && (
               <EuiFlexItem grow={false}>
                 <EuiButton fill onClick={() => onSave()}>
                   {i18n.translate('data.search.searchBar.savedQueryPopoverSaveButtonText', {
@@ -251,7 +202,6 @@
               </EuiFlexItem>
             )}
             <EuiFlexItem />
->>>>>>> 5856695c
             <EuiFlexItem grow={false}>
               <EuiButtonEmpty onClick={() => onClearSavedQuery()}>
                 {loadedSavedQuery &&
