/*
 * Licensed to Elasticsearch B.V. under one or more contributor
 * license agreements. See the NOTICE file distributed with
 * this work for additional information regarding copyright
 * ownership. Elasticsearch B.V. licenses this file to you under
 * the Apache License, Version 2.0 (the "License"); you may
 * not use this file except in compliance with the License.
 * You may obtain a copy of the License at
 *
 *    http://www.apache.org/licenses/LICENSE-2.0
 *
 * Unless required by applicable law or agreed to in writing,
 * software distributed under the License is distributed on an
 * "AS IS" BASIS, WITHOUT WARRANTIES OR CONDITIONS OF ANY
 * KIND, either express or implied.  See the License for the
 * specific language governing permissions and limitations
 * under the License.
 */

import { Filter } from '@kbn/es-query';
import { InjectedIntl, injectI18n } from '@kbn/i18n/react';
import { i18n } from '@kbn/i18n';
import classNames from 'classnames';
import React, { Component } from 'react';
import ResizeObserver from 'resize-observer-polyfill';
import { Storage } from 'ui/storage';
import { get, isEqual } from 'lodash';

<<<<<<< HEAD
import { toastNotifications } from 'ui/notify';
import { Query, QueryBar } from '../../../query/query_bar';
import { FilterBar } from '../../../filter/filter_bar';
import { SavedQuery, SavedQueryAttributes } from '../index';
import { saveQuery } from '../lib/saved_query_service';
import { SavedQueryMeta, SaveQueryForm } from './save_query_form';
import { SavedQueryManager } from './saved_query_manager';
=======
import { IndexPattern, Query, QueryBar, FilterBar } from '../../../../../data/public';
>>>>>>> 269f5a8e

interface DateRange {
  from: string;
  to: string;
}

/**
 * NgReact lib requires that changes to the props need to be made in the directive config as well
 * See [search_bar\directive\index.js] file
 */
export interface SearchBarProps {
  appName: string;
<<<<<<< HEAD
  screenTitle: string;
  indexPatterns: IndexPattern[];
  store: Storage;
  filters: Filter[];
  savedQuery?: SavedQuery;
  onFiltersUpdated: (filters: Filter[]) => void;
  showQueryBar: boolean;
  showFilterBar: boolean;
=======
>>>>>>> 269f5a8e
  intl: InjectedIntl;
  indexPatterns?: IndexPattern[];
  // Query bar
  showQueryBar?: boolean;
  showQueryInput?: boolean;
  screenTitle?: string;
  store?: Storage;
  query?: Query;
  onQuerySubmit?: (payload: { dateRange: DateRange; query?: Query }) => void;
  // Filter bar
  showFilterBar?: boolean;
  filters?: Filter[];
  onFiltersUpdated?: (filters: Filter[]) => void;
  // Date picker
  showDatePicker?: boolean;
  dateRangeFrom?: string;
  dateRangeTo?: string;
  // Autorefresh
  isRefreshPaused?: boolean;
  refreshInterval?: number;
  showAutoRefreshOnly?: boolean;
  showSaveQuery?: boolean;
  onRefreshChange?: (options: { isPaused: boolean; refreshInterval: number }) => void;
  onSaved?: (savedQuery: SavedQuery) => void;
  onSavedQueryUpdated: (savedQuery: SavedQuery) => void;
  onClearSavedQuery: () => void;
  customSubmitButton?: any;
}

interface State {
  isFiltersVisible: boolean;
  showSaveQueryModal: boolean;
  showSaveNewQueryModal: boolean;
  showSavedQueryPopover: boolean;
  currentProps?: Props;
  query: Query;
  dateRangeFrom: string;
  dateRangeTo: string;
}

class SearchBarUI extends Component<SearchBarProps, State> {
  public static defaultProps = {
    showQueryBar: true,
    showFilterBar: true,
    showDatePicker: true,
    showAutoRefreshOnly: false,
  };

  public filterBarRef: Element | null = null;
  public filterBarWrapperRef: Element | null = null;

  public static getDerivedStateFromProps(nextProps: Props, prevState: State) {
    if (isEqual(prevState.currentProps, nextProps)) {
      return null;
    }

    let nextQuery = null;
    if (nextProps.query.query !== get(prevState, 'currentProps.query.query')) {
      nextQuery = {
        query: nextProps.query.query,
        language: nextProps.query.language,
      };
    } else if (nextProps.query.language !== prevState.query.language) {
      nextQuery = {
        query: '',
        language: nextProps.query.language,
      };
    }

    let nextDateRange = null;
    if (
      nextProps.dateRangeFrom !== get(prevState, 'currentProps.dateRangeFrom') ||
      nextProps.dateRangeTo !== get(prevState, 'currentProps.dateRangeTo')
    ) {
      nextDateRange = {
        dateRangeFrom: nextProps.dateRangeFrom,
        dateRangeTo: nextProps.dateRangeTo,
      };
    }

    const nextState: any = {
      currentProps: nextProps,
    };
    if (nextQuery) {
      nextState.query = nextQuery;
    }
    if (nextDateRange) {
      nextState.dateRangeFrom = nextDateRange.dateRangeFrom;
      nextState.dateRangeTo = nextDateRange.dateRangeTo;
    }
    return nextState;
  }

  /*
   Keep the "draft" value in local state until the user actually submits the query. There are a couple advantages:

    1. Each app doesn't have to maintain its own "draft" value if it wants to put off updating the query in app state
    until the user manually submits their changes. Most apps have watches on the query value in app state so we don't
    want to trigger those on every keypress. Also, some apps (e.g. dashboard) already juggle multiple query values,
    each with slightly different semantics and I'd rather not add yet another variable to the mix.

    2. Changes to the local component state won't trigger an Angular digest cycle. Triggering digest cycles on every
    keypress has been a major source of performance issues for us in previous implementations of the query bar.
    See https://github.com/elastic/kibana/issues/14086
  */
  public state = {
    isFiltersVisible: true,
    showSaveQueryModal: false,
    showSaveNewQueryModal: false,
    showSavedQueryPopover: false,
    currentProps: this.props,
    query: {
      query: this.props.query.query,
      language: this.props.query.language,
    },
    dateRangeFrom: _.get(this.props, 'dateRangeFrom', 'now-15m'),
    dateRangeTo: _.get(this.props, 'dateRangeTo', 'now'),
  };

  public isDirty = () => {
    if (!this.props.showDatePicker) {
      return this.state.query.query !== this.props.query.query;
    }

    return (
      this.state.query.query !== this.props.query.query ||
      this.state.dateRangeFrom !== this.props.dateRangeFrom ||
      this.state.dateRangeTo !== this.props.dateRangeTo
    );
  };

  private getFilterLength() {
    if (this.props.showFilterBar && this.props.filters) {
      return this.props.filters.length;
    }
  }

  private getFilterUpdateFunction() {
    if (this.props.showFilterBar && this.props.onFiltersUpdated) {
      return this.props.onFiltersUpdated;
    }
    return (filters: Filter[]) => {};
  }

  private shouldRenderQueryBar() {
    const showDatePicker = this.props.showDatePicker || this.props.showAutoRefreshOnly;
    const showQueryInput =
      this.props.showQueryInput && this.props.indexPatterns && this.props.query;
    return this.props.showQueryBar && (showDatePicker || showQueryInput);
  }

  private shouldRenderFilterBar() {
    return this.props.showFilterBar && this.props.filters && this.props.indexPatterns;
  }

  private getFilterTriggerButton() {
    const filterCount = this.getFilterLength();
    const filtersAppliedText = this.props.intl.formatMessage(
      {
        id: 'data.search.searchBar.searchBar.filtersButtonFiltersAppliedTitle',
        defaultMessage:
          '{filterCount} {filterCount, plural, one {filter} other {filters}} applied.',
      },
      {
        filterCount,
      }
    );
    const clickToShowOrHideText = this.state.isFiltersVisible
      ? this.props.intl.formatMessage({
          id: 'data.search.searchBar.searchBar.filtersButtonClickToShowTitle',
          defaultMessage: 'Select to hide',
        })
      : this.props.intl.formatMessage({
          id: 'data.search.searchBar.searchBar.filtersButtonClickToHideTitle',
          defaultMessage: 'Select to show',
        });

    return (
      <EuiFilterButton
        onClick={this.toggleFiltersVisible}
        isSelected={this.state.isFiltersVisible}
        hasActiveFilters={this.state.isFiltersVisible}
        numFilters={filterCount ? this.getFilterLength() : undefined}
        aria-controls="GlobalFilterGroup"
        aria-expanded={!!this.state.isFiltersVisible}
        title={`${filterCount ? filtersAppliedText : ''} ${clickToShowOrHideText}`}
      >
        {i18n.translate('data.search.searchBar.searchBar.filtersButtonLabel', {
          defaultMessage: 'Filters',
          description: 'The noun "filter" in plural.',
        })}
      </EuiFilterButton>
    );
  }

  public setFilterBarHeight = () => {
    requestAnimationFrame(() => {
      const height =
        this.filterBarRef && this.state.isFiltersVisible ? this.filterBarRef.clientHeight : 0;
      if (this.filterBarWrapperRef) {
        this.filterBarWrapperRef.setAttribute('style', `height: ${height}px`);
      }
    });
  };

  // member-ordering rules conflict with use-before-declaration rules
  /* eslint-disable */
  public ro = new ResizeObserver(this.setFilterBarHeight);
  /* eslint-enable */

  public onSave = async (savedQueryMeta: SavedQueryMeta, saveAsNew = false) => {
    const savedQueryAttributes: SavedQueryAttributes = {
      title: savedQueryMeta.title,
      description: savedQueryMeta.description,
      query: this.state.query,
    };

    if (savedQueryMeta.shouldIncludeFilters) {
      savedQueryAttributes.filters = this.props.filters;
    }

    if (
      savedQueryMeta.shouldIncludeTimefilter &&
      this.state.dateRangeTo !== undefined &&
      this.state.dateRangeFrom !== undefined &&
      this.props.refreshInterval !== undefined &&
      this.props.isRefreshPaused !== undefined
    ) {
      savedQueryAttributes.timefilter = {
        timeFrom: this.state.dateRangeFrom,
        timeTo: this.state.dateRangeTo,
        refreshInterval: {
          value: this.props.refreshInterval,
          pause: this.props.isRefreshPaused,
        },
      };
    }

    try {
      let response;
      if (this.props.savedQuery && !saveAsNew) {
        response = await saveQuery(savedQueryAttributes, this.props.savedQuery.id);
      } else {
        response = await saveQuery(savedQueryAttributes);
      }

      toastNotifications.addSuccess(`Your query "${response.attributes.title}" was saved`);

      this.setState({
        showSaveQueryModal: false,
        showSaveNewQueryModal: false,
      });

      if (this.props.onSaved) {
        this.props.onSaved(response);
      }

      if (this.props.onQuerySubmit) {
        this.props.onQuerySubmit({
          query: this.state.query,
          dateRange: {
            from: this.state.dateRangeFrom,
            to: this.state.dateRangeTo,
          },
        });
      }
    } catch (error) {
      toastNotifications.addDanger(`An error occured while saving your query: ${error.message}`);
      throw error;
    }
  };

  public onInitiateSave = () => {
    this.setState({
      showSaveQueryModal: true,
    });
  };

  public onInitiateSaveNew = () => {
    this.setState({
      showSaveNewQueryModal: true,
    });
  };

  public onQueryBarChange = (queryAndDateRange: { dateRange: DateRange; query: Query }) => {
    this.setState({
      query: queryAndDateRange.query,
      dateRangeFrom: queryAndDateRange.dateRange.from,
      dateRangeTo: queryAndDateRange.dateRange.to,
    });
  };

  public onQueryBarSubmit = (queryAndDateRange: { dateRange?: DateRange; query: Query }) => {
    this.setState(
      {
        query: queryAndDateRange.query,
        dateRangeFrom:
          (queryAndDateRange.dateRange && queryAndDateRange.dateRange.from) ||
          this.state.dateRangeFrom,
        dateRangeTo:
          (queryAndDateRange.dateRange && queryAndDateRange.dateRange.to) || this.state.dateRangeTo,
      },
      () => {
        this.props.onQuerySubmit({
          query: this.state.query,
          dateRange: {
            from: this.state.dateRangeFrom,
            to: this.state.dateRangeTo,
          },
        });
      }
    );
  };

  public onLoadSavedQuery = (savedQuery: SavedQuery) => {
    const dateRangeFrom = get(
      savedQuery,
      'attributes.timefilter.timeFrom',
      this.state.dateRangeFrom
    );
    const dateRangeTo = get(savedQuery, 'attributes.timefilter.timeTo', this.state.dateRangeTo);

    this.setState({
      query: savedQuery.attributes.query,
      dateRangeFrom,
      dateRangeTo,
    });

    this.props.onSavedQueryUpdated(savedQuery);
  };

  public componentDidMount() {
    if (this.filterBarRef) {
      this.setFilterBarHeight();
      this.ro.observe(this.filterBarRef);
    }
  }

  public componentDidUpdate() {
    if (this.filterBarRef) {
      this.setFilterBarHeight();
      this.ro.unobserve(this.filterBarRef);
    }
  }

  public render() {
<<<<<<< HEAD
    const savedQueryManager = (
      <SavedQueryManager
        isDirty={this.isDirty()}
        showSaveQuery={this.props.showSaveQuery}
        loadedSavedQuery={this.props.savedQuery}
        onSave={this.onInitiateSave}
        onSaveAsNew={this.onInitiateSaveNew}
        onLoad={this.onLoadSavedQuery}
        query={this.state.query}
        onClearSavedQuery={this.props.onClearSavedQuery}
      ></SavedQueryManager>
    );

    const classes = classNames('globalFilterGroup__wrapper', {
      'globalFilterGroup__wrapper-isVisible': this.state.isFiltersVisible,
    });

    return (
      <div className="globalQueryBar">
        {this.props.showQueryBar ? (
          <QueryBar
            query={this.state.query}
            savedQuery={this.props.savedQuery ? this.props.savedQuery.attributes : undefined}
            screenTitle={this.props.screenTitle}
            onSubmit={this.onQueryBarSubmit}
            appName={this.props.appName}
            indexPatterns={this.props.indexPatterns}
            store={this.props.store}
            prepend={this.props.showFilterBar ? savedQueryManager : ''}
            showDatePicker={this.props.showDatePicker}
            dateRangeFrom={this.state.dateRangeFrom}
            dateRangeTo={this.state.dateRangeTo}
            isRefreshPaused={this.props.isRefreshPaused}
            refreshInterval={this.props.refreshInterval}
            showAutoRefreshOnly={this.props.showAutoRefreshOnly}
            showSaveQuery={this.props.showSaveQuery}
            onRefreshChange={this.props.onRefreshChange}
            onSave={this.onInitiateSave}
            onSaveNew={this.onInitiateSaveNew}
            onChange={this.onQueryBarChange}
            onLoadSavedQuery={this.onLoadSavedQuery}
            isDirty={this.isDirty()}
            customSubmitButton={
              this.props.customSubmitButton ? this.props.customSubmitButton : undefined
            }
            onClearSavedQuery={this.props.onClearSavedQuery}
          />
        ) : (
          ''
        )}

        {this.props.showFilterBar ? (
=======
    let queryBar;
    if (this.shouldRenderQueryBar()) {
      queryBar = (
        <QueryBar
          query={this.props.query}
          screenTitle={this.props.screenTitle}
          onSubmit={this.props.onQuerySubmit!}
          appName={this.props.appName}
          indexPatterns={this.props.indexPatterns}
          store={this.props.store!}
          prepend={this.props.showFilterBar ? this.getFilterTriggerButton() : undefined}
          showDatePicker={this.props.showDatePicker}
          showQueryInput={this.props.showQueryInput}
          dateRangeFrom={this.props.dateRangeFrom}
          dateRangeTo={this.props.dateRangeTo}
          isRefreshPaused={this.props.isRefreshPaused}
          refreshInterval={this.props.refreshInterval}
          showAutoRefreshOnly={this.props.showAutoRefreshOnly}
          onRefreshChange={this.props.onRefreshChange}
        />
      );
    }

    let filterBar;
    if (this.shouldRenderFilterBar()) {
      const filterGroupClasses = classNames('globalFilterGroup__wrapper', {
        'globalFilterGroup__wrapper-isVisible': this.state.isFiltersVisible,
      });
      filterBar = (
        <div
          id="GlobalFilterGroup"
          ref={node => {
            this.filterBarWrapperRef = node;
          }}
          className={filterGroupClasses}
        >
>>>>>>> 269f5a8e
          <div
            ref={node => {
              this.filterBarRef = node;
            }}
          >
            <FilterBar
              className="globalFilterGroup__filterBar"
              filters={this.props.filters!}
              onFiltersUpdated={this.getFilterUpdateFunction()}
              indexPatterns={this.props.indexPatterns!}
            />
          </div>
<<<<<<< HEAD
        ) : (
          ''
        )}

        {this.state.showSaveQueryModal ? (
          <SaveQueryForm
            savedQuery={this.props.savedQuery ? this.props.savedQuery.attributes : undefined}
            onSave={this.onSave}
            onClose={() => this.setState({ showSaveQueryModal: false })}
            showFilterOption={this.props.showFilterBar}
            showTimeFilterOption={this.props.showDatePicker}
          />
        ) : null}
        {this.state.showSaveNewQueryModal ? (
          <SaveQueryForm
            onSave={savedQueryMeta => this.onSave(savedQueryMeta, true)}
            onClose={() => this.setState({ showSaveNewQueryModal: false })}
            showFilterOption={this.props.showFilterBar}
            showTimeFilterOption={this.props.showDatePicker}
          />
        ) : null}
=======
        </div>
      );
    }

    return (
      <div className="globalQueryBar">
        {queryBar}
        {filterBar}
>>>>>>> 269f5a8e
      </div>
    );
  }
}

export const SearchBar = injectI18n(SearchBarUI);<|MERGE_RESOLUTION|>--- conflicted
+++ resolved
@@ -26,17 +26,12 @@
 import { Storage } from 'ui/storage';
 import { get, isEqual } from 'lodash';
 
-<<<<<<< HEAD
 import { toastNotifications } from 'ui/notify';
-import { Query, QueryBar } from '../../../query/query_bar';
-import { FilterBar } from '../../../filter/filter_bar';
+import { IndexPattern, Query, QueryBar, FilterBar } from '../../../../../data/public';
 import { SavedQuery, SavedQueryAttributes } from '../index';
 import { saveQuery } from '../lib/saved_query_service';
 import { SavedQueryMeta, SaveQueryForm } from './save_query_form';
 import { SavedQueryManager } from './saved_query_manager';
-=======
-import { IndexPattern, Query, QueryBar, FilterBar } from '../../../../../data/public';
->>>>>>> 269f5a8e
 
 interface DateRange {
   from: string;
@@ -49,17 +44,6 @@
  */
 export interface SearchBarProps {
   appName: string;
-<<<<<<< HEAD
-  screenTitle: string;
-  indexPatterns: IndexPattern[];
-  store: Storage;
-  filters: Filter[];
-  savedQuery?: SavedQuery;
-  onFiltersUpdated: (filters: Filter[]) => void;
-  showQueryBar: boolean;
-  showFilterBar: boolean;
-=======
->>>>>>> 269f5a8e
   intl: InjectedIntl;
   indexPatterns?: IndexPattern[];
   // Query bar
@@ -68,6 +52,7 @@
   screenTitle?: string;
   store?: Storage;
   query?: Query;
+  savedQuery?: SavedQuery;
   onQuerySubmit?: (payload: { dateRange: DateRange; query?: Query }) => void;
   // Filter bar
   showFilterBar?: boolean;
@@ -406,7 +391,6 @@
   }
 
   public render() {
-<<<<<<< HEAD
     const savedQueryManager = (
       <SavedQueryManager
         isDirty={this.isDirty()}
@@ -420,130 +404,95 @@
       ></SavedQueryManager>
     );
 
-    const classes = classNames('globalFilterGroup__wrapper', {
-      'globalFilterGroup__wrapper-isVisible': this.state.isFiltersVisible,
-    });
-
-    return (
-      <div className="globalQueryBar">
-        {this.props.showQueryBar ? (
-          <QueryBar
-            query={this.state.query}
-            savedQuery={this.props.savedQuery ? this.props.savedQuery.attributes : undefined}
-            screenTitle={this.props.screenTitle}
-            onSubmit={this.onQueryBarSubmit}
-            appName={this.props.appName}
-            indexPatterns={this.props.indexPatterns}
-            store={this.props.store}
-            prepend={this.props.showFilterBar ? savedQueryManager : ''}
-            showDatePicker={this.props.showDatePicker}
-            dateRangeFrom={this.state.dateRangeFrom}
-            dateRangeTo={this.state.dateRangeTo}
-            isRefreshPaused={this.props.isRefreshPaused}
-            refreshInterval={this.props.refreshInterval}
-            showAutoRefreshOnly={this.props.showAutoRefreshOnly}
-            showSaveQuery={this.props.showSaveQuery}
-            onRefreshChange={this.props.onRefreshChange}
-            onSave={this.onInitiateSave}
-            onSaveNew={this.onInitiateSaveNew}
-            onChange={this.onQueryBarChange}
-            onLoadSavedQuery={this.onLoadSavedQuery}
-            isDirty={this.isDirty()}
-            customSubmitButton={
-              this.props.customSubmitButton ? this.props.customSubmitButton : undefined
-            }
-            onClearSavedQuery={this.props.onClearSavedQuery}
-          />
-        ) : (
-          ''
-        )}
-
-        {this.props.showFilterBar ? (
-=======
     let queryBar;
     if (this.shouldRenderQueryBar()) {
       queryBar = (
         <QueryBar
-          query={this.props.query}
+          query={this.state.query}
+          savedQuery={this.props.savedQuery ? this.props.savedQuery.attributes : undefined}
           screenTitle={this.props.screenTitle}
-          onSubmit={this.props.onQuerySubmit!}
+          onSubmit={this.onQueryBarSubmit}
           appName={this.props.appName}
           indexPatterns={this.props.indexPatterns}
-          store={this.props.store!}
-          prepend={this.props.showFilterBar ? this.getFilterTriggerButton() : undefined}
+          store={this.props.store}
+          prepend={this.props.showFilterBar ? savedQueryManager : ''}
           showDatePicker={this.props.showDatePicker}
-          showQueryInput={this.props.showQueryInput}
-          dateRangeFrom={this.props.dateRangeFrom}
-          dateRangeTo={this.props.dateRangeTo}
+          dateRangeFrom={this.state.dateRangeFrom}
+          dateRangeTo={this.state.dateRangeTo}
           isRefreshPaused={this.props.isRefreshPaused}
           refreshInterval={this.props.refreshInterval}
           showAutoRefreshOnly={this.props.showAutoRefreshOnly}
+          showSaveQuery={this.props.showSaveQuery}
+          showQueryInput={this.props.showQueryInput}
           onRefreshChange={this.props.onRefreshChange}
+          onSave={this.onInitiateSave}
+          onSaveNew={this.onInitiateSaveNew}
+          onChange={this.onQueryBarChange}
+          onLoadSavedQuery={this.onLoadSavedQuery}
+          isDirty={this.isDirty()}
+          customSubmitButton={
+            this.props.customSubmitButton ? this.props.customSubmitButton : undefined
+          }
+          onClearSavedQuery={this.props.onClearSavedQuery}
         />
       );
     }
 
-    let filterBar;
-    if (this.shouldRenderFilterBar()) {
-      const filterGroupClasses = classNames('globalFilterGroup__wrapper', {
-        'globalFilterGroup__wrapper-isVisible': this.state.isFiltersVisible,
-      });
-      filterBar = (
-        <div
+          let filterBar;
+          if (this.shouldRenderFilterBar()) {
+          const filterGroupClasses = classNames('globalFilterGroup__wrapper', {
+          'globalFilterGroup__wrapper-isVisible': this.state.isFiltersVisible,
+        });
+          filterBar = (
+          <div
           id="GlobalFilterGroup"
           ref={node => {
             this.filterBarWrapperRef = node;
           }}
           className={filterGroupClasses}
-        >
->>>>>>> 269f5a8e
+          >
           <div
-            ref={node => {
-              this.filterBarRef = node;
-            }}
+          ref={node => {
+            this.filterBarRef = node;
+          }}
           >
-            <FilterBar
-              className="globalFilterGroup__filterBar"
-              filters={this.props.filters!}
-              onFiltersUpdated={this.getFilterUpdateFunction()}
-              indexPatterns={this.props.indexPatterns!}
-            />
+          <FilterBar
+          className="globalFilterGroup__filterBar"
+          filters={this.props.filters!}
+          onFiltersUpdated={this.getFilterUpdateFunction()}
+          indexPatterns={this.props.indexPatterns!}
+          />
           </div>
-<<<<<<< HEAD
-        ) : (
-          ''
-        )}
-
-        {this.state.showSaveQueryModal ? (
-          <SaveQueryForm
-            savedQuery={this.props.savedQuery ? this.props.savedQuery.attributes : undefined}
-            onSave={this.onSave}
-            onClose={() => this.setState({ showSaveQueryModal: false })}
-            showFilterOption={this.props.showFilterBar}
-            showTimeFilterOption={this.props.showDatePicker}
-          />
-        ) : null}
-        {this.state.showSaveNewQueryModal ? (
-          <SaveQueryForm
-            onSave={savedQueryMeta => this.onSave(savedQueryMeta, true)}
-            onClose={() => this.setState({ showSaveNewQueryModal: false })}
-            showFilterOption={this.props.showFilterBar}
-            showTimeFilterOption={this.props.showDatePicker}
-          />
-        ) : null}
-=======
-        </div>
-      );
-    }
-
-    return (
-      <div className="globalQueryBar">
-        {queryBar}
-        {filterBar}
->>>>>>> 269f5a8e
-      </div>
-    );
-  }
-}
-
-export const SearchBar = injectI18n(SearchBarUI);+          </div>
+          );
+        }
+
+          return (
+          <div className="globalQueryBar">
+            {queryBar}
+            {filterBar}
+
+            {this.state.showSaveQueryModal ? (
+              <SaveQueryForm
+                savedQuery={this.props.savedQuery ? this.props.savedQuery.attributes : undefined}
+                onSave={this.onSave}
+                onClose={() => this.setState({ showSaveQueryModal: false })}
+                showFilterOption={this.props.showFilterBar}
+                showTimeFilterOption={this.props.showDatePicker}
+              />
+            ) : null}
+            {this.state.showSaveNewQueryModal ? (
+              <SaveQueryForm
+                onSave={savedQueryMeta => this.onSave(savedQueryMeta, true)}
+                onClose={() => this.setState({ showSaveNewQueryModal: false })}
+                showFilterOption={this.props.showFilterBar}
+                showTimeFilterOption={this.props.showDatePicker}
+              />
+            ) : null}
+          </div>
+          );
+          }
+          }
+
+          export const SearchBar = injectI18n(SearchBarUI);
+          }