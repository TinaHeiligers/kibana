/*
 * Licensed to Elasticsearch B.V. under one or more contributor
 * license agreements. See the NOTICE file distributed with
 * this work for additional information regarding copyright
 * ownership. Elasticsearch B.V. licenses this file to you under
 * the Apache License, Version 2.0 (the "License"); you may
 * not use this file except in compliance with the License.
 * You may obtain a copy of the License at
 *
 *    http://www.apache.org/licenses/LICENSE-2.0
 *
 * Unless required by applicable law or agreed to in writing,
 * software distributed under the License is distributed on an
 * "AS IS" BASIS, WITHOUT WARRANTIES OR CONDITIONS OF ANY
 * KIND, either express or implied.  See the License for the
 * specific language governing permissions and limitations
 * under the License.
 */

import _ from 'lodash';
import { i18n } from '@kbn/i18n';
import React from 'react';
import angular from 'angular';
import moment from 'moment';
import chrome from 'ui/chrome';
import dateMath from '@elastic/datemath';

// doc table
import '../doc_table';
import { getSort } from '../doc_table/lib/get_sort';
import * as columnActions from '../doc_table/actions/columns';
import * as filterActions from '../doc_table/actions/filter';

import 'ui/directives/listen';
import 'ui/visualize';
import 'ui/fixed_scroll';
import 'ui/index_patterns';
import 'ui/state_management/app_state';
import { timefilter } from 'ui/timefilter';
import { hasSearchStategyForIndexPattern, isDefaultTypeIndexPattern } from 'ui/courier';
import { toastNotifications } from 'ui/notify';
import { VisProvider } from 'ui/vis';
import { FilterBarQueryFilterProvider } from 'ui/filter_manager/query_filter';
import { vislibSeriesResponseHandlerProvider } from 'ui/vis/response_handlers/vislib';
import { docTitle } from 'ui/doc_title';
import { intervalOptions } from 'ui/agg_types/buckets/_interval_options';
import { stateMonitorFactory } from 'ui/state_management/state_monitor_factory';
import uiRoutes from 'ui/routes';
import { uiModules } from 'ui/modules';
import indexTemplate from '../index.html';
import { StateProvider } from 'ui/state_management/state';
import { migrateLegacyQuery } from 'ui/utils/migrate_legacy_query';
import { subscribeWithScope } from 'ui/utils/subscribe_with_scope';
import { getFilterGenerator } from 'ui/filter_manager';
import { SavedObjectsClientProvider } from 'ui/saved_objects';
import { VisualizeLoaderProvider } from 'ui/visualize/loader/visualize_loader';
import { recentlyAccessed } from 'ui/persisted_log';
import { getDocLink } from 'ui/documentation_links';
import '../components/fetch_error';
import { getPainlessError } from './get_painless_error';
import { showShareContextMenu, ShareContextMenuExtensionsRegistryProvider } from 'ui/share';
import { getUnhashableStatesProvider } from 'ui/state_management/state_hashing';
import { Inspector } from 'ui/inspector';
import { RequestAdapter } from 'ui/inspector/adapters';
import { getRequestInspectorStats, getResponseInspectorStats } from 'ui/courier/utils/courier_inspector_utils';
import { showOpenSearchPanel } from '../top_nav/show_open_search_panel';
import { tabifyAggResponse } from 'ui/agg_response/tabify';
import { showSaveModal } from 'ui/saved_objects/show_saved_object_save_modal';
import { SavedObjectSaveModal } from 'ui/saved_objects/components/saved_object_save_modal';
import { getRootBreadcrumbs, getSavedSearchBreadcrumbs } from '../breadcrumbs';
import { buildVislibDimensions } from 'ui/visualize/loader/pipeline_helpers/build_pipeline';
import 'ui/capabilities/route_setup';

<<<<<<< HEAD
import { data } from 'plugins/data/setup';
data.search.loadLegacyDirectives();

const { savedQueryService } = data.search.services;

=======
>>>>>>> 269f5a8e
const fetchStatuses = {
  UNINITIALIZED: 'uninitialized',
  LOADING: 'loading',
  COMPLETE: 'complete',
};

const app = uiModules.get('apps/discover', [
  'kibana/courier',
  'kibana/url',
  'kibana/index_patterns'
]);

uiRoutes
  .defaults(/^\/discover(\/|$)/, {
    requireDefaultIndex: true,
    requireUICapability: 'discover.show',
    k7Breadcrumbs: ($route, $injector) =>
      $injector.invoke(
        $route.current.params.id
          ? getSavedSearchBreadcrumbs
          : getRootBreadcrumbs
      ),
    badge: uiCapabilities => {
      if (uiCapabilities.discover.save) {
        return undefined;
      }

      return {
        text: i18n.translate('kbn.discover.badge.readOnly.text', {
          defaultMessage: 'Read only',
        }),
        tooltip: i18n.translate('kbn.discover.badge.readOnly.tooltip', {
          defaultMessage: 'Unable to save searches',
        }),
        iconType: 'glasses'
      };
    }
  })
  .when('/discover/:id?', {
    template: indexTemplate,
    reloadOnSearch: false,
    resolve: {
      ip: function (Promise, indexPatterns, config, Private) {
        const State = Private(StateProvider);
        const savedObjectsClient = Private(SavedObjectsClientProvider);

        return savedObjectsClient.find({
          type: 'index-pattern',
          fields: ['title'],
          perPage: 10000
        })
          .then(({ savedObjects }) => {
            /**
             *  In making the indexPattern modifiable it was placed in appState. Unfortunately,
             *  the load order of AppState conflicts with the load order of many other things
             *  so in order to get the name of the index we should use, and to switch to the
             *  default if necessary, we parse the appState with a temporary State object and
             *  then destroy it immediatly after we're done
             *
             *  @type {State}
             */
            const state = new State('_a', {});

            const specified = !!state.index;
            const exists = _.findIndex(savedObjects, o => o.id === state.index) > -1;
            const id = exists ? state.index : config.get('defaultIndex');
            state.destroy();

            return Promise.props({
              list: savedObjects,
              loaded: indexPatterns.get(id),
              stateVal: state.index,
              stateValFound: specified && exists
            });
          });
      },
      savedSearch: function (redirectWhenMissing, savedSearches, $route) {
        const savedSearchId = $route.current.params.id;
        return savedSearches.get(savedSearchId)
          .then((savedSearch) => {
            if (savedSearchId) {
              recentlyAccessed.add(
                savedSearch.getFullPath(),
                savedSearch.title,
                savedSearchId);
            }
            return savedSearch;
          })
          .catch(redirectWhenMissing({
            'search': '/discover',
            'index-pattern': '/management/kibana/objects/savedSearches/' + $route.current.params.id
          }));
      }
    }
  });

app.directive('discoverApp', function () {
  return {
    restrict: 'E',
    controllerAs: 'discoverApp',
    controller: discoverController
  };
});

function discoverController(
  $element,
  $route,
  $scope,
  $timeout,
  $window,
  AppState,
  Private,
  Promise,
  config,
  courier,
  kbnUrl,
  localStorage,
  uiCapabilities
) {
  const visualizeLoader = Private(VisualizeLoaderProvider);
  let visualizeHandler;
  const Vis = Private(VisProvider);
  const responseHandler = vislibSeriesResponseHandlerProvider().handler;
  const getUnhashableStates = Private(getUnhashableStatesProvider);
  const shareContextMenuExtensions = Private(ShareContextMenuExtensionsRegistryProvider);

  const queryFilter = Private(FilterBarQueryFilterProvider);
  const filterGen = getFilterGenerator(queryFilter);

  const inspectorAdapters = {
    requests: new RequestAdapter()
  };

  let filterUpdateSubscription;
  let filterFetchSubscription;

  timefilter.disableTimeRangeSelector();
  timefilter.disableAutoRefreshSelector();

  $scope.getDocLink = getDocLink;
  $scope.intervalOptions = intervalOptions;
  $scope.showInterval = false;
  $scope.minimumVisibleRows = 50;
  $scope.fetchStatus = fetchStatuses.UNINITIALIZED;
  $scope.refreshInterval = timefilter.getRefreshInterval();
  $scope.savedQuery = $route.current.locals.savedQuery;
  $scope.showSaveQuery = uiCapabilities.discover.saveQuery;

  $scope.$watch(() => uiCapabilities.discover.saveQuery, (newCapability) => {
    $scope.showSaveQuery = newCapability;
  });

  $scope.intervalEnabled = function (interval) {
    return interval.val !== 'custom';
  };

  // the saved savedSearch
  const savedSearch = $route.current.locals.savedSearch;
  $scope.$on('$destroy', () => {
    savedSearch.destroy();
    if (filterFetchSubscription) filterFetchSubscription.unsubscribe();
    if (filterUpdateSubscription) filterUpdateSubscription.unsubscribe();
  });

  const $appStatus = $scope.appStatus = this.appStatus = {
    dirty: !savedSearch.id
  };

  const getTopNavLinks = () => {
    const newSearch = {
      id: 'new',
      label: i18n.translate('kbn.discover.localMenu.localMenu.newSearchTitle', {
        defaultMessage: 'New',
      }),
      description: i18n.translate('kbn.discover.localMenu.newSearchDescription', {
        defaultMessage: 'New Search',
      }),
      run: function () { kbnUrl.change('/discover'); },
      testId: 'discoverNewButton',
    };

    const saveSearch = {
      id: 'save',
      label: i18n.translate('kbn.discover.localMenu.saveTitle', {
        defaultMessage: 'Save',
      }),
      description: i18n.translate('kbn.discover.localMenu.saveSearchDescription', {
        defaultMessage: 'Save Search',
      }),
      testId: 'discoverSaveButton',
      run: async () => {
        const onSave = ({ newTitle, newCopyOnSave, isTitleDuplicateConfirmed, onTitleDuplicate }) => {
          const currentTitle = savedSearch.title;
          savedSearch.title = newTitle;
          savedSearch.copyOnSave = newCopyOnSave;
          const saveOptions = {
            confirmOverwrite: false,
            isTitleDuplicateConfirmed,
            onTitleDuplicate,
          };
          return saveDataSource(saveOptions).then(({ id, error }) => {
            // If the save wasn't successful, put the original values back.
            if (!id || error) {
              savedSearch.title = currentTitle;
            }
            return { id, error };
          });
        };

        const saveModal = (
          <SavedObjectSaveModal
            onSave={onSave}
            onClose={() => { }}
            title={savedSearch.title}
            showCopyOnSave={savedSearch.id ? true : false}
            objectType="search"
          />);
        showSaveModal(saveModal);
      }
    };

    const openSearch = {
      id: 'open',
      label: i18n.translate('kbn.discover.localMenu.openTitle', {
        defaultMessage: 'Open',
      }),
      description: i18n.translate('kbn.discover.localMenu.openSavedSearchDescription', {
        defaultMessage: 'Open Saved Search',
      }),
      testId: 'discoverOpenButton',
      run: () => {
        showOpenSearchPanel({
          makeUrl: (searchId) => {
            return kbnUrl.eval('#/discover/{{id}}', { id: searchId });
          }
        });
      }
    };

    const shareSearch = {
      id: 'share',
      label: i18n.translate('kbn.discover.localMenu.shareTitle', {
        defaultMessage: 'Share',
      }),
      description: i18n.translate('kbn.discover.localMenu.shareSearchDescription', {
        defaultMessage: 'Share Search',
      }),
      testId: 'shareTopNavButton',
      run: async (anchorElement) => {
        const sharingData = await this.getSharingData();
        showShareContextMenu({
          anchorElement,
          allowEmbed: false,
          allowShortUrl: uiCapabilities.discover.createShortUrl,
          getUnhashableStates,
          objectId: savedSearch.id,
          objectType: 'search',
          shareContextMenuExtensions,
          sharingData: {
            ...sharingData,
            title: savedSearch.title,
          },
          isDirty: $appStatus.dirty,
        });
      }
    };

    const inspectSearch = {
      id: 'inspect',
      label: i18n.translate('kbn.discover.localMenu.inspectTitle', {
        defaultMessage: 'Inspect',
      }),
      description: i18n.translate('kbn.discover.localMenu.openInspectorForSearchDescription', {
        defaultMessage: 'Open Inspector for search',
      }),
      testId: 'openInspectorButton',
      run() {
        Inspector.open(inspectorAdapters, {
          title: savedSearch.title
        });
      }
    };

    return [
      newSearch,
      ...(uiCapabilities.discover.save ? [saveSearch] : []),
      openSearch,
      shareSearch,
      inspectSearch,
    ];
  };

  $scope.topNavMenu = getTopNavLinks();

  // the actual courier.SearchSource
  $scope.searchSource = savedSearch.searchSource;
  $scope.indexPattern = resolveIndexPatternLoading();

  $scope.searchSource
    .setField('index', $scope.indexPattern)
    .setField('highlightAll', true)
    .setField('version', true);

  // Even when searching rollups, we want to use the default strategy so that we get back a
  // document-like response.
  $scope.searchSource.setPreferredSearchStrategyId('default');

  // searchSource which applies time range
  const timeRangeSearchSource = savedSearch.searchSource.create();
  if (isDefaultTypeIndexPattern($scope.indexPattern)) {
    timeRangeSearchSource.setField('filter', () => {
      return timefilter.createFilter($scope.indexPattern);
    });
  }

  $scope.searchSource.setParent(timeRangeSearchSource);

  const pageTitleSuffix = savedSearch.id && savedSearch.title ? `: ${savedSearch.title}` : '';
  docTitle.change(`Discover${pageTitleSuffix}`);
  const discoverBreadcrumbsTitle = i18n.translate('kbn.discover.discoverBreadcrumbTitle', {
    defaultMessage: 'Discover',
  });

  if (savedSearch.id && savedSearch.title) {
    chrome.breadcrumbs.set([{
      text: discoverBreadcrumbsTitle,
      href: '#/discover',
    }, { text: savedSearch.title }]);
  } else {
    chrome.breadcrumbs.set([{
      text: discoverBreadcrumbsTitle,
    }]);
  }

  let stateMonitor;

  const $state = $scope.state = new AppState(getStateDefaults());

  $scope.filters = queryFilter.getFilters();
  $scope.screenTitle = savedSearch.title;

  $scope.onFiltersUpdated = filters => {
    // The filters will automatically be set when the queryFilter emits an update event (see below)
    queryFilter.setFilters(filters);
  };

  $scope.applyFilters = filters => {
    queryFilter.addFiltersAndChangeTimeFilter(filters);
    $scope.state.$newFilters = [];
  };

  $scope.$watch('state.$newFilters', (filters = []) => {
    if (filters.length === 1) {
      $scope.applyFilters(filters);
    }
  });

  const getFieldCounts = async () => {
    // the field counts aren't set until we have the data back,
    // so we wait for the fetch to be done before proceeding
    if ($scope.fetchStatus === fetchStatuses.COMPLETE) {
      return $scope.fieldCounts;
    }

    return await new Promise(resolve => {
      const unwatch = $scope.$watch('fetchStatus', (newValue) => {
        if (newValue === fetchStatuses.COMPLETE) {
          unwatch();
          resolve($scope.fieldCounts);
        }
      });
    });
  };

  const getSharingDataFields = async () => {
    const selectedFields = $state.columns;
    if (selectedFields.length === 1 && selectedFields[0] ===  '_source') {
      const fieldCounts = await getFieldCounts();
      return {
        searchFields: null,
        selectFields: _.keys(fieldCounts).sort()
      };
    }

    const timeFieldName = $scope.indexPattern.timeFieldName;
    const hideTimeColumn = config.get('doc_table:hideTimeColumn');
    const fields = (timeFieldName && !hideTimeColumn) ? [timeFieldName, ...selectedFields] : selectedFields;
    return {
      searchFields: fields,
      selectFields: fields
    };
  };

  this.getSharingData = async () => {
    const searchSource = $scope.searchSource.createCopy();

    const { searchFields, selectFields } = await getSharingDataFields();
    searchSource.setField('fields', searchFields);
    searchSource.setField('sort', getSort($state.sort, $scope.indexPattern));
    searchSource.setField('highlight', null);
    searchSource.setField('highlightAll', null);
    searchSource.setField('aggs', null);
    searchSource.setField('size', null);

    const body = await searchSource.getSearchRequestBody();
    return {
      searchRequest: {
        index: searchSource.getField('index').title,
        body
      },
      fields: selectFields,
      metaFields: $scope.indexPattern.metaFields,
      conflictedTypesFields: $scope.indexPattern.fields.filter(f => f.type === 'conflict').map(f => f.name),
      indexPatternId: searchSource.getField('index').id
    };
  };

  $scope.uiState = $state.makeStateful('uiState');

  function getStateDefaults() {
    return {
      query: ($scope.savedQuery && $scope.savedQuery.attributes.query)
        || $scope.searchSource.getField('query')
        || {
          query: '',
          language: localStorage.get('kibana.userQueryLanguage') || config.get('search:queryLanguage')
        },
      sort: getSort.array(savedSearch.sort, $scope.indexPattern, config.get('discover:sort:defaultOrder')),
      columns: savedSearch.columns.length > 0 ? savedSearch.columns : config.get('defaultColumns').slice(),
      index: $scope.indexPattern.id,
      interval: 'auto',
      filters: ($scope.savedQuery && $scope.savedQuery.attributes.filters)
        || _.cloneDeep($scope.searchSource.getOwnField('filter'))
    };
  }

  $state.index = $scope.indexPattern.id;
  $state.sort = getSort.array($state.sort, $scope.indexPattern);

  $scope.getBucketIntervalToolTipText = () => {
    return i18n.translate('kbn.discover.bucketIntervalTooltip', {
      // eslint-disable-next-line max-len
      defaultMessage: 'This interval creates {bucketsDescription} to show in the selected time range, so it has been scaled to {bucketIntervalDescription}',
      values: {
        bucketsDescription: $scope.bucketInterval.scale > 1
          ? i18n.translate('kbn.discover.bucketIntervalTooltip.tooLargeBucketsText', {
            defaultMessage: 'buckets that are too large',
          })
          : i18n.translate('kbn.discover.bucketIntervalTooltip.tooManyBucketsText', {
            defaultMessage: 'too many buckets',
          }),
        bucketIntervalDescription: $scope.bucketInterval.description,
      },
    });
  };

  $scope.$watchCollection('state.columns', function () {
    $state.save();
  });

  $scope.opts = {
    // number of records to fetch, then paginate through
    sampleSize: config.get('discover:sampleSize'),
    timefield: isDefaultTypeIndexPattern($scope.indexPattern) && $scope.indexPattern.timeFieldName,
    savedSearch: savedSearch,
    indexPatternList: $route.current.locals.ip.list,
  };

  const shouldSearchOnPageLoad = () => {
    // A saved search is created on every page load, so we check the ID to see if we're loading a
    // previously saved search or if it is just transient
    return config.get('discover:searchOnPageLoad')
      || savedSearch.id !== undefined
      || _.get($scope, 'refreshInterval.pause') === false;
  };

  const init = _.once(function () {
    stateMonitor = stateMonitorFactory.create($state, getStateDefaults());
    stateMonitor.onChange((status) => {
      $appStatus.dirty = status.dirty || !savedSearch.id;
    });
    $scope.$on('$destroy', () => stateMonitor.destroy());

    $scope.updateDataSource()
      .then(function () {
        $scope.$listen(timefilter, 'autoRefreshFetch', $scope.fetch);
        $scope.$listen(timefilter, 'refreshIntervalUpdate', $scope.updateRefreshInterval);
        $scope.$listen(timefilter, 'timeUpdate', $scope.updateTime);

        $scope.$watchCollection('state.sort', function (sort) {
          if (!sort) return;

          // get the current sort from {key: val} to ["key", "val"];
          const currentSort = _.pairs($scope.searchSource.getField('sort')).pop();

          // if the searchSource doesn't know, tell it so
          if (!angular.equals(sort, currentSort)) $scope.fetch();
        });

        // update data source when filters update
        filterUpdateSubscription = subscribeWithScope($scope, queryFilter.getUpdates$(), {
          next: () => {
            $scope.filters = queryFilter.getFilters();
            $scope.updateDataSource().then(function () {
              $state.save();
            });
          }
        });

        // fetch data when filters fire fetch event
        filterFetchSubscription = subscribeWithScope($scope, queryFilter.getUpdates$(), {
          next: $scope.fetch
        });

        // update data source when hitting forward/back and the query changes
        $scope.$listen($state, 'fetch_with_changes', function (diff) {
          if (diff.indexOf('query') >= 0) $scope.fetch();
        });

        $scope.$watch('opts.timefield', function (timefield) {
          $scope.enableTimeRangeSelector = !!timefield;
        });

        $scope.$watch('state.interval', function (newInterval, oldInterval) {
          if (newInterval !== oldInterval) {
            $scope.fetch();
          }
        });

        $scope.$watch('vis.aggs', function () {
        // no timefield, no vis, nothing to update
          if (!$scope.opts.timefield) return;

          const buckets = $scope.vis.getAggConfig().bySchemaGroup.buckets;

          if (buckets && buckets.length === 1) {
            $scope.bucketInterval = buckets[0].buckets.getInterval();
          }
        });

        $scope.$watch('state.query', (newQuery, oldQuery) => {
          if (!_.isEqual(newQuery, oldQuery)) {
            const query = migrateLegacyQuery(newQuery);
            $scope.updateQueryAndFetch({ query });
          }
        });

        $scope.$watchMulti([
          'rows',
          'fetchStatus'
        ], (function updateResultState() {
          let prev = {};
          const status = {
            UNINITIALIZED: 'uninitialized',
            LOADING: 'loading', // initial data load
            READY: 'ready', // results came back
            NO_RESULTS: 'none' // no results came back
          };

          function pick(rows, oldRows, fetchStatus) {
            // initial state, pretend we're already loading if we're about to execute a search so
            // that the uninitilized message doesn't flash on screen
            if (rows == null && oldRows == null && shouldSearchOnPageLoad()) {
              return status.LOADING;
            }

            if (fetchStatus === fetchStatuses.UNINITIALIZED) {
              return status.UNINITIALIZED;
            }

            const rowsEmpty = _.isEmpty(rows);
            if (rowsEmpty && fetchStatus === fetchStatuses.LOADING) return status.LOADING;
            else if (!rowsEmpty) return status.READY;
            else return status.NO_RESULTS;
          }

          return function () {
            const current = {
              rows: $scope.rows,
              fetchStatus: $scope.fetchStatus
            };

            $scope.resultState = pick(
              current.rows,
              prev.rows,
              current.fetchStatus,
              prev.fetchStatus
            );

            prev = current;
          };
        }()));

        if ($scope.opts.timefield) {
          setupVisualization();
          $scope.updateTime();
        }

        init.complete = true;
        $state.replace();

        if (shouldSearchOnPageLoad()) {
          $scope.fetch();
        }
      });
  });

  async function saveDataSource(saveOptions) {
    await $scope.updateDataSource();

    savedSearch.columns = $scope.state.columns;
    savedSearch.sort = $scope.state.sort;

    try {
      const id = await savedSearch.save(saveOptions);
      $scope.$evalAsync(() => {
        stateMonitor.setInitialState($state.toJSON());
        if (id) {
          toastNotifications.addSuccess({
            title: i18n.translate('kbn.discover.notifications.savedSearchTitle', {
              defaultMessage: `Search '{savedSearchTitle}' was saved`,
              values: {
                savedSearchTitle: savedSearch.title,
              }
            }),
            'data-test-subj': 'saveSearchSuccess',
          });

          if (savedSearch.id !== $route.current.params.id) {
            kbnUrl.change('/discover/{{id}}', { id: savedSearch.id });
          } else {
            // Update defaults so that "reload saved query" functions correctly
            $state.setDefaults(getStateDefaults());
            docTitle.change(savedSearch.lastSavedTitle);
          }
        }
      });
      return { id };
    } catch(saveError) {
      toastNotifications.addDanger({
        title: i18n.translate('kbn.discover.notifications.notSavedSearchTitle', {
          defaultMessage: `Search '{savedSearchTitle}' was not saved.`,
          values: {
            savedSearchTitle: savedSearch.title,
          }
        }),
        text: saveError.message
      });
      return { error: saveError };
    }
  }

  $scope.opts.fetch = $scope.fetch = function () {
    // ignore requests to fetch before the app inits
    if (!init.complete) return;

    $scope.fetchError = undefined;

    $scope.updateTime();

    // Abort any in-progress requests before fetching again
    $scope.searchSource.cancelQueued();

    $scope.updateDataSource()
      .then(setupVisualization)
      .then(function () {
        $state.save();
        $scope.fetchStatus = fetchStatuses.LOADING;
        logInspectorRequest();
        return $scope.searchSource.fetch();
      })
      .then(onResults)
      .catch((error) => {
        const fetchError = getPainlessError(error);

        if (fetchError) {
          $scope.fetchError = fetchError;
        } else {
          toastNotifications.addError(error, {
            title: i18n.translate('kbn.discover.errorLoadingData', {
              defaultMessage: 'Error loading data',
            }),
          });
        }
      });
  };

  $scope.updateQueryAndFetch = function ({ query, dateRange }) {
    timefilter.setTime(dateRange);
    $state.query = query;
    $scope.fetch();
  };

  function onResults(resp) {
    logInspectorResponse(resp);

    if ($scope.opts.timefield) {
      const tabifiedData = tabifyAggResponse($scope.vis.aggs, resp);
      $scope.searchSource.rawResponse = resp;
      Promise
        .resolve(buildVislibDimensions($scope.vis, { timeRange: $scope.timeRange, searchSource: $scope.searchSource }))
        .then(resp => responseHandler(tabifiedData, resp))
        .then(resp => {
          visualizeHandler.render({
            as: 'visualization',
            value: {
              visType: $scope.vis.type.name,
              visData: resp,
              visConfig: $scope.vis.params,
              params: {},
            }
          });
        });
    }

    $scope.hits = resp.hits.total;
    $scope.rows = resp.hits.hits;

    // if we haven't counted yet, reset the counts
    const counts = $scope.fieldCounts = $scope.fieldCounts || {};

    $scope.rows.forEach(hit => {
      const fields = Object.keys($scope.indexPattern.flattenHit(hit));
      fields.forEach(fieldName => {
        counts[fieldName] = (counts[fieldName] || 0) + 1;
      });
    });

    $scope.fetchStatus = fetchStatuses.COMPLETE;
  }

  let inspectorRequest;

  function logInspectorRequest() {
    inspectorAdapters.requests.reset();
    const title = i18n.translate('kbn.discover.inspectorRequestDataTitle', {
      defaultMessage: 'Data',
    });
    const description = i18n.translate('kbn.discover.inspectorRequestDescription', {
      defaultMessage: 'This request queries Elasticsearch to fetch the data for the search.',
    });
    inspectorRequest = inspectorAdapters.requests.start(title, { description });
    inspectorRequest.stats(getRequestInspectorStats($scope.searchSource));
    $scope.searchSource.getSearchRequestBody().then(body => {
      inspectorRequest.json(body);
    });
  }

  function logInspectorResponse(resp) {
    inspectorRequest
      .stats(getResponseInspectorStats($scope.searchSource, resp))
      .ok({ json: resp });
  }

  $scope.updateTime = function () {
    $scope.timeRange = {
      from: dateMath.parse(timefilter.getTime().from),
      to: dateMath.parse(timefilter.getTime().to, { roundUp: true })
    };
    $scope.time = timefilter.getTime();
  };

  $scope.toMoment = function (datetime) {
    return moment(datetime).format(config.get('dateFormat'));
  };

  $scope.updateRefreshInterval = function () {
    const newInterval = timefilter.getRefreshInterval();
    const shouldFetch = _.get($scope, 'refreshInterval.pause') === true && newInterval.pause === false;

    $scope.refreshInterval = newInterval;

    if (shouldFetch) {
      $scope.fetch();
    }
  };

  $scope.onRefreshChange = function ({ isPaused, refreshInterval }) {
    timefilter.setRefreshInterval({
      pause: isPaused,
      value: refreshInterval ? refreshInterval : $scope.refreshInterval.value
    });
  };

  $scope.resetQuery = function () {
    kbnUrl.change('/discover/{{id}}', { id: $route.current.params.id });
  };

  $scope.newQuery = function () {
    kbnUrl.change('/discover');
  };

  $scope.updateDataSource = Promise.method(function updateDataSource() {
    $scope.searchSource
      .setField('size', $scope.opts.sampleSize)
      .setField('sort', getSort($state.sort, $scope.indexPattern))
      .setField('query', !$state.query ? null : $state.query)
      .setField('filter', queryFilter.getFilters());
  });

  $scope.setSortOrder = function setSortOrder(columnName, direction) {
    $scope.state.sort = [columnName, direction];
  };

  // TODO: On array fields, negating does not negate the combination, rather all terms
  $scope.filterQuery = function (field, values, operation) {
    $scope.indexPattern.popularizeField(field, 1);
    filterActions.addFilter(field, values, operation, $scope.indexPattern.id, $scope.state, filterGen);
  };

  $scope.addColumn = function addColumn(columnName) {
    $scope.indexPattern.popularizeField(columnName, 1);
    columnActions.addColumn($scope.state.columns, columnName);
  };

  $scope.removeColumn = function removeColumn(columnName) {
    $scope.indexPattern.popularizeField(columnName, 1);
    columnActions.removeColumn($scope.state.columns, columnName);
  };

  $scope.moveColumn = function moveColumn(columnName, newIndex) {
    columnActions.moveColumn($scope.state.columns, columnName, newIndex);
  };

  $scope.scrollToTop = function () {
    $window.scrollTo(0, 0);
  };

  $scope.scrollToBottom = function () {
    // delay scrolling to after the rows have been rendered
    $timeout(() => {
      $element.find('#discoverBottomMarker').focus();
    }, 0);
  };

  $scope.showAllRows = function () {
    $scope.minimumVisibleRows = $scope.hits;
  };

  $scope.onQuerySaved = savedQuery => {
    $scope.savedQuery = savedQuery;
  };

  $scope.onSavedQueryUpdated = savedQuery => {
    $scope.savedQuery = savedQuery;
  };

  $scope.onClearSavedQuery = () => {
    delete $scope.savedQuery;
    delete $state.savedQuery;
    $state.query = {
      query: '',
      language: localStorage.get('kibana.userQueryLanguage') || config.get('search:queryLanguage'),
    };
    queryFilter.setFilters([]);
    $state.save();
    $scope.fetch();
  };

  const updateStateFromSavedQuery = (savedQuery) => {
    $state.query = savedQuery.attributes.query;
    queryFilter.setFilters(savedQuery.attributes.filters || []);

    if (savedQuery.attributes.timefilter) {
      timefilter.setTime({
        from: savedQuery.attributes.timefilter.timeFrom,
        to: savedQuery.attributes.timefilter.timeTo,
      });
      if (savedQuery.attributes.timefilter.refreshInterval) {
        timefilter.setRefreshInterval(savedQuery.attributes.timefilter.refreshInterval);
      }
    }

    $scope.fetch();
  };

  $scope.$watch('savedQuery', (newSavedQuery, oldSavedQuery) => {
    if (!newSavedQuery) return;

    $state.savedQuery = newSavedQuery.id;
    $state.save();

    if (newSavedQuery.id === (oldSavedQuery && oldSavedQuery.id)) {
      updateStateFromSavedQuery(newSavedQuery);
    }
  });

  $scope.$watch('state.savedQuery', newSavedQueryId => {
    if (!newSavedQueryId) {
      $scope.savedQuery = undefined;
      return;
    }

    savedQueryService.getSavedQuery(newSavedQueryId).then((savedQuery) => {
      $scope.$evalAsync(() => {
        $scope.savedQuery = savedQuery;
        updateStateFromSavedQuery(savedQuery);
      });
    });
  });

  async function setupVisualization() {
    // If no timefield has been specified we don't create a histogram of messages
    if (!$scope.opts.timefield) return;

    const visStateAggs = [
      {
        type: 'count',
        schema: 'metric'
      },
      {
        type: 'date_histogram',
        schema: 'segment',
        params: {
          field: $scope.opts.timefield,
          interval: $state.interval,
          timeRange: timefilter.getTime(),
        }
      }
    ];

    if ($scope.vis) {
      const visState = $scope.vis.getEnabledState();
      visState.aggs = visStateAggs;

      $scope.vis.setState(visState);
      return;
    }


    const visSavedObject = {
      indexPattern: $scope.indexPattern.id,
      visState: {
        type: 'histogram',
        title: savedSearch.title,
        params: {
          addLegend: false,
          addTimeMarker: true
        },
        aggs: visStateAggs
      }
    };

    $scope.vis = new Vis(
      $scope.searchSource.getField('index'),
      visSavedObject.visState
    );
    visSavedObject.vis = $scope.vis;

    $scope.searchSource.onRequestStart((searchSource, searchRequest) => {
      return $scope.vis.getAggConfig().onSearchRequestStart(searchSource, searchRequest);
    });

    $scope.searchSource.setField('aggs', function () {
      return $scope.vis.getAggConfig().toDsl();
    });

    $timeout(async () => {
      const visEl = $element.find('#discoverHistogram')[0];
      visualizeHandler = await visualizeLoader.embedVisualizationWithSavedObject(visEl, visSavedObject, {
        autoFetch: false,
      });
    });
  }

  function resolveIndexPatternLoading() {
    const {
      loaded: loadedIndexPattern,
      stateVal,
      stateValFound,
    } = $route.current.locals.ip;

    const ownIndexPattern = $scope.searchSource.getOwnField('index');

    if (ownIndexPattern && !stateVal) {
      return ownIndexPattern;
    }

    if (stateVal && !stateValFound) {
      const warningTitle = i18n.translate('kbn.discover.valueIsNotConfiguredIndexPatternIDWarningTitle', {
        defaultMessage: '{stateVal} is not a configured index pattern ID',
        values: {
          stateVal: `"${stateVal}"`,
        },
      });

      if (ownIndexPattern) {
        toastNotifications.addWarning({
          title: warningTitle,
          text: i18n.translate('kbn.discover.showingSavedIndexPatternWarningDescription', {
            defaultMessage: 'Showing the saved index pattern: "{ownIndexPatternTitle}" ({ownIndexPatternId})',
            values: {
              ownIndexPatternTitle: ownIndexPattern.title,
              ownIndexPatternId: ownIndexPattern.id,
            },
          }),
        });
        return ownIndexPattern;
      }

      toastNotifications.addWarning({
        title: warningTitle,
        text: i18n.translate('kbn.discover.showingDefaultIndexPatternWarningDescription', {
          defaultMessage: 'Showing the default index pattern: "{loadedIndexPatternTitle}" ({loadedIndexPatternId})',
          values: {
            loadedIndexPatternTitle: loadedIndexPattern.title,
            loadedIndexPatternId: loadedIndexPattern.id,
          },
        }),
      });
    }

    return loadedIndexPattern;
  }

  // Block the UI from loading if the user has loaded a rollup index pattern but it isn't
  // supported.
  $scope.isUnsupportedIndexPattern = (
    !isDefaultTypeIndexPattern($route.current.locals.ip.loaded)
    && !hasSearchStategyForIndexPattern($route.current.locals.ip.loaded)
  );

  if ($scope.isUnsupportedIndexPattern) {
    $scope.unsupportedIndexPatternType = $route.current.locals.ip.loaded.type;
    return;
  }

  init();
}<|MERGE_RESOLUTION|>--- conflicted
+++ resolved
@@ -71,14 +71,10 @@
 import { buildVislibDimensions } from 'ui/visualize/loader/pipeline_helpers/build_pipeline';
 import 'ui/capabilities/route_setup';
 
-<<<<<<< HEAD
 import { data } from 'plugins/data/setup';
-data.search.loadLegacyDirectives();
 
 const { savedQueryService } = data.search.services;
 
-=======
->>>>>>> 269f5a8e
 const fetchStatuses = {
   UNINITIALIZED: 'uninitialized',
   LOADING: 'loading',
