--- conflicted
+++ resolved
@@ -1,39 +1,14 @@
 <discover-app class="app-container">
   <!-- Local nav. -->
 
-<<<<<<< HEAD
-      <!-- Search. -->
-      <div data-transclude-slot="bottomRow" class="fullWidth">
-        <search-bar
-          query="state.query"
-          saved-query="savedQuery"
-          screen-title="screenTitle"
-          on-query-submit="updateQueryAndFetch"
-          app-name="'discover'"
-          index-patterns="[indexPattern]"
-          filters="filters"
-          on-filters-updated="onFiltersUpdated"
-          show-date-picker="enableTimeRangeSelector"
-          date-range-from="time.from"
-          date-range-to="time.to"
-          is-refresh-paused="refreshInterval.pause"
-          refresh-interval="refreshInterval.value"
-          show-save-query="showSaveQuery"
-          on-refresh-change="onRefreshChange"
-          on-saved="onQuerySaved"
-          on-saved-query-updated="onSavedQueryUpdated"
-          on-clear-saved-query="onClearSavedQuery"
-        ></search-bar>
-      </div>
-    </div>
-  </kbn-top-nav>
-=======
   <kbn-top-nav-v2
     app-name="'discover'"
     config="topNavMenu"
     show-search-bar="true"
     show-date-picker="enableTimeRangeSelector"
+    show-save-query="showSaveQuery"
     query="state.query"
+    saved-query="savedQuery"
     screen-title="screenTitle"
     on-query-submit="updateQueryAndFetch"
     index-patterns="[indexPattern]"
@@ -44,9 +19,11 @@
     is-refresh-paused="refreshInterval.pause"
     refresh-interval="refreshInterval.value"
     on-refresh-change="onRefreshChange"
+    on-saved="onQuerySaved"
+    on-saved-query-updated="onSavedQueryUpdated"
+    on-clear-saved-query="onClearSavedQuery"
   >
   </kbn-top-nav-v2>
->>>>>>> 269f5a8e
 
   <main class="container-fluid">
     <div class="row">
