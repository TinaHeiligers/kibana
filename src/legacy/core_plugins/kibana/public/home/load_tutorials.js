/*
 * Licensed to Elasticsearch B.V. under one or more contributor
 * license agreements. See the NOTICE file distributed with
 * this work for additional information regarding copyright
 * ownership. Elasticsearch B.V. licenses this file to you under
 * the Apache License, Version 2.0 (the "License"); you may
 * not use this file except in compliance with the License.
 * You may obtain a copy of the License at
 *
 *    http://www.apache.org/licenses/LICENSE-2.0
 *
 * Unless required by applicable law or agreed to in writing,
 * software distributed under the License is distributed on an
 * "AS IS" BASIS, WITHOUT WARRANTIES OR CONDITIONS OF ANY
 * KIND, either express or implied.  See the License for the
 * specific language governing permissions and limitations
 * under the License.
 */

import _ from 'lodash';
import { getServices } from './kibana_services';
import { i18n } from '@kbn/i18n';

<<<<<<< HEAD
const baseUrl = getServices().addBasePath('/api/kibana/home/tutorials');
const baseUrlNP = getServices().addBasePath('/api/kibana/home/NP_tutorials');
=======
const baseUrl = getServices().addBasePath('/api/kibana/home/tutorials_LP');
const baseUrlNP = getServices().addBasePath('/api/kibana/home/tutorials');
>>>>>>> 8d498096
const headers = new Headers();
headers.append('Accept', 'application/json');
headers.append('Content-Type', 'application/json');
headers.append('kbn-xsrf', 'kibana');

let tutorials = [];
let tutorialsLegacyPlatform = [];
let tutorialsNewPlatform = [];
let tutorialsLoaded = false;

async function loadTutorials() {
  try {
    const responseLegacyPlatform = await fetch(baseUrl, {
      method: 'get',
      credentials: 'include',
      headers: headers,
    });
<<<<<<< HEAD
    const responseNewPlatform = await fetch(baseUrlNP, {
      method: 'get',
      credentials: 'include',
      headers: headers,
    });
    if (responseLegacyPlatform.status >= 300) {
      throw new Error(i18n.translate('kbn.home.loadTutorials.requestFailedErrorMessage', {
        defaultMessage: 'Request failed with status code: {status}', values: { status: responseLegacyPlatform.status } }
      ));
    }
    if (responseNewPlatform.status >= 300) {
      throw new Error(i18n.translate('kbn.home.loadTutorials.requestFailedErrorMessage', {
=======
    if (responseLegacyPlatform.status >= 300) {
      throw new Error(i18n.translate('kbn.home.loadTutorials.requestFailedErrorMessage', {
        defaultMessage: 'Request failed with status code: {status}', values: { status: responseLegacyPlatform.status } }
      ));
    }
    const responseNewPlatform = await fetch(baseUrlNP, {
      method: 'get',
      credentials: 'include',
      headers: headers,
    });
    if (responseNewPlatform.status >= 300) {
      throw new Error(i18n.translate('kbn.home.loadTutorials.requestFailedErrorMessage', {
>>>>>>> 8d498096
        defaultMessage: 'Request failed with status code: {status}', values: { status: responseNewPlatform.status } }
      ));
    }

    tutorialsLegacyPlatform = await responseLegacyPlatform.json();
    tutorialsNewPlatform = await responseNewPlatform.json();
    tutorials = tutorialsLegacyPlatform.concat(tutorialsNewPlatform);
    tutorialsLoaded = true;
  } catch(err) {
    getServices().toastNotifications.addDanger({
      title: i18n.translate('kbn.home.loadTutorials.unableToLoadErrorMessage', {
        defaultMessage: 'Unable to load tutorials' }
      ),
      text: err.message,
    });
  }
}

export async function getTutorials() {
  if (!tutorialsLoaded) {
    await loadTutorials();
  }

  return _.cloneDeep(tutorials);
}

export async function getTutorial(id) {
  if (!tutorialsLoaded) {
    await loadTutorials();
  }

  const tutorial = tutorials.find(tutorial => {
    return tutorial.id === id;
  });

  if (tutorial) {
    return _.cloneDeep(tutorial);
  }
}<|MERGE_RESOLUTION|>--- conflicted
+++ resolved
@@ -21,13 +21,8 @@
 import { getServices } from './kibana_services';
 import { i18n } from '@kbn/i18n';
 
-<<<<<<< HEAD
-const baseUrl = getServices().addBasePath('/api/kibana/home/tutorials');
-const baseUrlNP = getServices().addBasePath('/api/kibana/home/NP_tutorials');
-=======
 const baseUrl = getServices().addBasePath('/api/kibana/home/tutorials_LP');
 const baseUrlNP = getServices().addBasePath('/api/kibana/home/tutorials');
->>>>>>> 8d498096
 const headers = new Headers();
 headers.append('Accept', 'application/json');
 headers.append('Content-Type', 'application/json');
@@ -45,20 +40,6 @@
       credentials: 'include',
       headers: headers,
     });
-<<<<<<< HEAD
-    const responseNewPlatform = await fetch(baseUrlNP, {
-      method: 'get',
-      credentials: 'include',
-      headers: headers,
-    });
-    if (responseLegacyPlatform.status >= 300) {
-      throw new Error(i18n.translate('kbn.home.loadTutorials.requestFailedErrorMessage', {
-        defaultMessage: 'Request failed with status code: {status}', values: { status: responseLegacyPlatform.status } }
-      ));
-    }
-    if (responseNewPlatform.status >= 300) {
-      throw new Error(i18n.translate('kbn.home.loadTutorials.requestFailedErrorMessage', {
-=======
     if (responseLegacyPlatform.status >= 300) {
       throw new Error(i18n.translate('kbn.home.loadTutorials.requestFailedErrorMessage', {
         defaultMessage: 'Request failed with status code: {status}', values: { status: responseLegacyPlatform.status } }
@@ -71,7 +52,6 @@
     });
     if (responseNewPlatform.status >= 300) {
       throw new Error(i18n.translate('kbn.home.loadTutorials.requestFailedErrorMessage', {
->>>>>>> 8d498096
         defaultMessage: 'Request failed with status code: {status}', values: { status: responseNewPlatform.status } }
       ));
     }
