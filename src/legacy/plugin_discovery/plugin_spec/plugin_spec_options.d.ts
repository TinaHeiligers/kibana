--- conflicted
+++ resolved
@@ -23,14 +23,11 @@
 export interface UiExports {
   injectDefaultVars?: (server: Server) => { [key: string]: any };
   styleSheetPaths?: string;
-<<<<<<< HEAD
   savedObjectsManagement?: any; // Not ideal
   mappings?: any; // Not ideal
-=======
   visTypes?: string[];
   interpreter?: string[];
   hacks?: string[];
->>>>>>> de70a76b
 }
 
 export interface PluginSpecOptions {
