--- conflicted
+++ resolved
@@ -32,19 +32,10 @@
   EuiBadge,
 } from '@elastic/eui';
 import { FormattedMessage } from '@kbn/i18n/react';
-<<<<<<< HEAD
-import {
-  PulseChannel,
-  PulseInstruction,
-  PulseErrorInstructionValue,
-  // eslint-disable-next-line @kbn/eslint/no-restricted-paths
-} from 'src/core/public/pulse/channel';
-=======
 // eslint-disable-next-line
 import { PulseChannel } from 'src/core/public/pulse/channel';
 // eslint-disable-next-line
 import { NotificationInstruction } from 'src/core/server/pulse/collectors/notifications';
->>>>>>> 6c633c09
 import moment from 'moment';
 import { EuiHeaderAlert } from '../../../../legacy/core_plugins/newsfeed/public/np_ready/components/header_alert/header_alert';
 import { NewsfeedContext, shouldUpdateHash, getLastItemHash } from './newsfeed_header_nav_button';
@@ -53,29 +44,12 @@
 import { NewsLoadingPrompt } from './loading_news';
 
 interface Props {
-<<<<<<< HEAD
-  errorsChannel: PulseChannel;
-  pulseInstructions?: PulseErrorInstructionValue[] | undefined;
-}
-export const NewsfeedFlyout = ({ errorsChannel, pulseInstructions }: Props) => {
-  const currentDate = (item: any) => moment(item).format('DD MMMM YYYY');
-=======
   notificationsChannel: PulseChannel<NotificationInstruction>;
 }
 
 export const NewsfeedFlyout = ({ notificationsChannel }: Props) => {
->>>>>>> 6c633c09
   const { newsFetchResult, setFlyoutVisible } = useContext(NewsfeedContext);
   const closeFlyout = useCallback(() => setFlyoutVisible(false), [setFlyoutVisible]);
-  if (errorsChannel && pulseInstructions) {
-    // I want to mark the instructions as seen when the user manually closes an error instruction card.
-    pulseInstructions.forEach((element: PulseErrorInstructionValue) => {
-      errorsChannel.sendPulse({
-        ...element,
-        status: 'seen',
-      });
-    });
-  }
 
   if (newsFetchResult && newsFetchResult.feedItems.length) {
     const lastNotificationHash = getLastItemHash(newsFetchResult.feedItems);
@@ -136,30 +110,6 @@
         ) : (
           <NewsEmptyPrompt />
         )}
-        <hr />
-        {!pulseInstructions ? (
-          <div>No instructions from Pulse</div>
-        ) : (
-          pulseInstructions.map((instruction: PulseErrorInstructionValue, index) => {
-            return (
-              <EuiHeaderAlert
-                action={
-                  <EuiLink target="_blank" href={'#'}>
-                    fixed version goes here
-                    <EuiIcon type="popout" size="s" />
-                  </EuiLink>
-                }
-                key={index}
-                title={instruction.hash}
-                text={JSON.stringify(instruction)}
-                date={currentDate(instruction.timestamp)}
-                badge={
-                  <EuiBadge color="accent">{instruction.fixedVersion || 'no fix yet'}</EuiBadge>
-                }
-              />
-            );
-          })
-        )}
       </EuiFlyoutBody>
       <EuiFlyoutFooter>
         <EuiFlexGroup justifyContent="spaceBetween" alignItems="center">
