--- conflicted
+++ resolved
@@ -20,16 +20,11 @@
 import React, { useState, Fragment, useEffect } from 'react';
 import * as Rx from 'rxjs';
 import { EuiHeaderSectionItemButton, EuiIcon, EuiNotificationBadge } from '@elastic/eui';
-<<<<<<< HEAD
-// eslint-disable-next-line @kbn/eslint/no-restricted-paths
-import { PulseChannel, PulseInstruction } from 'src/core/public/pulse/channel';
-=======
 // eslint-disable-next-line
 import { PulseChannel } from 'src/core/public/pulse/channel';
 // eslint-disable-next-line
 import { NotificationInstruction } from 'src/core/server/pulse/collectors/notifications';
 import moment from 'moment';
->>>>>>> 6c633c09
 import { NewsfeedFlyout } from './flyout_list';
 import { FetchResult } from '../../types';
 
@@ -43,37 +38,6 @@
 
 export interface Props {
   apiFetchResult: NewsfeedApiFetchResult;
-<<<<<<< HEAD
-  errorsChannel: PulseChannel;
-}
-
-export const NewsfeedNavButton = ({ apiFetchResult, errorsChannel }: Props) => {
-  const [showBadge, setShowBadge] = useState<boolean>(false);
-  const [flyoutVisible, setFlyoutVisible] = useState<boolean>(false);
-  const [newsFetchResult, setNewsFetchResult] = useState<FetchResult | null | void>(null);
-  // Pulse Errors
-  const [showErrorsBadge, setShowErrorsBadge] = useState<boolean>(false);
-  const [pulseErrorsInstructions, setErrorsInstructionsResult] = useState<PulseInstruction[]>([]);
-
-  // Pulse errors
-  const errorsInstructions$ = errorsChannel.instructions$();
-
-  useEffect(() => {
-    function handleErrorStatusChange(pulseInstructions: PulseInstruction[]) {
-      // eslint-disable-next-line no-console
-      console.log('new Pulse instruction from the errors channel::', pulseInstructions);
-      if (pulseInstructions && pulseInstructions.length) {
-        setShowErrorsBadge(true); // only show the badge if we have stuff to show
-      }
-      setErrorsInstructionsResult(pulseInstructions);
-    }
-    const subscription = errorsInstructions$.subscribe(instructions =>
-      handleErrorStatusChange(instructions)
-    );
-    return () => subscription.unsubscribe();
-  }, [errorsInstructions$]);
-
-=======
   notificationsChannel: PulseChannel<NotificationInstruction>;
 }
 
@@ -120,7 +84,6 @@
   (window as any).notificationsChannel = notificationsChannel;
   // Pulse notifications
   const notificationsInstructions$ = notificationsChannel.instructions$();
->>>>>>> 6c633c09
   useEffect(() => {
     function handleStatusChange(instructions: NotificationInstruction[]) {
       const lastNotificationHash = getLastItemHash(instructions);
@@ -188,22 +151,8 @@
               &#9642;
             </EuiNotificationBadge>
           ) : null}
-          {showErrorsBadge && pulseErrorsInstructions ? (
-            <EuiNotificationBadge className="euiHeaderNotification">
-              P {pulseErrorsInstructions.length}
-            </EuiNotificationBadge>
-          ) : null}
         </EuiHeaderSectionItemButton>
-<<<<<<< HEAD
-        {flyoutVisible ? (
-          <NewsfeedFlyout
-            errorsChannel={errorsChannel}
-            pulseInstructions={pulseErrorsInstructions}
-          />
-        ) : null}
-=======
         {flyoutVisible ? <NewsfeedFlyout notificationsChannel={notificationsChannel} /> : null}
->>>>>>> 6c633c09
       </Fragment>
     </NewsfeedContext.Provider>
   );
