--- conflicted
+++ resolved
@@ -23,13 +23,8 @@
 import React from 'react';
 import { I18nProvider } from '@kbn/i18n/react';
 import { PluginInitializerContext, CoreSetup, CoreStart, Plugin } from 'src/core/public';
-<<<<<<< HEAD
-// eslint-disable-next-line @kbn/eslint/no-restricted-paths
-import { PulseChannel } from 'src/core/public/pulse/channel';
-=======
 // eslint-disable-next-line
 import { PulseChannel } from 'src/core/server/pulse/channel';
->>>>>>> 6c633c09
 import { NewsfeedPluginInjectedConfig } from '../types';
 import { NewsfeedNavButton, NewsfeedApiFetchResult } from './components/newsfeed_header_nav_button';
 import { getApi } from './lib/api';
@@ -40,22 +35,14 @@
 export class NewsfeedPublicPlugin implements Plugin<Setup, Start> {
   private readonly kibanaVersion: string;
   private readonly stop$ = new Rx.ReplaySubject(1);
-<<<<<<< HEAD
-  private errorsChannel?: PulseChannel;
-=======
   private notificationsChannel?: PulseChannel;
->>>>>>> 6c633c09
 
   constructor(initializerContext: PluginInitializerContext) {
     this.kibanaVersion = initializerContext.env.packageInfo.version;
   }
 
   public setup(core: CoreSetup): Setup {
-<<<<<<< HEAD
-    this.errorsChannel = core.pulse.getChannel('errors');
-=======
     this.notificationsChannel = core.pulse.getChannel('notifications');
->>>>>>> 6c633c09
   }
 
   public start(core: CoreStart): Start {
@@ -89,11 +76,7 @@
 
     ReactDOM.render(
       <I18nProvider>
-<<<<<<< HEAD
-        <NewsfeedNavButton apiFetchResult={api$} errorsChannel={this.errorsChannel!} />
-=======
         <NewsfeedNavButton apiFetchResult={api$} notificationsChannel={this.notificationsChannel} />
->>>>>>> 6c633c09
       </I18nProvider>,
       targetDomElement
     );
