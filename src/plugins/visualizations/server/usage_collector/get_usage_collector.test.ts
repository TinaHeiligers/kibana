/*
 * Licensed to Elasticsearch B.V. under one or more contributor
 * license agreements. See the NOTICE file distributed with
 * this work for additional information regarding copyright
 * ownership. Elasticsearch B.V. licenses this file to you under
 * the Apache License, Version 2.0 (the "License"); you may
 * not use this file except in compliance with the License.
 * You may obtain a copy of the License at
 *
 *    http://www.apache.org/licenses/LICENSE-2.0
 *
 * Unless required by applicable law or agreed to in writing,
 * software distributed under the License is distributed on an
 * "AS IS" BASIS, WITHOUT WARRANTIES OR CONDITIONS OF ANY
 * KIND, either express or implied.  See the License for the
 * specific language governing permissions and limitations
 * under the License.
 */

import moment from 'moment';
<<<<<<< HEAD
import { of } from 'rxjs';

import { createCollectorFetchContextMock } from 'src/plugins/usage_collection/server/usage_collection.mock';
import { getUsageCollector } from './get_usage_collector';
=======
import { LegacyAPICaller } from 'src/core/server';
import { getStats } from './get_usage_collector';
>>>>>>> bfaf8298

const defaultMockSavedObjects = [
  {
    _id: 'visualization:coolviz-123',
    _source: {
      type: 'visualization',
      visualization: { visState: '{"type": "shell_beads"}' },
      updated_at: moment().subtract(7, 'days').startOf('day').toString(),
    },
  },
];

const enlargedMockSavedObjects = [
  // default space
  {
    _id: 'visualization:coolviz-123',
    _source: {
      type: 'visualization',
      visualization: { visState: '{"type": "cave_painting"}' },
      updated_at: moment().subtract(7, 'days').startOf('day').toString(),
    },
  },
  {
    _id: 'visualization:coolviz-456',
    _source: {
      type: 'visualization',
      visualization: { visState: '{"type": "printing_press"}' },
      updated_at: moment().subtract(20, 'days').startOf('day').toString(),
    },
  },
  {
    _id: 'meat:visualization:coolviz-789',
    _source: {
      type: 'visualization',
      visualization: { visState: '{"type": "floppy_disk"}' },
      updated_at: moment().subtract(2, 'months').startOf('day').toString(),
    },
  },
  // meat space
  {
    _id: 'meat:visualization:coolviz-789',
    _source: {
      type: 'visualization',
      visualization: { visState: '{"type": "cave_painting"}' },
      updated_at: moment().subtract(89, 'days').startOf('day').toString(),
    },
  },
  {
    _id: 'meat:visualization:coolviz-789',
    _source: {
      type: 'visualization',
      visualization: { visState: '{"type": "cuneiform"}' },
      updated_at: moment().subtract(5, 'months').startOf('day').toString(),
    },
  },
  {
    _id: 'meat:visualization:coolviz-789',
    _source: {
      type: 'visualization',
      visualization: { visState: '{"type": "cuneiform"}' },
      updated_at: moment().subtract(2, 'days').startOf('day').toString(),
    },
  },
  {
    _id: 'meat:visualization:coolviz-789',
    _source: {
      type: 'visualization',
      visualization: { visState: '{"type": "floppy_disk"}' },
      updated_at: moment().subtract(7, 'days').startOf('day').toString(),
    },
  },
  // cyber space
  {
    _id: 'cyber:visualization:coolviz-789',
    _source: {
      type: 'visualization',
      visualization: { visState: '{"type": "floppy_disk"}' },
      updated_at: moment().subtract(7, 'months').startOf('day').toString(),
    },
  },
  {
    _id: 'cyber:visualization:coolviz-789',
    _source: {
      type: 'visualization',
      visualization: { visState: '{"type": "floppy_disk"}' },
      updated_at: moment().subtract(3, 'days').startOf('day').toString(),
    },
  },
  {
    _id: 'cyber:visualization:coolviz-123',
    _source: {
      type: 'visualization',
      visualization: { visState: '{"type": "cave_painting"}' },
      updated_at: moment().subtract(15, 'days').startOf('day').toString(),
    },
  },
];

describe('Visualizations usage collector', () => {
<<<<<<< HEAD
  const configMock = of({ kibana: { index: '' } });
  const usageCollector = getUsageCollector(configMock);
  const getMockFetchClients = (hits?: unknown[]) => {
    const fetchParamsMock = createCollectorFetchContextMock();
    fetchParamsMock.callCluster.mockResolvedValue({ hits: { hits } });
    return fetchParamsMock;
  };
=======
  const mockIndex = '';
  const getMockCallCluster = (hits: unknown[]) =>
    (() => Promise.resolve({ hits: { hits } }) as unknown) as LegacyAPICaller;
>>>>>>> bfaf8298

  test('Returns undefined when no results found (undefined)', async () => {
<<<<<<< HEAD
    const result = await usageCollector.fetch(getMockFetchClients(undefined as any));
    expect(result).toBe(undefined);
  });

  test('Returns undefined when no results found (0 results)', async () => {
    const result = await usageCollector.fetch(getMockFetchClients([]));
    expect(result).toBe(undefined);
  });

  test('Summarizes visualizations response data', async () => {
    const result = await usageCollector.fetch(getMockFetchClients(defaultMockSavedObjects));
=======
    const result = await getStats(getMockCallCluster(undefined as any), mockIndex);
    expect(result).toBeUndefined();
  });

  test('Returns undefined when no results found (0 results)', async () => {
    const result = await getStats(getMockCallCluster([]), mockIndex);
    expect(result).toBeUndefined();
  });

  test('Summarizes visualizations response data', async () => {
    const result = await getStats(getMockCallCluster(defaultMockSavedObjects), mockIndex);
>>>>>>> bfaf8298

    expect(result).toMatchObject({
      shell_beads: {
        spaces_avg: 1,
        spaces_max: 1,
        spaces_min: 1,
        total: 1,
        saved_7_days_total: 1,
        saved_30_days_total: 1,
        saved_90_days_total: 1,
      },
    });
  });

  test('Summarizes visualizations response data per Space', async () => {
    const expectedStats = {
      cave_painting: {
        total: 3,
        spaces_min: 1,
        spaces_max: 1,
        spaces_avg: 1,
        saved_7_days_total: 1,
        saved_30_days_total: 2,
        saved_90_days_total: 3,
      },
      printing_press: {
        total: 1,
        spaces_min: 1,
        spaces_max: 1,
        spaces_avg: 1,
        saved_7_days_total: 0,
        saved_30_days_total: 1,
        saved_90_days_total: 1,
      },
      cuneiform: {
        total: 2,
        spaces_min: 2,
        spaces_max: 2,
        spaces_avg: 2,
        saved_7_days_total: 1,
        saved_30_days_total: 1,
        saved_90_days_total: 1,
      },
      floppy_disk: {
        total: 4,
        spaces_min: 2,
        spaces_max: 2,
        spaces_avg: 2,
        saved_7_days_total: 2,
        saved_30_days_total: 2,
        saved_90_days_total: 3,
      },
    };
<<<<<<< HEAD
    const result = await usageCollector.fetch(getMockFetchClients(enlargedMockSavedObjects));
=======

    const result = await getStats(getMockCallCluster(enlargedMockSavedObjects), mockIndex);
>>>>>>> bfaf8298

    expect(result).toMatchObject(expectedStats);
  });
});<|MERGE_RESOLUTION|>--- conflicted
+++ resolved
@@ -18,15 +18,8 @@
  */
 
 import moment from 'moment';
-<<<<<<< HEAD
-import { of } from 'rxjs';
-
-import { createCollectorFetchContextMock } from 'src/plugins/usage_collection/server/usage_collection.mock';
-import { getUsageCollector } from './get_usage_collector';
-=======
 import { LegacyAPICaller } from 'src/core/server';
 import { getStats } from './get_usage_collector';
->>>>>>> bfaf8298
 
 const defaultMockSavedObjects = [
   {
@@ -126,34 +119,11 @@
 ];
 
 describe('Visualizations usage collector', () => {
-<<<<<<< HEAD
-  const configMock = of({ kibana: { index: '' } });
-  const usageCollector = getUsageCollector(configMock);
-  const getMockFetchClients = (hits?: unknown[]) => {
-    const fetchParamsMock = createCollectorFetchContextMock();
-    fetchParamsMock.callCluster.mockResolvedValue({ hits: { hits } });
-    return fetchParamsMock;
-  };
-=======
   const mockIndex = '';
   const getMockCallCluster = (hits: unknown[]) =>
     (() => Promise.resolve({ hits: { hits } }) as unknown) as LegacyAPICaller;
->>>>>>> bfaf8298
 
   test('Returns undefined when no results found (undefined)', async () => {
-<<<<<<< HEAD
-    const result = await usageCollector.fetch(getMockFetchClients(undefined as any));
-    expect(result).toBe(undefined);
-  });
-
-  test('Returns undefined when no results found (0 results)', async () => {
-    const result = await usageCollector.fetch(getMockFetchClients([]));
-    expect(result).toBe(undefined);
-  });
-
-  test('Summarizes visualizations response data', async () => {
-    const result = await usageCollector.fetch(getMockFetchClients(defaultMockSavedObjects));
-=======
     const result = await getStats(getMockCallCluster(undefined as any), mockIndex);
     expect(result).toBeUndefined();
   });
@@ -165,7 +135,6 @@
 
   test('Summarizes visualizations response data', async () => {
     const result = await getStats(getMockCallCluster(defaultMockSavedObjects), mockIndex);
->>>>>>> bfaf8298
 
     expect(result).toMatchObject({
       shell_beads: {
@@ -219,12 +188,8 @@
         saved_90_days_total: 3,
       },
     };
-<<<<<<< HEAD
-    const result = await usageCollector.fetch(getMockFetchClients(enlargedMockSavedObjects));
-=======
 
     const result = await getStats(getMockCallCluster(enlargedMockSavedObjects), mockIndex);
->>>>>>> bfaf8298
 
     expect(result).toMatchObject(expectedStats);
   });
