/*
 * Licensed to Elasticsearch B.V. under one or more contributor
 * license agreements. See the NOTICE file distributed with
 * this work for additional information regarding copyright
 * ownership. Elasticsearch B.V. licenses this file to you under
 * the Apache License, Version 2.0 (the "License"); you may
 * not use this file except in compliance with the License.
 * You may obtain a copy of the License at
 *
 *    http://www.apache.org/licenses/LICENSE-2.0
 *
 * Unless required by applicable law or agreed to in writing,
 * software distributed under the License is distributed on an
 * "AS IS" BASIS, WITHOUT WARRANTIES OR CONDITIONS OF ANY
 * KIND, either express or implied.  See the License for the
 * specific language governing permissions and limitations
 * under the License.
 */

import { countBy, get, groupBy, mapValues, max, min, values } from 'lodash';
import { SearchResponse } from 'elasticsearch';

import { LegacyAPICaller } from 'src/core/server';
import { CollectorFetchContext } from 'src/plugins/usage_collection/server';
import { getPastDays } from './get_past_days';

type ESResponse = SearchResponse<{ visualization: { visState: string } }>;

interface VisSummary {
  type: string;
  space: string;
  past_days: number;
}

export interface VisualizationUsage {
  [x: string]: {
    total: number;
    spaces_min?: number;
    spaces_max?: number;
    spaces_avg: number;
    saved_7_days_total: number;
    saved_30_days_total: number;
    saved_90_days_total: number;
  };
}

/*
 * Parse the response data into telemetry payload
 */
export async function getStats(
  callCluster: LegacyAPICaller,
  index: string
): Promise<VisualizationUsage | undefined> {
  const searchParams = {
    size: 10000, // elasticsearch index.max_result_window default value
    index,
    ignoreUnavailable: true,
    filterPath: [
      'hits.hits._id',
      'hits.hits._source.visualization',
      'hits.hits._source.updated_at',
    ],
    body: {
      query: {
        bool: { filter: { term: { type: 'visualization' } } },
      },
    },
  };
  const esResponse: ESResponse = await callCluster('search', searchParams);
  const size = get(esResponse, 'hits.hits.length', 0);
  if (size < 1) {
    return;
  }

  // `map` to get the raw types
  const visSummaries: VisSummary[] = esResponse.hits.hits.map((hit) => {
    const spacePhrases = hit._id.split(':');
    const lastUpdated: string = get(hit, '_source.updated_at');
    const space = spacePhrases.length === 3 ? spacePhrases[0] : 'default'; // if in a custom space, the format of a saved object ID is space:type:id
    const visualization = get(hit, '_source.visualization', { visState: '{}' });
    const visState: { type?: string } = JSON.parse(visualization.visState);
    return {
      type: visState.type || '_na_',
      space,
      past_days: getPastDays(lastUpdated),
    };
  });

  // organize stats per type
  const visTypes = groupBy(visSummaries, 'type');

  // get the final result
  return mapValues(visTypes, (curr) => {
    const total = curr.length;
    const spacesBreakdown = countBy(curr, 'space');
    const spaceCounts: number[] = values(spacesBreakdown);

    return {
      total,
      spaces_min: min(spaceCounts),
      spaces_max: max(spaceCounts),
      spaces_avg: total / spaceCounts.length,
      saved_7_days_total: curr.filter((c) => c.past_days <= 7).length,
      saved_30_days_total: curr.filter((c) => c.past_days <= 30).length,
      saved_90_days_total: curr.filter((c) => c.past_days <= 90).length,
    };
  });
<<<<<<< HEAD
}

export function getUsageCollector(config: Observable<{ kibana: { index: string } }>) {
  return {
    type: VIS_USAGE_TYPE,
    isReady: () => true,
    fetch: async ({ callCluster }: CollectorFetchContext) => {
      const index = (await config.pipe(first()).toPromise()).kibana.index;
      return await getStats(callCluster, index);
    },
  };
=======
>>>>>>> bfaf8298
}<|MERGE_RESOLUTION|>--- conflicted
+++ resolved
@@ -105,18 +105,4 @@
       saved_90_days_total: curr.filter((c) => c.past_days <= 90).length,
     };
   });
-<<<<<<< HEAD
-}
-
-export function getUsageCollector(config: Observable<{ kibana: { index: string } }>) {
-  return {
-    type: VIS_USAGE_TYPE,
-    isReady: () => true,
-    fetch: async ({ callCluster }: CollectorFetchContext) => {
-      const index = (await config.pipe(first()).toPromise()).kibana.index;
-      return await getStats(callCluster, index);
-    },
-  };
-=======
->>>>>>> bfaf8298
 }