--- conflicted
+++ resolved
@@ -63,8 +63,6 @@
   type: string;
 }
 
-<<<<<<< HEAD
-=======
 export interface PutMappingOpts {
   body: DocMapping;
   index: string;
@@ -84,7 +82,6 @@
   };
 }
 
->>>>>>> 0ba1db2d
 export interface IndexOpts {
   index: string;
 }
