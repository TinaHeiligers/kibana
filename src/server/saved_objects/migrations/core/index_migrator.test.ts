--- conflicted
+++ resolved
@@ -25,42 +25,6 @@
 import { IndexMigrator } from './index_migrator';
 
 describe('IndexMigrator', () => {
-<<<<<<< HEAD
-=======
-  test('patches the index mappings if the index is already migrated', async () => {
-    const opts = defaultOpts();
-    const callCluster = clusterStub(opts);
-
-    opts.mappingProperties = { foo: { type: 'text' } };
-
-    withIndex(callCluster);
-
-    const result = await new IndexMigrator(opts).migrate();
-
-    expect(ranMigration(opts)).toBeFalsy();
-    expect(result.status).toEqual('patched');
-    sinon.assert.calledWith(callCluster, 'indices.putMapping', {
-      body: {
-        dynamic: 'strict',
-        properties: {
-          config: {
-            dynamic: 'true',
-            properties: { buildNum: { type: 'keyword' } },
-          },
-          foo: { type: 'text' },
-          migrationVersion: { dynamic: 'true', type: 'object' },
-          namespace: { type: 'keyword' },
-          type: { type: 'keyword' },
-          updated_at: { type: 'date' },
-        },
-      },
-      index: '.kibana_1',
-      include_type_name: true,
-      type: ROOT_TYPE,
-    });
-  });
-
->>>>>>> 0ba1db2d
   test('creates the index if it does not exist', async () => {
     const opts = defaultOpts();
     const callCluster = clusterStub(opts);
