--- conflicted
+++ resolved
@@ -139,11 +139,7 @@
                 statusCode: 400,
                 error: 'Bad Request',
                 message: 'child "type" fails because ["type" at position 0 fails because ' +
-<<<<<<< HEAD
-                  '["0" must be one of [config, query, index-pattern, visualization, search, dashboard, url]]]',
-=======
                   '["0" must be one of [config, dashboard, index-pattern, search, url, visualization]]]',
->>>>>>> 269f5a8e
                 validation: {
                   source: 'payload',
                   keys: ['type.0'],
