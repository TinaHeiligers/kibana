--- conflicted
+++ resolved
@@ -158,15 +158,10 @@
           'specs/components/agg_response/hierarchical/_create_raw_data',
           'specs/components/agg_response/hierarchical/_array_to_linked_list',
           'specs/components/agg_response/hierarchical/_collect_branch',
-<<<<<<< HEAD
-          'specs/components/agg_response/tabify/tabify_agg_response',
-          'specs/plugins/vis_types/vislib/index'
-=======
           'specs/components/agg_response/tabify/tabify',
           'specs/components/agg_table/index',
           'specs/plugins/vis_types/index',
           'specs/utils/slugify_id'
->>>>>>> 9332dfe9
         ], function () {
           bootstrap(kibana, sinon);
         });
