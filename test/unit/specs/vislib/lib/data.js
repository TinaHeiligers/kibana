define(function (require) {
  var angular = require('angular');
  var _ = require('lodash');

  var Data;
  var dataSeries = require('vislib_fixtures/mock_data/date_histogram/_series');
  var dataSeriesNeg = require('vislib_fixtures/mock_data/date_histogram/_series_neg');
  var dataStacked = require('vislib_fixtures/mock_data/stacked/_stacked');

  var seriesData = {
    'label': '',
    'series': [
      {
        'label': '100',
        'values': [{x: 0, y: 1}, {x: 1, y: 2}, {x: 2, y: 3}]
      }
    ]
  };

  var rowsData = {
    'rows': [
      {
        'label': 'a',
        'series': [
          {
            'label': '100',
            'values': [{x: 0, y: 1}, {x: 1, y: 2}, {x: 2, y: 3}]
          }
        ]
      },
      {
        'label': 'b',
        'series': [
          {
            'label': '300',
            'values': [{x: 0, y: 1}, {x: 1, y: 2}, {x: 2, y: 3}]
          }
        ]
      },
      {
        'label': 'c',
        'series': [
          {
            'label': '100',
            'values': [{x: 0, y: 1}, {x: 1, y: 2}, {x: 2, y: 3}]
          }
        ]
      },
      {
        'label': 'd',
        'series': [
          {
            'label': '200',
            'values': [{x: 0, y: 1}, {x: 1, y: 2}, {x: 2, y: 3}]
          }
        ]
      }
    ]
  };

  var colsData = {
    'columns': [
      {
        'label': 'a',
        'series': [
          {
            'label': '100',
            'values': [{x: 0, y: 1}, {x: 1, y: 2}, {x: 2, y: 3}]
          }
        ]
      },
      {
        'label': 'b',
        'series': [
          {
            'label': '300',
            'values': [{x: 0, y: 1}, {x: 1, y: 2}, {x: 2, y: 3}]
          }
        ]
      },
      {
        'label': 'c',
        'series': [
          {
            'label': '100',
            'values': [{x: 0, y: 1}, {x: 1, y: 2}, {x: 2, y: 3}]
          }
        ]
      },
      {
        'label': 'd',
        'series': [
          {
            'label': '200',
            'values': [{x: 0, y: 1}, {x: 1, y: 2}, {x: 2, y: 3}]
          }
        ]
      }
    ]
  };

  angular.module('DataFactory', ['kibana']);

  describe('Vislib Data Class Test Suite', function () {

    beforeEach(function () {
      module('DataFactory');

      inject(function (Private) {
        Data = Private(require('components/vislib/lib/data'));
      });
    });

    describe('Data Class (main)', function () {
      it('should be a function', function () {
        expect(_.isFunction(Data)).to.be(true);
      });

      it('should return an object', function () {
        var rowIn = new Data(rowsData, {});
        expect(_.isObject(rowIn)).to.be(true);
      });
    });

    describe('_removeZeroSlices', function () {
      var data;
      var pieData = {
        slices: {
          children: [
            {size: 30},
            {size: 20},
            {size: 0}
          ]
        }
      };
<<<<<<< HEAD
      var DataFactory;
      var data;
      var slices;

      beforeEach(function () {
        module('DataFactory');
      });

      beforeEach(function () {
        inject(function (Private) {
          DataFactory = Private(require('components/vislib/lib/data'));
          data = new DataFactory(pieData, {});
          slices = data._removeZeroSlices(pieData.slices);
        });
=======

      beforeEach(function () {
        data = new Data(pieData, {});
        data._removeZeroSlices(pieData.slices);
>>>>>>> a1fb9920
      });

      it('should remove zero values', function () {
        expect(slices.children.length).to.be(2);
      });
    });

    describe('Data.flatten', function () {
      var serIn;
      var rowIn;
      var colIn;
      var serOut;
      var rowOut;
      var colOut;

      beforeEach(function () {
        serIn = new Data(seriesData, {});
        rowIn = new Data(rowsData, {});
        colIn = new Data(colsData, {});
        serOut = serIn.flatten();
        rowOut = rowIn.flatten();
        colOut = colIn.flatten();
      });

      it('should return an array of value objects from every series', function () {
        expect(serOut.every(_.isObject)).to.be(true);
      });

      it('should return all points from every series', testLength(seriesData));
      it('should return all points from every series', testLength(rowsData));
      it('should return all points from every series', testLength(colsData));

      function testLength(inputData) {
        return function () {
          var data = new Data(inputData, {});
          var len = _.reduce(data.chartData(), function (sum, chart) {
            return sum + chart.series.reduce(function (sum, series) {
              return sum + series.values.length;
            }, 0);
          }, 0);

          expect(data.flatten()).to.have.length(len);
        };
      }
    });

    describe('getYMin method', function () {
      var visData;
      var visDataNeg;
      var visDataStacked;
      var minValue = 4;
      var minValueNeg = -41;
      var minValueStacked = 15;

      beforeEach(function () {
        visData = new Data(dataSeries, {});
        visDataNeg = new Data(dataSeriesNeg, {});
        visDataStacked = new Data(dataStacked, { type: 'histogram' });
      });

      // The first value in the time series is less than the min date in the
      // date range. It also has the largest y value. This value should be excluded
      // when calculating the Y max value since it falls outside of the range.
      it('should return the Y domain min value', function () {
        expect(visData.getYMin()).to.be(minValue);
        expect(visDataNeg.getYMin()).to.be(minValueNeg);
        expect(visDataStacked.getYMin()).to.be(minValueStacked);
      });

      it('should have a minimum date value that is greater than the max value within the date range', function () {
        var series = _.pluck(visData.chartData(), 'series');
        var stackedSeries = _.pluck(visDataStacked.chartData(), 'series');
        expect(_.min(series.values, function (d) { return d.x; })).to.be.greaterThan(minValue);
        expect(_.min(stackedSeries.values, function (d) { return d.x; })).to.be.greaterThan(minValueStacked);
      });

      it('allows passing a value getter for manipulating the values considered', function () {
        var realMin = visData.getYMin();
        var multiplier = 13.2;
        expect(visData.getYMin(function (d) { return d.y * multiplier; })).to.be(realMin * multiplier);
      });
    });

    describe('getYMax method', function () {
      var visData;
      var visDataNeg;
      var visDataStacked;
      var maxValue = 41;
      var maxValueNeg = -4;
      var maxValueStacked = 115;

      beforeEach(function () {
        visData = new Data(dataSeries, {});
        visDataNeg = new Data(dataSeriesNeg, {});
        visDataStacked = new Data(dataStacked, { type: 'histogram' });
      });

      // The first value in the time series is less than the min date in the
      // date range. It also has the largest y value. This value should be excluded
      // when calculating the Y max value since it falls outside of the range.
      it('should return the Y domain min value', function () {
        expect(visData.getYMax()).to.be(maxValue);
        expect(visDataNeg.getYMax()).to.be(maxValueNeg);
        expect(visDataStacked.getYMax()).to.be(maxValueStacked);
      });

      it('should have a minimum date value that is greater than the max value within the date range', function () {
        var series = _.pluck(visData.chartData(), 'series');
        var stackedSeries = _.pluck(visDataStacked.chartData(), 'series');
        expect(_.min(series, function (d) { return d.x; })).to.be.greaterThan(maxValue);
        expect(_.min(stackedSeries, function (d) { return d.x; })).to.be.greaterThan(maxValueStacked);
      });

      it('allows passing a value getter for manipulating the values considered', function () {
        var realMax = visData.getYMax();
        var multiplier = 13.2;
        expect(visData.getYMax(function (d) { return d.y * multiplier; })).to.be(realMax * multiplier);
      });
    });

  });
});<|MERGE_RESOLUTION|>--- conflicted
+++ resolved
@@ -133,27 +133,10 @@
           ]
         }
       };
-<<<<<<< HEAD
-      var DataFactory;
-      var data;
-      var slices;
-
-      beforeEach(function () {
-        module('DataFactory');
-      });
-
-      beforeEach(function () {
-        inject(function (Private) {
-          DataFactory = Private(require('components/vislib/lib/data'));
-          data = new DataFactory(pieData, {});
-          slices = data._removeZeroSlices(pieData.slices);
-        });
-=======
 
       beforeEach(function () {
         data = new Data(pieData, {});
         data._removeZeroSlices(pieData.slices);
->>>>>>> a1fb9920
       });
 
       it('should remove zero values', function () {
