define(function (require) {
  var angular = require('angular');
  var _ = require('lodash');
  var $ = require('jquery');
  var L = require('leaflet');

  // Data
  var dataArray = [
    require('vislib_fixtures/mock_data/geohash/_geo_json'),
    require('vislib_fixtures/mock_data/geohash/_columns'),
    require('vislib_fixtures/mock_data/geohash/_rows')
  ];
  var names = ['geojson', 'columns', 'rows'];
<<<<<<< HEAD
  var mapTypes = ['Scaled Circle Markers', 'Shaded Circle Markers', 'Shaded Geohash Grid', 'Heatmap'];
=======
  // TODO: Test the specific behavior of each these
  var mapTypes = ['Scaled Circle Markers', 'Shaded Circle Markers', 'Shaded Geohash Grid'];
>>>>>>> 5924d844

  angular.module('TileMapFactory', ['kibana']);


  function bootstrapAndRender(data, type) {
    var vis;
    var visLibParams = {
      isDesaturated: true,
      type: 'tile_map',
      mapType: type
    };

<<<<<<< HEAD
      describe('TileMap Test Suite for ' + mapTypes[j] + ' with ' + names[i] + ' data', function () {
        var vis;
        var visLibParams = {
          isDesaturated: true,
          addLeafletPopup: true,
          type: 'tile_map',
          mapType: type
        };
=======
    module('TileMapFactory');
    inject(function (Private) {
      vis = Private(require('vislib_fixtures/_vis_fixture'))(visLibParams);
      require('css!components/vislib/styles/main');
      vis.render(data);
    });
>>>>>>> 5924d844

    return vis;

  }

<<<<<<< HEAD
        afterEach(function () {
          vis.handler.charts.forEach(function (chart) {
            chart.destroy();
          });
          $(vis.el).remove();
          vis = null;
        });
=======
  function destroyVis(vis) {
    $(vis.el).remove();
    vis = null;
  }

  describe('TileMap Tests', function () {
    describe('Rendering each types of tile map', function () {
      dataArray.forEach(function (data, i) {
>>>>>>> 5924d844

        mapTypes.forEach(function (type, j) {

          describe('draw() ' + mapTypes[j] + ' with ' + names[i], function () {
            var vis;

            beforeEach(function () {
              vis = bootstrapAndRender(data, type);
            });

            afterEach(function () {
              destroyVis(vis);
            });

            it('should return a function', function () {
              vis.handler.charts.forEach(function (chart) {
                expect(chart.draw()).to.be.a(Function);
              });
            });

            it('should create .leaflet-container as a by product of map rendering', function () {
              expect($(vis.el).find('.leaflet-container').length).to.be.above(0);
            });

          });
        });
      });
    });

    describe('Leaflet controls', function () {
      var vis;
      var leafletContainer;

<<<<<<< HEAD
        describe('geohashMinDistance method', function () {
          it('should return a number', function () {
            vis.handler.charts.forEach(function (chart) {
              var mapData = chart.chartData.geoJson;
              var i = _.random(0, mapData.features.length - 1);
              var feature = mapData.features[i];
              expect(_.isFinite(chart.geohashMinDistance(feature))).to.be(true);
=======
      beforeEach(function () {
        vis = bootstrapAndRender(dataArray[0], 'Scaled Circle Markers');
        leafletContainer = $(vis.el).find('.leaflet-container');
      });

      afterEach(function () {
        destroyVis(vis);
      });

      it('should attach the zoom controls', function () {
        expect(leafletContainer.find('.leaflet-control-zoom-in').length).to.be(1);
        expect(leafletContainer.find('.leaflet-control-zoom-out').length).to.be(1);
      });

      it('should attach the filter drawing button', function () {
        expect(leafletContainer.find('.leaflet-draw').length).to.be(1);
      });

      it('should attach the crop button', function () {
        expect(leafletContainer.find('.leaflet-control-fit').length).to.be(1);
      });

      it('should not attach the filter or crop buttons if no data is present', function () {
        var noData = {
          geoJson: {
            features: [],
            properties: {
              label: null,
              length: 30,
              min: 1,
              max: 608,
              precision: 1,
              allmin: 1,
              allmax: 608
            },
            hits: 20
          }
        };
        vis.render(noData);
        leafletContainer = $(vis.el).find('.leaflet-container');

        expect(leafletContainer.find('.leaflet-control-fit').length).to.be(0);
        expect(leafletContainer.find('.leaflet-draw').length).to.be(0);

      });

    });

    // Probably only neccesary to test one of these as we already know the the map will render

    describe('Methods', function () {
      var vis;
      var leafletContainer;

      beforeEach(function () {
        vis = bootstrapAndRender(dataArray[0], 'Scaled Circle Markers');
        leafletContainer = $(vis.el).find('.leaflet-container');
      });

      afterEach(function () {
        destroyVis(vis);
      });

      describe('_filterToMapBounds method', function () {
        it('should filter out data points that are outside of the map bounds', function () {
          vis.handler.charts.forEach(function (chart) {
            chart.maps.forEach(function (map) {
              var featuresLength = chart.chartData.geoJson.features.length;
              var mapFeatureLength;

              function getSize(obj) {
                var size = 0;
                var key;

                for (key in obj) { if (obj.hasOwnProperty(key)) size++; }
                return size;
              }

              map.setZoom(13); // Zoom in on the map!
              mapFeatureLength = getSize(map._layers);

              expect(mapFeatureLength).to.be.lessThan(featuresLength);
>>>>>>> 5924d844
            });
          });
        });
      });

<<<<<<< HEAD
        describe('radiusScale method', function () {
          it('should return a number', function () {
            vis.handler.charts.forEach(function (chart) {
              var count = Math.random() * 50;
              var max = 50;
              var precision = 1;
              var mapData = chart.chartData.geoJson;
              var i = _.random(0, mapData.features.length - 1);
              var feature = mapData.features[i];
              expect(_.isFinite(chart.radiusScale(count, max, feature))).to.be(true);
            });
          });
        });

        describe('applyShadingStyle method', function () {
          it('should return an object', function () {
            vis.handler.charts.forEach(function (chart) {
              var mapData = chart.chartData.geoJson;
              var i = _.random(0, mapData.features.length - 1);
              var feature = mapData.features[i];
              var min = mapData.properties.allmin;
              var max = mapData.properties.allmax;
              expect(_.isObject(chart.applyShadingStyle(feature, min, max))).to.be(true);
            });
=======
      describe('geohashMinDistance method', function () {
        it('should return a number', function () {
          vis.handler.charts.forEach(function (chart) {
            var feature = chart.chartData.geoJson.features[0];
            expect(_.isNumber(chart.geohashMinDistance(feature))).to.be(true);
>>>>>>> 5924d844
          });
        });
      });

      describe('radiusScale method', function () {
        it('should return a number', function () {
          vis.handler.charts.forEach(function (chart) {
            var count = Math.random() * 50;
            var max = 50;
            var precision = 1;
            var feature = chart.chartData.geoJson.features[0];
            expect(_.isNumber(chart.radiusScale(count, max, feature))).to.be(true);
          });
        });
      });

<<<<<<< HEAD
        describe('getMinMax method', function () {
          it('should return an object', function () {
            vis.handler.charts.forEach(function (chart) {
              var data = chart.handler.data.data;
              expect(_.isObject(chart.getMinMax(data))).to.be(true);
            });
          });
          it('should return a min number', function () {
            vis.handler.charts.forEach(function (chart) {
              var data = chart.handler.data.data;
              expect(_.isFinite(chart.getMinMax(data).min)).to.be(true);
            });
          });
          it('should return a max number', function () {
            vis.handler.charts.forEach(function (chart) {
              var data = chart.handler.data.data;
              expect(_.isFinite(chart.getMinMax(data).max)).to.be(true);
            });
          });
        });

        describe('dataToHeatArray method', function () {
          it('should return an array', function () {
            vis.handler.charts.forEach(function (chart) {
              var mapData = chart.chartData.geoJson;
              var max = mapData.properties.allmax;
              expect(_.isArray(chart.dataToHeatArray(mapData, max))).to.be(true);
            });
          });
          it('should return an array item for each feature', function () {
            vis.handler.charts.forEach(function (chart) {
              var mapData = chart.chartData.geoJson;
              var max = mapData.properties.allmax;
              expect(chart.dataToHeatArray(mapData, max).length).to.be(mapData.features.length);
            });
          });
        });

=======
      describe('quantizeColorScale method', function () {
        it('should return a hex color', function () {
          vis.handler.charts.forEach(function (chart) {
            var reds = ['#fed976', '#feb24c', '#fd8d3c', '#f03b20', '#bd0026'];
            var count = Math.random() * 300;
            var min = 0;
            var max = 300;
            expect(_.indexOf(reds, chart.quantizeColorScale(count, min, max))).to.not.be(-1);
          });
        });
>>>>>>> 5924d844
      });
    });

  });
});<|MERGE_RESOLUTION|>--- conflicted
+++ resolved
@@ -11,12 +11,8 @@
     require('vislib_fixtures/mock_data/geohash/_rows')
   ];
   var names = ['geojson', 'columns', 'rows'];
-<<<<<<< HEAD
+  // TODO: Test the specific behavior of each these
   var mapTypes = ['Scaled Circle Markers', 'Shaded Circle Markers', 'Shaded Geohash Grid', 'Heatmap'];
-=======
-  // TODO: Test the specific behavior of each these
-  var mapTypes = ['Scaled Circle Markers', 'Shaded Circle Markers', 'Shaded Geohash Grid'];
->>>>>>> 5924d844
 
   angular.module('TileMapFactory', ['kibana']);
 
@@ -29,37 +25,18 @@
       mapType: type
     };
 
-<<<<<<< HEAD
-      describe('TileMap Test Suite for ' + mapTypes[j] + ' with ' + names[i] + ' data', function () {
-        var vis;
-        var visLibParams = {
-          isDesaturated: true,
-          addLeafletPopup: true,
-          type: 'tile_map',
-          mapType: type
-        };
-=======
+
     module('TileMapFactory');
     inject(function (Private) {
       vis = Private(require('vislib_fixtures/_vis_fixture'))(visLibParams);
       require('css!components/vislib/styles/main');
       vis.render(data);
     });
->>>>>>> 5924d844
 
     return vis;
 
   }
 
-<<<<<<< HEAD
-        afterEach(function () {
-          vis.handler.charts.forEach(function (chart) {
-            chart.destroy();
-          });
-          $(vis.el).remove();
-          vis = null;
-        });
-=======
   function destroyVis(vis) {
     $(vis.el).remove();
     vis = null;
@@ -68,7 +45,6 @@
   describe('TileMap Tests', function () {
     describe('Rendering each types of tile map', function () {
       dataArray.forEach(function (data, i) {
->>>>>>> 5924d844
 
         mapTypes.forEach(function (type, j) {
 
@@ -102,15 +78,6 @@
       var vis;
       var leafletContainer;
 
-<<<<<<< HEAD
-        describe('geohashMinDistance method', function () {
-          it('should return a number', function () {
-            vis.handler.charts.forEach(function (chart) {
-              var mapData = chart.chartData.geoJson;
-              var i = _.random(0, mapData.features.length - 1);
-              var feature = mapData.features[i];
-              expect(_.isFinite(chart.geohashMinDistance(feature))).to.be(true);
-=======
       beforeEach(function () {
         vis = bootstrapAndRender(dataArray[0], 'Scaled Circle Markers');
         leafletContainer = $(vis.el).find('.leaflet-container');
@@ -193,44 +160,16 @@
               mapFeatureLength = getSize(map._layers);
 
               expect(mapFeatureLength).to.be.lessThan(featuresLength);
->>>>>>> 5924d844
-            });
-          });
-        });
-      });
-
-<<<<<<< HEAD
-        describe('radiusScale method', function () {
-          it('should return a number', function () {
-            vis.handler.charts.forEach(function (chart) {
-              var count = Math.random() * 50;
-              var max = 50;
-              var precision = 1;
-              var mapData = chart.chartData.geoJson;
-              var i = _.random(0, mapData.features.length - 1);
-              var feature = mapData.features[i];
-              expect(_.isFinite(chart.radiusScale(count, max, feature))).to.be(true);
-            });
-          });
-        });
-
-        describe('applyShadingStyle method', function () {
-          it('should return an object', function () {
-            vis.handler.charts.forEach(function (chart) {
-              var mapData = chart.chartData.geoJson;
-              var i = _.random(0, mapData.features.length - 1);
-              var feature = mapData.features[i];
-              var min = mapData.properties.allmin;
-              var max = mapData.properties.allmax;
-              expect(_.isObject(chart.applyShadingStyle(feature, min, max))).to.be(true);
-            });
-=======
+            });
+          });
+        });
+      });
+
       describe('geohashMinDistance method', function () {
         it('should return a number', function () {
           vis.handler.charts.forEach(function (chart) {
             var feature = chart.chartData.geoJson.features[0];
             expect(_.isNumber(chart.geohashMinDistance(feature))).to.be(true);
->>>>>>> 5924d844
           });
         });
       });
@@ -241,52 +180,14 @@
             var count = Math.random() * 50;
             var max = 50;
             var precision = 1;
-            var feature = chart.chartData.geoJson.features[0];
-            expect(_.isNumber(chart.radiusScale(count, max, feature))).to.be(true);
-          });
-        });
-      });
-
-<<<<<<< HEAD
-        describe('getMinMax method', function () {
-          it('should return an object', function () {
-            vis.handler.charts.forEach(function (chart) {
-              var data = chart.handler.data.data;
-              expect(_.isObject(chart.getMinMax(data))).to.be(true);
-            });
-          });
-          it('should return a min number', function () {
-            vis.handler.charts.forEach(function (chart) {
-              var data = chart.handler.data.data;
-              expect(_.isFinite(chart.getMinMax(data).min)).to.be(true);
-            });
-          });
-          it('should return a max number', function () {
-            vis.handler.charts.forEach(function (chart) {
-              var data = chart.handler.data.data;
-              expect(_.isFinite(chart.getMinMax(data).max)).to.be(true);
-            });
-          });
-        });
-
-        describe('dataToHeatArray method', function () {
-          it('should return an array', function () {
-            vis.handler.charts.forEach(function (chart) {
-              var mapData = chart.chartData.geoJson;
-              var max = mapData.properties.allmax;
-              expect(_.isArray(chart.dataToHeatArray(mapData, max))).to.be(true);
-            });
-          });
-          it('should return an array item for each feature', function () {
-            vis.handler.charts.forEach(function (chart) {
-              var mapData = chart.chartData.geoJson;
-              var max = mapData.properties.allmax;
-              expect(chart.dataToHeatArray(mapData, max).length).to.be(mapData.features.length);
-            });
-          });
-        });
-
-=======
+            var mapData = chart.chartData.geoJson;
+            var i = _.random(0, mapData.features.length - 1);
+            var feature = mapData.features[i];
+            expect(_.isFinite(chart.radiusScale(count, max, feature))).to.be(true);
+          });
+        });
+      });
+
       describe('quantizeColorScale method', function () {
         it('should return a hex color', function () {
           vis.handler.charts.forEach(function (chart) {
@@ -297,7 +198,60 @@
             expect(_.indexOf(reds, chart.quantizeColorScale(count, min, max))).to.not.be(-1);
           });
         });
->>>>>>> 5924d844
+      });
+
+      describe('getMinMax method', function () {
+        it('should return an object', function () {
+          vis.handler.charts.forEach(function (chart) {
+            var data = chart.handler.data.data;
+            expect(_.isObject(chart.getMinMax(data))).to.be(true);
+          });
+        });
+
+        it('should return a min number', function () {
+          vis.handler.charts.forEach(function (chart) {
+            var data = chart.handler.data.data;
+            expect(_.isFinite(chart.getMinMax(data).min)).to.be(true);
+          });
+        });
+
+        it('should return a max number', function () {
+          vis.handler.charts.forEach(function (chart) {
+            var data = chart.handler.data.data;
+            expect(_.isFinite(chart.getMinMax(data).max)).to.be(true);
+          });
+        });
+      });
+
+      describe('dataToHeatArray method', function () {
+        it('should return an array', function () {
+          vis.handler.charts.forEach(function (chart) {
+            var mapData = chart.chartData.geoJson;
+            var max = mapData.properties.allmax;
+            expect(_.isArray(chart.dataToHeatArray(mapData, max))).to.be(true);
+          });
+        });
+
+        it('should return an array item for each feature', function () {
+          vis.handler.charts.forEach(function (chart) {
+            var mapData = chart.chartData.geoJson;
+            var max = mapData.properties.allmax;
+            expect(chart.dataToHeatArray(mapData, max).length).to.be(mapData.features.length);
+          });
+        });
+      });
+
+      describe('applyShadingStyle method', function () {
+        it('should return an object', function () {
+          vis.handler.charts.forEach(function (chart) {
+            var mapData = chart.chartData.geoJson;
+            var i = _.random(0, mapData.features.length - 1);
+            var feature = mapData.features[i];
+            var min = mapData.properties.allmin;
+            var max = mapData.properties.allmax;
+            expect(_.isObject(chart.applyShadingStyle(feature, min, max))).to.be(true);
+          });
+        });
       });
     });
 
