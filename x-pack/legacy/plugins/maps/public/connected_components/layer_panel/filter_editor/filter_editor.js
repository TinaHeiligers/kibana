--- conflicted
+++ resolved
@@ -22,13 +22,7 @@
 import { indexPatternService } from '../../../kibana_services';
 import { Storage } from 'ui/storage';
 
-<<<<<<< HEAD
-import { data } from 'plugins/data/setup';
-const { SearchBar } = data.search.ui;
-const { savedQueryService } = data.search.services;
-=======
 import { QueryBar } from 'plugins/data';
->>>>>>> 269f5a8e
 
 const settings = chrome.getUiSettingsClient();
 const localStorage = new Storage(window.localStorage);
@@ -38,7 +32,6 @@
   state = {
     isPopoverOpen: false,
     indexPatterns: [],
-    savedQuery: null,
   }
 
   componentDidMount() {
@@ -86,36 +79,6 @@
     this._close();
   }
 
-  _onFiltersUpdated = () => {
-    return;
-  }
-
-  _onQuerySaved = (savedQuery) => {
-    this._addOrUpdateSavedQuery(savedQuery, this.state.savedQuery);
-  }
-
-  _getSavedQueryFromService = async (savedQuery) => {
-    if (!savedQuery.id) return;
-    const newSavedQuery = await savedQueryService.getSavedQuery(savedQuery.id);
-    await this.setState({ savedQuery: newSavedQuery });
-    this.props.setLayerQuery(this.props.layer.getId(), newSavedQuery.attributes.query);
-    this._close();
-  }
-
-  _onSavedQueryChange = (changedSavedQuery) => {
-    this._addOrUpdateSavedQuery(changedSavedQuery, this.state.savedQuery);
-  }
-
-  _addOrUpdateSavedQuery = async (currentSavedQuery, oldSavedQuery) => {
-    if (!currentSavedQuery) return;
-    await this._getSavedQueryFromService(currentSavedQuery);
-    await this.setState({ savedQuery: currentSavedQuery });
-    if (currentSavedQuery.id === (oldSavedQuery && oldSavedQuery.id)) {
-      this.props.setLayerQuery(this.props.layer.getId(), currentSavedQuery.attributes.query);
-      this._close();
-    }
-  }
-
   _renderQueryPopover() {
     const layerQuery = this.props.layer.getQuery();
 
@@ -128,21 +91,13 @@
         anchorPosition="leftCenter"
       >
         <div className="mapFilterEditor" data-test-subj="mapFilterEditor">
-          <SearchBar
+          <QueryBar
             query={layerQuery ? layerQuery : { language: settings.get('search:queryLanguage'), query: '' }}
+            onSubmit={this._onQueryChange}
             appName="maps"
-            screenTitle="maps"
-            onQuerySubmit={this._onQueryChange}
+            showDatePicker={false}
             indexPatterns={this.state.indexPatterns}
-            showDatePicker={false}
-            filters={[]}
-            onFiltersUpdated={this._onFiltersUpdated}
-            showFilterBar={false}
-            showQueryBar={true}
             store={localStorage}
-            savedQuery={this.state.savedQuery}
-            onSaved={this._onQuerySaved}
-            onSavedQueryUpdated={this._onSavedQueryChange}
             customSubmitButton={
               <EuiButton
                 fill
