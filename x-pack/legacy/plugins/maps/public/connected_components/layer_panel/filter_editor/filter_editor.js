--- conflicted
+++ resolved
@@ -91,15 +91,11 @@
         anchorPosition="leftCenter"
       >
         <div className="mapFilterEditor" data-test-subj="mapFilterEditor">
-<<<<<<< HEAD
           <SearchBar
+            uiSettings={settings}
             showFilterBar={false}
             showDatePicker={false}
             showQueryInput={true}
-=======
-          <QueryBar
-            uiSettings={settings}
->>>>>>> 042307e4
             query={layerQuery ? layerQuery : { language: settings.get('search:queryLanguage'), query: '' }}
             onQuerySubmit={this._onQueryChange}
             appName="maps"
