--- conflicted
+++ resolved
@@ -34,14 +34,6 @@
   const core = useKibanaCore();
   const uiSettingsClient = core.uiSettings;
   const uiInjectedMetadata = core.injectedMetadata;
-  const uiSetting$ = useMemo(() => uiSettingsClient.get$(key, defaultValue), [uiSettingsClient]);
-  const uiSetting = useObservable(uiSetting$);
-  const setUiSetting = useCallback((value: GenericValue) => uiSettingsClient.set(key, value), [
-    uiSettingsClient,
-  ]);
-  const defaultTimezoneProvider = useMemo(() => timezoneProvider(uiSettingsClient)(), [
-    uiSettingsClient,
-  ]);
 
   if (key === DEFAULT_KBN_VERSION) {
     return [uiInjectedMetadata.getKibanaVersion()];
@@ -49,11 +41,9 @@
 
   /* eslint-disable react-hooks/rules-of-hooks */
   if (key === DEFAULT_TIMEZONE_BROWSER) {
-    return [defaultTimezoneProvider];
+    return [useMemo(() => timezoneProvider(uiSettingsClient)(), [uiSettingsClient])];
   }
 
-<<<<<<< HEAD
-=======
   const uiSetting$ = useMemo(() => uiSettingsClient.get$(key, defaultValue), [uiSettingsClient]);
   const uiSetting = useObservable(uiSetting$);
   const setUiSetting = useCallback((value: GenericValue) => uiSettingsClient.set(key, value), [
@@ -61,6 +51,5 @@
   ]);
   /* eslint-enable react-hooks/rules-of-hooks */
 
->>>>>>> d5a120e4
   return [uiSetting, setUiSetting];
 };