{
  "name": "x-pack",
  "version": "8.0.0",
  "author": "Elastic",
  "private": true,
  "license": "Elastic-License",
  "scripts": {
    "kbn": "node ../scripts/kbn",
    "start": "gulp dev",
    "build": "gulp build",
    "testonly": "gulp testonly",
    "test": "gulp test",
    "test:browser:dev": "gulp testbrowser-dev",
    "test:browser": "gulp testbrowser",
    "test:jest": "node scripts/jest",
    "test:mocha": "grunt test:mocha",
    "test:server": "gulp testserver"
  },
  "kibana": {
    "build": {
      "intermediateBuildDirectory": "build/plugin/kibana/x-pack"
    }
  },
  "resolutions": {
    "**/@types/node": "10.12.12"
  },
  "devDependencies": {
    "@kbn/dev-utils": "1.0.0",
    "@kbn/es": "1.0.0",
    "@kbn/plugin-helpers": "9.0.2",
    "@kbn/test": "1.0.0",
    "@storybook/addon-actions": "^4.1.7",
    "@storybook/addon-console": "^1.1.0",
    "@storybook/addon-info": "^4.0.7",
    "@storybook/addon-knobs": "^4.0.7",
    "@storybook/addon-options": "^4.1.7",
    "@storybook/addon-storyshots": "^4.1.7",
    "@storybook/react": "^4.0.7",
    "@types/angular": "1.6.50",
    "@types/boom": "^7.2.0",
    "@types/d3-array": "^1.2.1",
    "@types/d3-scale": "^2.0.0",
    "@types/d3-shape": "^1.2.2",
    "@types/d3-time": "^1.0.7",
    "@types/d3-time-format": "^2.1.0",
    "@types/elasticsearch": "^5.0.30",
    "@types/expect.js": "^0.3.29",
    "@types/file-type": "^5.2.1",
    "@types/get-port": "^3.2.0 ",
    "@types/git-url-parse": "^9.0.0",
    "@types/glob": "^5.0.35",
    "@types/graphql": "^0.13.1",
    "@types/history": "^4.6.2",
    "@types/jest": "^23.3.1",
    "@types/joi": "^13.4.2",
    "@types/js-yaml": "^3.11.1",
    "@types/jsonwebtoken": "^7.2.7",
    "@types/lodash": "^3.10.1",
<<<<<<< HEAD
    "@types/mkdirp": "^0.5.2",
    "@types/mocha": "^5.2.5",
    "@types/nock": "^9.3.0",
    "@types/node": "^10.12.12",
    "@types/node-fetch": "^2.1.4",
    "@types/nodegit": "^0.22.1",
    "@types/papaparse": "^4.5.5",
=======
    "@types/mocha": "^5.2.6",
>>>>>>> 748df356
    "@types/pngjs": "^3.3.1",
    "@types/prop-types": "^15.5.3",
    "@types/proper-lockfile": "^3.0.0",
    "@types/react": "^16.8.0",
    "@types/react-datepicker": "^1.1.5",
    "@types/react-dom": "^16.8.0",
    "@types/react-infinite-scroller": "^1.2.0",
    "@types/react-redux": "^6.0.6",
    "@types/react-router-dom": "^4.3.1",
    "@types/react-test-renderer": "^16.8.0",
    "@types/recompose": "^0.30.2",
    "@types/reduce-reducers": "^0.1.3",
    "@types/redux-actions": "^2.2.1",
    "@types/rimraf": "^2.0.2",
    "@types/sinon": "^7.0.0",
    "@types/styled-components": "^3.0.1",
    "@types/storybook__addon-actions": "^3.4.1",
    "@types/storybook__addon-info": "^3.4.2",
    "@types/storybook__react": "^4.0.0",
    "@types/supertest": "^2.0.5",
    "@types/tar-fs": "^1.16.1",
    "@types/uuid": "^3.4.4",
    "abab": "^1.0.4",
    "ansi-colors": "^3.0.5",
    "ansicolors": "0.3.2",
    "aws-sdk": "2.2.33",
    "axios": "^0.18.0",
    "babel-jest": "^23.6.0",
    "babel-plugin-inline-react-svg": "^0.5.4",
    "babel-plugin-mock-imports": "^0.0.5",
    "babel-plugin-require-context-hook": "^1.0.0",
    "babel-plugin-transform-react-remove-prop-types": "^0.4.14",
    "chalk": "^2.4.1",
    "chance": "1.0.10",
    "checksum": "0.1.1",
    "commander": "2.12.2",
    "copy-webpack-plugin": "^4.5.2",
    "del": "^3.0.0",
    "dotenv": "2.0.0",
    "enzyme": "^3.7.0",
    "enzyme-adapter-react-16": "^1.9.0",
    "enzyme-adapter-utils": "^1.10.0",
    "enzyme-to-json": "^3.3.4",
    "execa": "^1.0.0",
    "expect.js": "0.3.1",
    "fancy-log": "^1.3.2",
    "fetch-mock": "7.3.0",
    "graphql-code-generator": "^0.13.0",
    "graphql-codegen-introspection-template": "^0.13.0",
    "graphql-codegen-typescript-resolvers-template": "^0.13.0",
    "graphql-codegen-typescript-template": "^0.13.0",
    "gulp": "3.9.1",
    "gulp-mocha": "2.2.0",
    "gulp-multi-process": "^1.3.1",
    "hapi": "^17.5.3",
    "jest": "^23.6.0",
    "jest-cli": "^23.6.0",
    "jest-styled-components": "^6.2.2",
    "jsdom": "^12.0.0",
    "mocha": "3.3.0",
    "mustache": "^2.3.0",
    "mutation-observer": "^1.0.3",
    "node-fetch": "^2.1.2",
    "pdf-image": "2.0.0",
    "pdfjs-dist": "^2.0.943",
    "pixelmatch": "4.0.2",
    "proxyquire": "1.7.11",
    "react-docgen-typescript-loader": "^3.0.0",
    "react-docgen-typescript-webpack-plugin": "^1.1.0",
    "react-test-renderer": "^16.8.0",
    "redux-test-utils": "0.2.2",
    "rsync": "0.4.0",
    "run-sequence": "^2.2.1",
    "sass-loader": "^7.1.0",
    "sass-resources-loader": "^2.0.0",
    "simple-git": "1.37.0",
    "sinon": "^7.2.2",
    "string-replace-loader": "^2.1.1",
    "supertest": "^3.1.0",
    "supertest-as-promised": "^4.0.2",
    "tmp": "0.0.31",
    "tree-kill": "^1.1.0",
    "ts-loader": "^5.2.2",
    "typescript": "^3.0.3",
    "vinyl-fs": "^3.0.2",
    "xml-crypto": "^0.10.1",
    "xml2js": "^0.4.19",
    "yargs": "4.8.1"
  },
  "dependencies": {
    "@elastic/datemath": "5.0.2",
    "@elastic/eui": "7.1.0",
    "@elastic/javascript-typescript-langserver": "^0.1.12",
    "@elastic/lsp-extension": "^0.1.1",
    "@elastic/node-crypto": "0.1.2",
    "@elastic/numeral": "2.3.2",
    "@kbn/babel-preset": "1.0.0",
    "@kbn/es-query": "1.0.0",
    "@kbn/i18n": "1.0.0",
    "@kbn/interpreter": "1.0.0",
    "@kbn/ui-framework": "1.0.0",
    "@samverschueren/stream-to-observable": "^0.3.0",
    "@scant/router": "^0.1.0",
    "@slack/client": "^4.8.0",
    "@turf/boolean-contains": "6.0.1",
    "@types/json-stable-stringify": "^1.0.32",
    "angular-resource": "1.4.9",
    "angular-sanitize": "1.6.5",
    "angular-ui-ace": "0.2.3",
    "apollo-cache-inmemory": "1.2.7",
    "apollo-client": "^2.3.8",
    "apollo-link": "^1.2.3",
    "apollo-link-http": "^1.5.4",
    "apollo-link-schema": "^1.1.0",
    "apollo-link-state": "^0.4.1",
    "apollo-server-errors": "^2.0.2",
    "apollo-server-hapi": "^1.3.6",
    "axios": "^0.18.0",
    "babel-core": "^6.26.3",
    "babel-polyfill": "6.20.0",
    "babel-preset-es2015": "^6.24.1",
    "babel-register": "^6.26.0",
    "babel-runtime": "^6.26.0",
    "base64-js": "^1.2.1",
    "bluebird": "3.5.3",
    "boom": "^7.2.0",
    "brace": "0.11.1",
    "chroma-js": "^1.3.6",
    "classnames": "2.2.5",
    "concat-stream": "1.5.1",
    "constate": "^0.9.0",
    "content-disposition": "0.5.3",
    "copy-to-clipboard": "^3.0.8",
    "cronstrue": "^1.51.0",
    "d3": "3.5.6",
    "d3-scale": "1.0.6",
    "dataloader": "^1.4.0",
    "dedent": "^0.7.0",
    "dragselect": "1.8.1",
    "elasticsearch": "^15.4.1",
    "extract-zip": "1.5.0",
    "file-saver": "^1.3.8",
    "file-type": "^8.1.0",
    "font-awesome": "4.4.0",
    "formsy-react": "^1.1.5",
    "get-port": "2.1.0",
    "getos": "^3.1.0",
    "git-url-parse": "^9.0.1",
    "github-markdown-css": "^2.10.0",
    "glob": "6.0.4",
    "graphql": "^0.13.2",
    "graphql-fields": "^1.0.2",
    "graphql-tag": "^2.9.2",
    "graphql-tools": "^3.0.2",
    "h2o2": "^8.1.2",
    "handlebars": "^4.0.10",
    "hapi-auth-cookie": "^9.0.0",
    "history": "4.7.2",
    "history-extra": "^4.0.2",
    "humps": "2.0.1",
    "icalendar": "0.7.1",
    "idx": "^2.5.2",
    "immer": "^1.5.0",
    "inline-style": "^2.0.0",
    "intl": "^1.2.5",
    "io-ts": "^1.4.2",
    "joi": "^13.5.2",
    "jquery": "^3.3.1",
    "json-stable-stringify": "^1.0.1",
    "jsonwebtoken": "^8.3.0",
    "lodash": "npm:@elastic/lodash@3.10.1-kibana1",
    "lodash.keyby": "^4.6.0",
    "lodash.lowercase": "^4.3.0",
    "lodash.mean": "^4.1.0",
    "lodash.omitby": "^4.6.0",
    "lodash.orderby": "4.6.0",
    "lodash.pickby": "^4.6.0",
    "lodash.topath": "^4.5.2",
    "lodash.uniqby": "^4.7.0",
    "lz-string": "^1.4.4",
    "mapbox-gl": "0.52.0",
    "markdown-it": "^8.4.1",
    "mime": "^2.2.2",
    "mkdirp": "0.5.1",
    "moment": "^2.20.1",
    "moment-duration-format": "^1.3.0",
    "moment-timezone": "^0.5.14",
    "monaco-editor": "^0.14.3",
    "ngreact": "^0.5.1",
    "node-fetch": "^2.1.2",
    "nodegit": "git+https://github.com/elastic/nodegit.git",
    "nodemailer": "^4.6.4",
    "object-path-immutable": "^0.5.3",
    "oppsy": "^2.0.0",
    "papaparse": "^4.6.0",
    "pdfmake": "0.1.33",
    "pluralize": "3.1.0",
    "pngjs": "3.3.1",
    "polished": "^1.9.2",
    "popper.js": "^1.14.3",
    "prop-types": "^15.6.0",
    "proper-lockfile": "^3.0.2",
    "puid": "1.0.5",
    "puppeteer-core": "^1.7.0",
    "raw-loader": "0.5.1",
    "react": "^16.8.0",
    "react-apollo": "^2.1.4",
    "react-beautiful-dnd": "^8.0.7",
    "react-clipboard.js": "^1.1.2",
    "react-datetime": "^2.14.0",
    "react-dom": "^16.8.0",
    "react-dropzone": "^4.2.9",
<<<<<<< HEAD
    "react-infinite-scroller": "^1.2.4",
    "react-markdown": "^3.4.1",
=======
    "react-fast-compare": "^2.0.4",
>>>>>>> 748df356
    "react-markdown-renderer": "^1.4.0",
    "react-portal": "^3.2.0",
    "react-redux": "^5.0.7",
    "react-redux-request": "^1.5.6",
    "react-router-dom": "^4.3.1",
    "react-select": "^1.2.1",
    "react-shortcuts": "^2.0.0",
    "react-sticky": "^6.0.3",
    "react-syntax-highlighter": "^5.7.0",
    "react-vis": "^1.8.1",
    "recompose": "^0.26.0",
    "reduce-reducers": "^0.4.3",
    "redux": "4.0.0",
    "redux-actions": "2.2.1",
    "redux-observable": "^1.0.0",
    "redux-saga": "^0.16.0",
    "redux-thunk": "2.3.0",
    "redux-thunks": "^1.0.0",
    "request": "^2.88.0",
    "reselect": "3.0.1",
    "resize-observer-polyfill": "^1.5.0",
    "rimraf": "^2.6.2",
    "rison-node": "0.3.1",
    "rxjs": "^6.2.1",
    "semver": "5.1.0",
    "squel": "^5.12.2",
    "stats-lite": "^2.2.0",
    "style-it": "2.1.2",
    "styled-components": "3.3.3",
    "tar-fs": "1.13.0",
    "tinycolor2": "1.3.0",
    "tinymath": "1.1.1",
    "topojson-client": "3.0.0",
    "tslib": "^1.9.3",
    "turf": "3.0.14",
    "typescript-fsa": "^2.5.0",
    "typescript-fsa-reducers": "^0.4.5",
    "ui-select": "0.19.6",
    "unbzip2-stream": "1.0.9",
    "unstated": "^2.1.1",
    "uuid": "3.0.1",
    "venn.js": "0.2.9",
    "vscode-jsonrpc": "^3.6.2",
    "vscode-languageserver": "^4.2.1",
    "vscode-languageserver-types": "^3.10.0",
    "xregexp": "3.2.0"
  },
  "engines": {
    "yarn": "^1.10.1"
  }
}<|MERGE_RESOLUTION|>--- conflicted
+++ resolved
@@ -56,17 +56,13 @@
     "@types/js-yaml": "^3.11.1",
     "@types/jsonwebtoken": "^7.2.7",
     "@types/lodash": "^3.10.1",
-<<<<<<< HEAD
     "@types/mkdirp": "^0.5.2",
-    "@types/mocha": "^5.2.5",
+    "@types/mocha": "^5.2.6",
     "@types/nock": "^9.3.0",
     "@types/node": "^10.12.12",
     "@types/node-fetch": "^2.1.4",
     "@types/nodegit": "^0.22.1",
     "@types/papaparse": "^4.5.5",
-=======
-    "@types/mocha": "^5.2.6",
->>>>>>> 748df356
     "@types/pngjs": "^3.3.1",
     "@types/prop-types": "^15.5.3",
     "@types/proper-lockfile": "^3.0.0",
@@ -279,12 +275,9 @@
     "react-datetime": "^2.14.0",
     "react-dom": "^16.8.0",
     "react-dropzone": "^4.2.9",
-<<<<<<< HEAD
+    "react-fast-compare": "^2.0.4",
     "react-infinite-scroller": "^1.2.4",
     "react-markdown": "^3.4.1",
-=======
-    "react-fast-compare": "^2.0.4",
->>>>>>> 748df356
     "react-markdown-renderer": "^1.4.0",
     "react-portal": "^3.2.0",
     "react-redux": "^5.0.7",
