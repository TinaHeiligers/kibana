--- conflicted
+++ resolved
@@ -37,34 +37,25 @@
     "@storybook/addon-storyshots": "^4.1.7",
     "@storybook/react": "^4.0.7",
     "@types/angular": "1.6.50",
-<<<<<<< HEAD
     "@types/boom": "^7.2.0",
-=======
     "@types/cheerio": "^0.22.10",
->>>>>>> 369bef31
     "@types/d3-array": "^1.2.1",
     "@types/d3-scale": "^2.0.0",
     "@types/d3-shape": "^1.3.1",
     "@types/d3-time": "^1.0.7",
     "@types/d3-time-format": "^2.1.0",
     "@types/elasticsearch": "^5.0.30",
-<<<<<<< HEAD
     "@types/expect.js": "^0.3.29",
     "@types/file-type": "^5.2.1",
     "@types/get-port": "^3.2.0 ",
     "@types/git-url-parse": "^9.0.0",
     "@types/glob": "^5.0.35",
-=======
->>>>>>> 369bef31
     "@types/graphql": "^0.13.1",
     "@types/history": "^4.6.2",
     "@types/jest": "^24.0.9",
     "@types/joi": "^13.4.2",
-<<<<<<< HEAD
     "@types/js-yaml": "^3.11.1",
-=======
     "@types/json-stable-stringify": "^1.0.32",
->>>>>>> 369bef31
     "@types/jsonwebtoken": "^7.2.7",
     "@types/lodash": "^3.10.1",
     "@types/mkdirp": "^0.5.2",
