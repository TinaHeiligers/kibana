{
  "name": "x-pack",
  "version": "8.0.0",
  "author": "Elastic",
  "private": true,
  "license": "Elastic-License",
  "scripts": {
    "kbn": "node ../scripts/kbn",
    "start": "gulp dev",
    "build": "gulp build",
    "testonly": "gulp testonly",
    "test": "gulp test",
    "test:browser:dev": "gulp testbrowser-dev",
    "test:browser": "gulp testbrowser",
    "test:jest": "node scripts/jest",
    "test:mocha": "grunt test:mocha",
    "test:server": "gulp testserver"
  },
  "kibana": {
    "build": {
      "intermediateBuildDirectory": "build/plugin/kibana/x-pack"
    }
  },
  "resolutions": {
    "**/@types/node": "10.12.27"
  },
  "devDependencies": {
    "@kbn/dev-utils": "1.0.0",
    "@kbn/es": "1.0.0",
    "@kbn/plugin-helpers": "9.0.2",
    "@kbn/test": "1.0.0",
    "@storybook/addon-actions": "^4.1.7",
    "@storybook/addon-console": "^1.1.0",
    "@storybook/addon-info": "^4.0.7",
    "@storybook/addon-knobs": "^4.0.7",
    "@storybook/addon-options": "^4.1.7",
    "@storybook/addon-storyshots": "^4.1.7",
    "@storybook/react": "^4.0.7",
    "@types/angular": "1.6.50",
    "@types/boom": "^7.2.0",
    "@types/cheerio": "^0.22.10",
    "@types/d3-array": "^1.2.1",
    "@types/d3-scale": "^2.0.0",
    "@types/d3-shape": "^1.3.1",
    "@types/d3-time": "^1.0.7",
    "@types/d3-time-format": "^2.1.0",
    "@types/elasticsearch": "^5.0.30",
    "@types/file-type": "^5.2.1",
    "@types/get-port": "^3.2.0 ",
    "@types/git-url-parse": "^9.0.0",
    "@types/glob": "^5.0.35",
    "@types/graphql": "^0.13.1",
    "@types/history": "^4.6.2",
    "@types/jest": "^24.0.9",
    "@types/joi": "^13.4.2",
    "@types/js-yaml": "^3.11.1",
    "@types/json-stable-stringify": "^1.0.32",
    "@types/jsonwebtoken": "^7.2.7",
    "@types/lodash": "^3.10.1",
    "@types/mkdirp": "^0.5.2",
    "@types/mocha": "^5.2.6",
    "@types/nock": "^9.3.0",
    "@types/node": "^10.12.27",
    "@types/node-fetch": "^2.1.4",
    "@types/papaparse": "^4.5.5",
    "@types/pngjs": "^3.3.1",
    "@types/prop-types": "^15.5.3",
    "@types/proper-lockfile": "^3.0.0",
    "@types/react": "^16.8.0",
    "@types/react-dom": "^16.8.0",
    "@types/react-infinite-scroller": "^1.2.0",
    "@types/react-redux": "^6.0.6",
    "@types/react-router-dom": "^4.3.1",
    "@types/react-test-renderer": "^16.8.0",
    "@types/recompose": "^0.30.2",
    "@types/reduce-reducers": "^0.1.3",
    "@types/redux-actions": "^2.2.1",
    "@types/rimraf": "^2.0.2",
    "@types/sinon": "^7.0.0",
    "@types/storybook__addon-actions": "^3.4.1",
    "@types/storybook__addon-info": "^3.4.2",
    "@types/storybook__react": "^4.0.0",
    "@types/styled-components": "^3.0.1",
    "@types/supertest": "^2.0.5",
    "@types/tar-fs": "^1.16.1",
    "@types/uuid": "^3.4.4",
    "abab": "^1.0.4",
    "ansi-colors": "^3.0.5",
    "ansicolors": "0.3.2",
    "axios": "^0.18.0",
    "babel-jest": "^23.6.0",
    "babel-plugin-inline-react-svg": "^0.5.4",
    "babel-plugin-mock-imports": "^0.0.5",
    "babel-plugin-require-context-hook": "^1.0.0",
    "babel-plugin-transform-react-remove-prop-types": "^0.4.14",
    "chalk": "^2.4.1",
    "chance": "1.0.10",
    "checksum": "0.1.1",
    "commander": "2.12.2",
    "copy-webpack-plugin": "^4.5.2",
    "del": "^3.0.0",
    "dotenv": "2.0.0",
    "enzyme": "^3.7.0",
    "enzyme-adapter-react-16": "^1.9.0",
    "enzyme-adapter-utils": "^1.10.0",
    "enzyme-to-json": "^3.3.4",
    "execa": "^1.0.0",
    "expect.js": "0.3.1",
    "fancy-log": "^1.3.2",
    "fetch-mock": "7.3.0",
    "graphql-code-generator": "^0.13.0",
    "graphql-codegen-introspection-template": "^0.13.0",
    "graphql-codegen-typescript-resolvers-template": "^0.13.0",
    "graphql-codegen-typescript-template": "^0.13.0",
    "gulp": "3.9.1",
    "gulp-mocha": "2.2.0",
    "gulp-multi-process": "^1.3.1",
    "hapi": "^17.5.3",
    "jest": "^24.1.0",
    "jest-cli": "^24.1.0",
    "jest-styled-components": "^6.2.2",
    "jsdom": "^12.0.0",
    "mocha": "3.3.0",
    "mustache": "^2.3.0",
    "mutation-observer": "^1.0.3",
    "node-fetch": "^2.1.2",
    "pdf-image": "2.0.0",
    "pdfjs-dist": "^2.0.943",
    "pixelmatch": "4.0.2",
    "proxyquire": "1.7.11",
    "react-docgen-typescript-loader": "^3.0.0",
    "react-docgen-typescript-webpack-plugin": "^1.1.0",
    "react-test-renderer": "^16.8.0",
    "redux-test-utils": "0.2.2",
    "rsync": "0.4.0",
    "run-sequence": "^2.2.1",
    "sass-loader": "^7.1.0",
    "sass-resources-loader": "^2.0.0",
    "simple-git": "1.37.0",
    "sinon": "^7.2.2",
    "string-replace-loader": "^2.1.1",
    "supertest": "^3.1.0",
    "supertest-as-promised": "^4.0.2",
    "tmp": "0.0.31",
    "tree-kill": "^1.1.0",
    "ts-loader": "^5.2.2",
    "typescript": "^3.3.3333",
    "vinyl-fs": "^3.0.2",
    "xml-crypto": "^0.10.1",
    "xml2js": "^0.4.19",
    "yargs": "4.8.1"
  },
  "dependencies": {
    "@elastic/datemath": "5.0.2",
<<<<<<< HEAD
    "@elastic/eui": "9.0.2",
    "@elastic/javascript-typescript-langserver": "^0.1.16",
    "@elastic/lsp-extension": "^0.1.1",
=======
    "@elastic/eui": "9.2.1",
>>>>>>> d324072a
    "@elastic/node-crypto": "0.1.2",
    "@elastic/numeral": "2.3.2",
    "@elastic/nodegit": "0.24.0-alpha.10",
    "@kbn/babel-preset": "1.0.0",
    "@kbn/es-query": "1.0.0",
    "@kbn/i18n": "1.0.0",
    "@kbn/interpreter": "1.0.0",
    "@kbn/ui-framework": "1.0.0",
    "@samverschueren/stream-to-observable": "^0.3.0",
    "@scant/router": "^0.1.0",
    "@slack/client": "^4.8.0",
    "@turf/boolean-contains": "6.0.1",
    "angular-resource": "1.4.9",
    "angular-sanitize": "1.6.5",
    "angular-ui-ace": "0.2.3",
    "apollo-cache-inmemory": "1.2.7",
    "apollo-client": "^2.3.8",
    "apollo-link": "^1.2.3",
    "apollo-link-http": "^1.5.4",
    "apollo-link-schema": "^1.1.0",
    "apollo-link-state": "^0.4.1",
    "apollo-server-errors": "^2.0.2",
    "apollo-server-hapi": "^1.3.6",
    "axios": "^0.18.0",
    "babel-core": "^6.26.3",
    "babel-polyfill": "6.20.0",
    "babel-preset-es2015": "^6.24.1",
    "babel-register": "^6.26.0",
    "babel-runtime": "^6.26.0",
    "base64-js": "^1.2.1",
    "bluebird": "3.5.3",
    "boom": "^7.2.0",
    "brace": "0.11.1",
    "chroma-js": "^1.3.6",
    "classnames": "2.2.5",
    "concat-stream": "1.5.1",
    "constate": "^0.9.0",
    "constate-latest": "npm:constate@^1.0.0",
    "content-disposition": "0.5.3",
    "copy-to-clipboard": "^3.0.8",
    "core-js": "2.5.3",
    "cronstrue": "^1.51.0",
    "d3": "3.5.6",
    "d3-scale": "1.0.6",
    "dataloader": "^1.4.0",
    "dedent": "^0.7.0",
    "dragselect": "1.8.1",
    "elasticsearch": "^15.4.1",
    "extract-zip": "1.5.0",
    "file-saver": "^1.3.8",
    "file-type": "^8.1.0",
    "font-awesome": "4.4.0",
    "formsy-react": "^1.1.5",
    "get-port": "2.1.0",
    "getos": "^3.1.0",
    "git-url-parse": "^9.0.1",
    "github-markdown-css": "^2.10.0",
    "glob": "6.0.4",
    "graphql": "^0.13.2",
    "graphql-fields": "^1.0.2",
    "graphql-tag": "^2.9.2",
    "graphql-tools": "^3.0.2",
    "h2o2": "^8.1.2",
    "handlebars": "^4.0.13",
    "hapi-auth-cookie": "^9.0.0",
    "history": "4.7.2",
    "history-extra": "^4.0.2",
    "humps": "2.0.1",
    "icalendar": "0.7.1",
    "idx": "^2.5.2",
    "immer": "^1.5.0",
    "inline-style": "^2.0.0",
    "intl": "^1.2.5",
    "io-ts": "^1.4.2",
    "joi": "^13.5.2",
    "jquery": "^3.3.1",
    "json-stable-stringify": "^1.0.1",
    "jsonwebtoken": "^8.3.0",
    "lodash": "npm:@elastic/lodash@3.10.1-kibana1",
    "lodash.keyby": "^4.6.0",
    "lodash.lowercase": "^4.3.0",
    "lodash.mean": "^4.1.0",
    "lodash.omitby": "^4.6.0",
    "lodash.orderby": "4.6.0",
    "lodash.pickby": "^4.6.0",
    "lodash.topath": "^4.5.2",
    "lodash.uniqby": "^4.7.0",
    "lz-string": "^1.4.4",
    "mapbox-gl": "0.52.0",
    "markdown-it": "^8.4.1",
    "mime": "^2.2.2",
    "mkdirp": "0.5.1",
    "moment": "^2.20.1",
    "moment-duration-format": "^1.3.0",
    "moment-timezone": "^0.5.14",
    "monaco-editor": "^0.14.3",
    "ngreact": "^0.5.1",
    "node-fetch": "^2.1.2",
    "nodemailer": "^4.6.4",
    "object-path-immutable": "^0.5.3",
    "oppsy": "^2.0.0",
    "papaparse": "^4.6.0",
    "pdfmake": "0.1.33",
    "pluralize": "3.1.0",
    "pngjs": "3.3.1",
    "polished": "^1.9.2",
    "popper.js": "^1.14.3",
    "prop-types": "^15.6.0",
    "proper-lockfile": "^3.0.2",
    "puid": "1.0.5",
    "puppeteer-core": "^1.7.0",
    "raw-loader": "0.5.1",
    "react": "^16.8.0",
    "react-apollo": "^2.1.4",
    "react-beautiful-dnd": "^8.0.7",
    "react-clipboard.js": "^1.1.2",
    "react-datetime": "^2.14.0",
    "react-dom": "^16.8.0",
    "react-dropzone": "^4.2.9",
    "react-fast-compare": "^2.0.4",
    "react-infinite-scroller": "^1.2.4",
    "react-markdown": "^3.4.1",
    "react-markdown-renderer": "^1.4.0",
    "react-portal": "^3.2.0",
    "react-redux": "^5.0.7",
    "react-redux-request": "^1.5.6",
    "react-router-dom": "^4.3.1",
    "react-select": "^1.2.1",
    "react-shortcuts": "^2.0.0",
    "react-sticky": "^6.0.3",
    "react-syntax-highlighter": "^5.7.0",
    "react-vis": "^1.8.1",
    "recompose": "^0.26.0",
    "reduce-reducers": "^0.4.3",
    "redux": "4.0.0",
    "redux-actions": "2.2.1",
    "redux-observable": "^1.0.0",
    "redux-saga": "^0.16.0",
    "redux-thunk": "2.3.0",
    "redux-thunks": "^1.0.0",
    "request": "^2.88.0",
    "reselect": "3.0.1",
    "resize-observer-polyfill": "^1.5.0",
    "rimraf": "^2.6.2",
    "rison-node": "0.3.1",
    "rxjs": "^6.2.1",
    "semver": "5.1.0",
    "squel": "^5.12.2",
    "stats-lite": "^2.2.0",
    "style-it": "2.1.2",
    "styled-components": "3.3.3",
    "tar-fs": "1.13.0",
    "tinycolor2": "1.3.0",
    "tinymath": "1.1.1",
    "topojson-client": "3.0.0",
    "tslib": "^1.9.3",
    "turf": "3.0.14",
    "typescript-fsa": "^2.5.0",
    "typescript-fsa-reducers": "^0.4.5",
    "ui-select": "0.19.6",
    "unbzip2-stream": "1.0.9",
    "unstated": "^2.1.1",
    "uuid": "3.0.1",
    "venn.js": "0.2.9",
    "vscode-jsonrpc": "^3.6.2",
    "vscode-languageserver": "^4.2.1",
    "vscode-languageserver-types": "^3.10.0",
    "xregexp": "3.2.0"
  },
  "engines": {
    "yarn": "^1.10.1"
  }
}<|MERGE_RESOLUTION|>--- conflicted
+++ resolved
@@ -152,13 +152,9 @@
   },
   "dependencies": {
     "@elastic/datemath": "5.0.2",
-<<<<<<< HEAD
-    "@elastic/eui": "9.0.2",
+    "@elastic/eui": "9.2.1",
     "@elastic/javascript-typescript-langserver": "^0.1.16",
     "@elastic/lsp-extension": "^0.1.1",
-=======
-    "@elastic/eui": "9.2.1",
->>>>>>> d324072a
     "@elastic/node-crypto": "0.1.2",
     "@elastic/numeral": "2.3.2",
     "@elastic/nodegit": "0.24.0-alpha.10",
