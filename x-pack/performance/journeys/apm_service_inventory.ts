/*
 * Copyright Elasticsearch B.V. and/or licensed to Elasticsearch B.V. under one
 * or more contributor license agreements. Licensed under the Elastic License
 * 2.0; you may not use this file except in compliance with the Elastic License
 * 2.0.
 */

import { Journey } from '@kbn/journeys';
import { SynthtraceClient } from '../services/synthtrace';
import { generateData } from '../synthtrace_data/apm_data';

// FLAKY: https://github.com/elastic/kibana/issues/162813
export const journey = new Journey({
  beforeSteps: async ({ kbnUrl, log, auth, es }) => {
    // Install APM Package
    const synthClient = new SynthtraceClient({
      kbnBaseUrl: kbnUrl.get(),
      logger: log,
      username: auth.getUsername(),
      password: auth.getPassword(),
      esClient: es,
    });

    await synthClient.installApmPackage();
    // Setup Synthtrace Client
    await synthClient.initialiseEsClient();
    // Generate data using Synthtrace
    const start = Date.now() - 1000 * 60 * 15;
    const end = Date.now() + 1000 * 60 * 15;
    await synthClient.index(
      generateData({
        from: new Date(start).getTime(),
        to: new Date(end).getTime(),
      })
    );
  },
  ftrConfigPath: 'x-pack/performance/configs/apm_config.ts',
<<<<<<< HEAD
  skipped: true,
=======
>>>>>>> 6666ed46
})
  .step('Navigate to Service Inventory Page', async ({ page, kbnUrl }) => {
    await page.goto(kbnUrl.get(`app/apm/services`));
    await page.waitForSelector(`[data-test-subj="serviceLink_nodejs"]`);
  })
  .step('Navigate to Service Overview Page', async ({ page, kbnUrl }) => {
    await page.click(`[data-test-subj="serviceLink_nodejs"]`);
    await page.waitForSelector(`[data-test-subj="apmMainTemplateHeaderServiceName"]`);
  })
  .step('Navigate to Transactions tabs', async ({ page, kbnUrl }) => {
    await page.click(`[data-test-subj="transactionsTab"]`);
    await page.waitForSelector(`[data-test-subj="apmTransactionDetailLinkLink"]`);
  })
  .step('Wait for Trace Waterfall on the page to load', async ({ page, kbnUrl }) => {
    await page.click(`[data-test-subj="apmTransactionDetailLinkLink"]`);
    await page.waitForSelector(`[data-test-subj="apmWaterfallButton"]`);
  });<|MERGE_RESOLUTION|>--- conflicted
+++ resolved
@@ -35,10 +35,6 @@
     );
   },
   ftrConfigPath: 'x-pack/performance/configs/apm_config.ts',
-<<<<<<< HEAD
-  skipped: true,
-=======
->>>>>>> 6666ed46
 })
   .step('Navigate to Service Inventory Page', async ({ page, kbnUrl }) => {
     await page.goto(kbnUrl.get(`app/apm/services`));
