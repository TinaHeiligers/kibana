/*
 * Copyright Elasticsearch B.V. and/or licensed to Elasticsearch B.V. under one
 * or more contributor license agreements. Licensed under the Elastic License;
 * you may not use this file except in compliance with the Elastic License.
 */

import { combineReducers } from 'redux';
import { reducer as api } from './api';
import { reducer as autoFollowPattern } from './auto_follow_pattern';
<<<<<<< HEAD
import { reducer as followerIndex } from './follower_index';
=======
import { reducer as stats } from './stats';
>>>>>>> 93e4f12d

export const ccr = combineReducers({
  autoFollowPattern,
  followerIndex,
  api,
  stats,
});<|MERGE_RESOLUTION|>--- conflicted
+++ resolved
@@ -7,11 +7,8 @@
 import { combineReducers } from 'redux';
 import { reducer as api } from './api';
 import { reducer as autoFollowPattern } from './auto_follow_pattern';
-<<<<<<< HEAD
 import { reducer as followerIndex } from './follower_index';
-=======
 import { reducer as stats } from './stats';
->>>>>>> 93e4f12d
 
 export const ccr = combineReducers({
   autoFollowPattern,
