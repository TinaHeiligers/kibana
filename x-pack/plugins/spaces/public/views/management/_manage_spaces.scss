--- conflicted
+++ resolved
@@ -3,15 +3,9 @@
   flex-grow: 1;
 }
 
-<<<<<<< HEAD
-.spcManagePage,
-.spcGridPage {
-  min-height: calc(100vh - 70px);
-=======
 .spcManagePage__content {
   max-width: 640px;
   margin-left: auto;
   margin-right: auto;
   flex-grow: 0;
->>>>>>> a5fdc8e1
 }