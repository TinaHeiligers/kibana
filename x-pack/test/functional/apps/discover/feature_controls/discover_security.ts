--- conflicted
+++ resolved
@@ -127,11 +127,8 @@
 
       it('allows deleting saved queries in the saved query manager ', async () => {
         await savedQueryManager.deleteSavedQuery('foo2');
-<<<<<<< HEAD
-=======
         // add a manual delay
         await queryBar.setQuery('');
->>>>>>> 4918baa9
         await savedQueryManager.savedQueryMissingOrFail('foo2');
       });
     });
@@ -201,24 +198,6 @@
         await PageObjects.share.createShortUrlMissingOrFail();
       });
 
-<<<<<<< HEAD
-      it('does not show the save query button in the query bar in dirty state with no query loaded', async () => {
-        await queryBar.setQuery('response');
-        await testSubjects.missingOrFail('savedQuerySaveNew');
-      });
-
-      it('does not show the save as new query button in the query bar with non-dirty state and query loaded', async () => {
-        await queryBar.setQuery('OK Jpgs');
-        await testSubjects.click('autocompleteSuggestion-savedQuery-OK-Jpgs');
-        await queryBar.openSuggestionsDropDown();
-        await testSubjects.missingOrFail('savedQuerySaveAsNew');
-      });
-
-      it('does not show the save changes to existing or save as new button in the query bar with a dirty state and a query loaded', async () => {
-        await queryBar.setQuery('response:404 ');
-        await testSubjects.missingOrFail('savedQuerySaveChanges');
-        await testSubjects.missingOrFail('savedQuerySaveAsNew');
-=======
       it('allows loading a saved query via the saved query manager', async () => {
         await savedQueryManager.loadSavedQuery('OKJpgs');
         const queryString = await queryBar.getQueryString();
@@ -242,7 +221,6 @@
       it('allows clearing the currently loaded saved query', async () => {
         await savedQueryManager.loadSavedQuery('OKJpgs');
         await savedQueryManager.clearCurrentlyLoadedQuery();
->>>>>>> 4918baa9
       });
     });
 
