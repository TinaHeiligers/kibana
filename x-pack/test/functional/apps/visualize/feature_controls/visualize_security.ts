/*
 * Copyright Elasticsearch B.V. and/or licensed to Elasticsearch B.V. under one
 * or more contributor license agreements. Licensed under the Elastic License;
 * you may not use this file except in compliance with the Elastic License.
 */
import expect from '@kbn/expect';
import { FtrProviderContext } from '../../../ftr_provider_context';

export default function({ getPageObjects, getService }: FtrProviderContext) {
  const esArchiver = getService('esArchiver');
  const security = getService('security');
  const PageObjects = getPageObjects([
    'common',
    'visualize',
    'header',
    'security',
    'share',
    'spaceSelector',
    'timePicker',
  ]);
  const testSubjects = getService('testSubjects');
  const appsMenu = getService('appsMenu');
  const globalNav = getService('globalNav');
  const queryBar = getService('queryBar');
<<<<<<< HEAD
=======
  const savedQueryManager = getService('savedQueryManager');
>>>>>>> 4918baa9

  describe('feature controls security', () => {
    before(async () => {
      await esArchiver.load('visualize/default');
      await esArchiver.loadIfNeeded('logstash_functional');
    });

    after(async () => {
      await esArchiver.unload('visualize/default');
    });

    describe('global visualize all privileges', () => {
      before(async () => {
        await security.role.create('global_visualize_all_role', {
          elasticsearch: {
            indices: [{ names: ['logstash-*'], privileges: ['read', 'view_index_metadata'] }],
          },
          kibana: [
            {
              feature: {
                visualize: ['all'],
              },
              spaces: ['*'],
            },
          ],
        });

        await security.user.create('global_visualize_all_user', {
          password: 'global_visualize_all_user-password',
          roles: ['global_visualize_all_role'],
          full_name: 'test user',
        });

        await PageObjects.security.logout();

        await PageObjects.security.login(
          'global_visualize_all_user',
          'global_visualize_all_user-password',
          {
            expectSpaceSelector: false,
          }
        );
      });

      after(async () => {
        await PageObjects.security.logout();
        await security.role.delete('global_visualize_all_role');
        await security.user.delete('global_visualize_all_user');
      });

      it('shows visualize navlink', async () => {
        const navLinks = (await appsMenu.readLinks()).map(
          (link: Record<string, string>) => link.text
        );
        expect(navLinks).to.eql(['Visualize', 'Management']);
      });

      it(`landing page shows "Create new Visualization" button`, async () => {
        await PageObjects.visualize.gotoVisualizationLandingPage();
        await testSubjects.existOrFail('visualizeLandingPage', { timeout: 10000 });
        await testSubjects.existOrFail('newItemButton');
      });

      it(`doesn't show read-only badge`, async () => {
        await globalNav.badgeMissingOrFail();
      });

      it(`can view existing Visualization`, async () => {
        await PageObjects.common.navigateToActualUrl('kibana', '/visualize/edit/i-exist', {
          ensureCurrentUrl: false,
          shouldLoginIfPrompted: false,
        });
        await testSubjects.existOrFail('visualizationLoader', { timeout: 10000 });
      });

      it('can save existing Visualization', async () => {
        await PageObjects.common.navigateToActualUrl('kibana', '/visualize/edit/i-exist', {
          ensureCurrentUrl: false,
          shouldLoginIfPrompted: false,
        });
        await testSubjects.existOrFail('visualizeSaveButton', { timeout: 10000 });
      });

      it('Embed code shows create short-url button', async () => {
        await PageObjects.share.openShareMenuItem('Embedcode');
        await PageObjects.share.createShortUrlExistOrFail();
      });

      it('Permalinks shows create short-url button', async () => {
        await PageObjects.share.openShareMenuItem('Permalinks');
        await PageObjects.share.createShortUrlExistOrFail();
        // close menu
        await PageObjects.share.clickShareTopNavButton();
      });

<<<<<<< HEAD
      it('show the save query button in the query bar in dirty state with no query loaded', async () => {
        await queryBar.setQuery('response');
        await testSubjects.existOrFail('savedQuerySaveNew');
      });

      it('show the save as new query button in the query bar with non-dirty state and query loaded', async () => {
        await queryBar.setQuery('response:200 ');
        await queryBar.saveNewQuery('OK Responses', '200 OK', true, true);
        await queryBar.openSuggestionsDropDown();
        await testSubjects.existOrFail('savedQuerySaveAsNew');
      });

      it('show the save changes to existing and save as new buttons in the query bar with a dirty state and a query loaded', async () => {
        await queryBar.setQuery('response:404 ');
        await testSubjects.existOrFail('savedQuerySaveChanges');
        await testSubjects.existOrFail('savedQuerySaveAsNew');
=======
      it('allow saving via the saved query manager popover with no saved query loaded', async () => {
        await queryBar.setQuery('response:200');
        await savedQueryManager.saveNewQuery('foo', 'bar', true, false);
        await savedQueryManager.savedQueryExistOrFail('foo');
        await savedQueryManager.closeSavedQueryManager();
      });

      it('allow saving a currently loaded saved query as a new query via the saved query manager ', async () => {
        await savedQueryManager.saveCurrentlyLoadedAsNewQuery('foo2', 'bar2', true, false);
        await savedQueryManager.savedQueryExistOrFail('foo2');
        await savedQueryManager.closeSavedQueryManager();
      });

      it('allow saving changes to a currently loaded query via the saved query manager', async () => {
        await savedQueryManager.loadSavedQuery('foo2');
        await queryBar.setQuery('response:404');
        await savedQueryManager.updateCurrentlyLoadedQuery('bar2', false, false);
        await savedQueryManager.clearCurrentlyLoadedQuery();
        await savedQueryManager.loadSavedQuery('foo2');
        const queryString = await queryBar.getQueryString();
        expect(queryString).to.eql('response:404');
      });

      it('allows deleting saved queries in the saved query manager ', async () => {
        await savedQueryManager.deleteSavedQuery('foo2');
        // add a manual delay
        await queryBar.setQuery('response:503');
        await savedQueryManager.savedQueryMissingOrFail('foo2');
>>>>>>> 4918baa9
      });
    });

    describe('global visualize read-only privileges', () => {
      before(async () => {
        await security.role.create('global_visualize_read_role', {
          elasticsearch: {
            indices: [{ names: ['logstash-*'], privileges: ['read', 'view_index_metadata'] }],
          },
          kibana: [
            {
              feature: {
                visualize: ['read'],
              },
              spaces: ['*'],
            },
          ],
        });

        await security.user.create('global_visualize_read_user', {
          password: 'global_visualize_read_user-password',
          roles: ['global_visualize_read_role'],
          full_name: 'test user',
        });

        await PageObjects.security.login(
          'global_visualize_read_user',
          'global_visualize_read_user-password',
          {
            expectSpaceSelector: false,
          }
        );
      });

      after(async () => {
        await PageObjects.security.logout();
        await security.role.delete('global_visualize_read_role');
        await security.user.delete('global_visualize_read_user');
      });

      it('shows visualize navlink', async () => {
        const navLinks = (await appsMenu.readLinks()).map(
          (link: Record<string, string>) => link.text
        );
        expect(navLinks).to.eql(['Visualize', 'Management']);
      });

      it(`landing page shows "Create new Visualization" button`, async () => {
        await PageObjects.visualize.gotoVisualizationLandingPage();
        await testSubjects.existOrFail('visualizeLandingPage', { timeout: 10000 });
        await testSubjects.existOrFail('newItemButton');
      });

      it(`shows read-only badge`, async () => {
        await globalNav.badgeExistsOrFail('Read only');
      });

      it(`can view existing Visualization`, async () => {
        await PageObjects.common.navigateToActualUrl('visualize', '/visualize/edit/i-exist', {
          ensureCurrentUrl: false,
          shouldLoginIfPrompted: false,
        });
        await testSubjects.existOrFail('visualizationLoader', { timeout: 10000 });
      });

      it(`can't save existing Visualization`, async () => {
        await PageObjects.common.navigateToActualUrl('visualize', '/visualize/edit/i-exist', {
          ensureCurrentUrl: false,
          shouldLoginIfPrompted: false,
        });
        await testSubjects.existOrFail('shareTopNavButton', { timeout: 10000 });
        await testSubjects.missingOrFail('visualizeSaveButton', { timeout: 10000 });
      });

      it(`Embed Code doesn't show create short-url button`, async () => {
        await PageObjects.share.openShareMenuItem('Embedcode');
        await PageObjects.share.createShortUrlMissingOrFail();
      });

      it(`Permalinks doesn't show create short-url button`, async () => {
        await PageObjects.share.openShareMenuItem('Permalinks');
        await PageObjects.share.createShortUrlMissingOrFail();
        // close the menu
        await PageObjects.share.clickShareTopNavButton();
      });

      it('allows loading a saved query via the saved query manager', async () => {
        await savedQueryManager.loadSavedQuery('OKJpgs');
        const queryString = await queryBar.getQueryString();
        expect(queryString).to.eql('response:200');
      });

      it('does not allow saving via the saved query manager popover with no query loaded', async () => {
        await savedQueryManager.saveNewQueryMissingOrFail();
      });

      it('does not allow saving changes to saved query from the saved query manager', async () => {
        await savedQueryManager.loadSavedQuery('OKJpgs');
        await queryBar.setQuery('response:404');
        await savedQueryManager.updateCurrentlyLoadedQueryMissingOrFail();
      });

      it('does not allow deleting a saved query from the saved query manager', async () => {
        await savedQueryManager.deleteSavedQueryMissingOrFail('OKJpgs');
      });

      it('allows clearing the currently loaded saved query', async () => {
        await savedQueryManager.loadSavedQuery('OKJpgs');
        await savedQueryManager.clearCurrentlyLoadedQuery();
      });

      it('does not show the save query button in the query bar in dirty state with no query loaded', async () => {
        await queryBar.setQuery('response');
        await testSubjects.missingOrFail('savedQuerySaveNew');
      });

      it('does not show the save as new query button in the query bar with non-dirty state and query loaded', async () => {
        await queryBar.setQuery('OK Jpgs');
        await testSubjects.click('autocompleteSuggestion-savedQuery-OK-Jpgs');
        await queryBar.openSuggestionsDropDown();
        await testSubjects.missingOrFail('savedQuerySaveAsNew');
      });

      it('does not show the save changes to existing or save as new button in the query bar with a dirty state and a query loaded', async () => {
        await queryBar.setQuery('response:404 ');
        await testSubjects.missingOrFail('savedQuerySaveChanges');
        await testSubjects.missingOrFail('savedQuerySaveAsNew');
      });
    });

    describe('no visualize privileges', () => {
      before(async () => {
        await security.role.create('no_visualize_privileges_role', {
          elasticsearch: {
            indices: [{ names: ['logstash-*'], privileges: ['read', 'view_index_metadata'] }],
          },
          kibana: [
            {
              feature: {
                discover: ['all'],
              },
              spaces: ['*'],
            },
          ],
        });

        await security.user.create('no_visualize_privileges_user', {
          password: 'no_visualize_privileges_user-password',
          roles: ['no_visualize_privileges_role'],
          full_name: 'test user',
        });

        await PageObjects.security.login(
          'no_visualize_privileges_user',
          'no_visualize_privileges_user-password',
          {
            expectSpaceSelector: false,
            shouldLoginIfPrompted: false,
          }
        );
      });

      after(async () => {
        await PageObjects.security.logout();
        await security.role.delete('no_visualize_privileges_role');
        await security.user.delete('no_visualize_privileges_user');
      });

      it(`landing page redirects to home page`, async () => {
        await PageObjects.common.navigateToActualUrl('visualize', '', {
          ensureCurrentUrl: false,
          shouldLoginIfPrompted: false,
        });
        await testSubjects.existOrFail('homeApp', { timeout: 10000 });
      });

      it(`edit page redirects to home page`, async () => {
        await PageObjects.common.navigateToActualUrl('visualize', '/visualize/edit/i-exist', {
          ensureCurrentUrl: false,
          shouldLoginIfPrompted: false,
        });
        await testSubjects.existOrFail('homeApp', { timeout: 10000 });
      });
    });
  });
}<|MERGE_RESOLUTION|>--- conflicted
+++ resolved
@@ -22,10 +22,7 @@
   const appsMenu = getService('appsMenu');
   const globalNav = getService('globalNav');
   const queryBar = getService('queryBar');
-<<<<<<< HEAD
-=======
   const savedQueryManager = getService('savedQueryManager');
->>>>>>> 4918baa9
 
   describe('feature controls security', () => {
     before(async () => {
@@ -121,24 +118,6 @@
         await PageObjects.share.clickShareTopNavButton();
       });
 
-<<<<<<< HEAD
-      it('show the save query button in the query bar in dirty state with no query loaded', async () => {
-        await queryBar.setQuery('response');
-        await testSubjects.existOrFail('savedQuerySaveNew');
-      });
-
-      it('show the save as new query button in the query bar with non-dirty state and query loaded', async () => {
-        await queryBar.setQuery('response:200 ');
-        await queryBar.saveNewQuery('OK Responses', '200 OK', true, true);
-        await queryBar.openSuggestionsDropDown();
-        await testSubjects.existOrFail('savedQuerySaveAsNew');
-      });
-
-      it('show the save changes to existing and save as new buttons in the query bar with a dirty state and a query loaded', async () => {
-        await queryBar.setQuery('response:404 ');
-        await testSubjects.existOrFail('savedQuerySaveChanges');
-        await testSubjects.existOrFail('savedQuerySaveAsNew');
-=======
       it('allow saving via the saved query manager popover with no saved query loaded', async () => {
         await queryBar.setQuery('response:200');
         await savedQueryManager.saveNewQuery('foo', 'bar', true, false);
@@ -167,7 +146,6 @@
         // add a manual delay
         await queryBar.setQuery('response:503');
         await savedQueryManager.savedQueryMissingOrFail('foo2');
->>>>>>> 4918baa9
       });
     });
 
@@ -278,24 +256,6 @@
         await savedQueryManager.loadSavedQuery('OKJpgs');
         await savedQueryManager.clearCurrentlyLoadedQuery();
       });
-
-      it('does not show the save query button in the query bar in dirty state with no query loaded', async () => {
-        await queryBar.setQuery('response');
-        await testSubjects.missingOrFail('savedQuerySaveNew');
-      });
-
-      it('does not show the save as new query button in the query bar with non-dirty state and query loaded', async () => {
-        await queryBar.setQuery('OK Jpgs');
-        await testSubjects.click('autocompleteSuggestion-savedQuery-OK-Jpgs');
-        await queryBar.openSuggestionsDropDown();
-        await testSubjects.missingOrFail('savedQuerySaveAsNew');
-      });
-
-      it('does not show the save changes to existing or save as new button in the query bar with a dirty state and a query loaded', async () => {
-        await queryBar.setQuery('response:404 ');
-        await testSubjects.missingOrFail('savedQuerySaveChanges');
-        await testSubjects.missingOrFail('savedQuerySaveAsNew');
-      });
     });
 
     describe('no visualize privileges', () => {
