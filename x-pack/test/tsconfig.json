--- conflicted
+++ resolved
@@ -59,10 +59,7 @@
     { "path": "../plugins/cloud/tsconfig.json" },
     { "path": "../plugins/saved_objects_tagging/tsconfig.json" },
     { "path": "../plugins/global_search_bar/tsconfig.json" },
-<<<<<<< HEAD
     { "path": "../plugins/watcher/tsconfig.json" }
-=======
     { "path": "../plugins/license_management/tsconfig.json" }
->>>>>>> 681b2397
   ]
 }