--- conflicted
+++ resolved
@@ -9,11 +9,8 @@
   "exclude": ["../typings/jest.d.ts"],
   "references": [
     { "path": "../../src/core/tsconfig.json" },
-<<<<<<< HEAD
     { "path": "../../src/plugins/telemetry_management_section/tsconfig.json" },
     { "path": "../../src/plugins/advanced_settings/tsconfig.json" },
-=======
->>>>>>> 3eeec0f5
     { "path": "../../src/plugins/management/tsconfig.json" },
     { "path": "../../src/plugins/bfetch/tsconfig.json" },
     { "path": "../../src/plugins/data/tsconfig.json" },
